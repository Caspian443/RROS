// SPDX-License-Identifier: (GPL-2.0+ OR MIT)
/*
 * Copyright (c) 2021 Rockchip Electronics Co., Ltd.
 *
 */

/dts-v1/;
#include <dt-bindings/gpio/gpio.h>
#include <dt-bindings/leds/common.h>
#include <dt-bindings/pinctrl/rockchip.h>
#include "rk3568.dtsi"

/ {
	model = "Rockchip RK3568 EVB1 DDR4 V10 Board";
	compatible = "rockchip,rk3568-evb1-v10", "rockchip,rk3568";

	aliases {
		ethernet0 = &gmac0;
		ethernet1 = &gmac1;
		mmc0 = &sdmmc0;
		mmc1 = &sdhci;
	};

	chosen: chosen {
		stdout-path = "serial2:1500000n8";
	};

	dc_12v: dc-12v {
		compatible = "regulator-fixed";
		regulator-name = "dc_12v";
		regulator-always-on;
		regulator-boot-on;
		regulator-min-microvolt = <12000000>;
		regulator-max-microvolt = <12000000>;
	};

	leds {
		compatible = "gpio-leds";

		led_work: led-0 {
			gpios = <&gpio0 RK_PC0 GPIO_ACTIVE_HIGH>;
			function = LED_FUNCTION_HEARTBEAT;
			color = <LED_COLOR_ID_BLUE>;
			linux,default-trigger = "heartbeat";
			pinctrl-names = "default";
			pinctrl-0 = <&led_work_en>;
		};
	};

	rk809-sound {
		compatible = "simple-audio-card";
		simple-audio-card,format = "i2s";
		simple-audio-card,name = "Analog RK809";
		simple-audio-card,mclk-fs = <256>;

		simple-audio-card,cpu {
			sound-dai = <&i2s1_8ch>;
		};
		simple-audio-card,codec {
			sound-dai = <&rk809>;
		};
	};

	vcc3v3_sys: vcc3v3-sys {
		compatible = "regulator-fixed";
		regulator-name = "vcc3v3_sys";
		regulator-always-on;
		regulator-boot-on;
		regulator-min-microvolt = <3300000>;
		regulator-max-microvolt = <3300000>;
		vin-supply = <&dc_12v>;
	};

	vcc5v0_sys: vcc5v0-sys {
		compatible = "regulator-fixed";
		regulator-name = "vcc5v0_sys";
		regulator-always-on;
		regulator-boot-on;
		regulator-min-microvolt = <5000000>;
		regulator-max-microvolt = <5000000>;
		vin-supply = <&dc_12v>;
	};

	vcc5v0_usb: vcc5v0-usb {
		compatible = "regulator-fixed";
		regulator-name = "vcc5v0_usb";
		regulator-always-on;
		regulator-boot-on;
		regulator-min-microvolt = <5000000>;
		regulator-max-microvolt = <5000000>;
		vin-supply = <&dc_12v>;
	};

	vcc5v0_usb_host: vcc5v0-usb-host {
		compatible = "regulator-fixed";
		enable-active-high;
		gpio = <&gpio0 RK_PA6 GPIO_ACTIVE_HIGH>;
		pinctrl-names = "default";
		pinctrl-0 = <&vcc5v0_usb_host_en>;
		regulator-name = "vcc5v0_usb_host";
		regulator-min-microvolt = <5000000>;
		regulator-max-microvolt = <5000000>;
		vin-supply = <&vcc5v0_usb>;
	};

<<<<<<< HEAD
=======
	vcc5v0_usb_otg: vcc5v0-usb-otg {
		compatible = "regulator-fixed";
		enable-active-high;
		gpio = <&gpio0 RK_PA5 GPIO_ACTIVE_HIGH>;
		pinctrl-names = "default";
		pinctrl-0 = <&vcc5v0_usb_otg_en>;
		regulator-name = "vcc5v0_usb_otg";
		regulator-min-microvolt = <5000000>;
		regulator-max-microvolt = <5000000>;
		vin-supply = <&vcc5v0_usb>;
	};

>>>>>>> 88084a3d
	vcc3v3_lcd0_n: vcc3v3-lcd0-n {
		compatible = "regulator-fixed";
		regulator-name = "vcc3v3_lcd0_n";
		regulator-min-microvolt = <3300000>;
		regulator-max-microvolt = <3300000>;
		enable-active-high;
		gpio = <&gpio0 RK_PC7 GPIO_ACTIVE_HIGH>;
		vin-supply = <&vcc3v3_sys>;
		pinctrl-names = "default";
		pinctrl-0 = <&vcc3v3_lcd0_n_en>;

		regulator-state-mem {
			regulator-off-in-suspend;
		};
	};

	vcc3v3_lcd1_n: vcc3v3-lcd1-n {
		compatible = "regulator-fixed";
		regulator-name = "vcc3v3_lcd1_n";
		regulator-min-microvolt = <3300000>;
		regulator-max-microvolt = <3300000>;
		enable-active-high;
		gpio = <&gpio0 RK_PC5 GPIO_ACTIVE_HIGH>;
		vin-supply = <&vcc3v3_sys>;
		pinctrl-names = "default";
		pinctrl-0 = <&vcc3v3_lcd1_n_en>;

		regulator-state-mem {
			regulator-off-in-suspend;
		};
	};
};

<<<<<<< HEAD
=======
&combphy0 {
	status = "okay";
};

&combphy1 {
	status = "okay";
};

>>>>>>> 88084a3d
&cpu0 {
	cpu-supply = <&vdd_cpu>;
};

&cpu1 {
	cpu-supply = <&vdd_cpu>;
};

&cpu2 {
	cpu-supply = <&vdd_cpu>;
};

&cpu3 {
	cpu-supply = <&vdd_cpu>;
};

&gmac0 {
	assigned-clocks = <&cru SCLK_GMAC0_RX_TX>, <&cru SCLK_GMAC0>;
	assigned-clock-parents = <&cru SCLK_GMAC0_RGMII_SPEED>;
	assigned-clock-rates = <0>, <125000000>;
	clock_in_out = "output";
	phy-handle = <&rgmii_phy0>;
	phy-mode = "rgmii-id";
	pinctrl-names = "default";
	pinctrl-0 = <&gmac0_miim
		     &gmac0_tx_bus2
		     &gmac0_rx_bus2
		     &gmac0_rgmii_clk
		     &gmac0_rgmii_bus>;
	status = "okay";
};

&gmac1 {
	assigned-clocks = <&cru SCLK_GMAC1_RX_TX>, <&cru SCLK_GMAC1>;
	assigned-clock-parents = <&cru SCLK_GMAC1_RGMII_SPEED>;
	assigned-clock-rates = <0>, <125000000>;
	clock_in_out = "output";
	phy-handle = <&rgmii_phy1>;
	phy-mode = "rgmii-id";
	pinctrl-names = "default";
	pinctrl-0 = <&gmac1m1_miim
		     &gmac1m1_tx_bus2
		     &gmac1m1_rx_bus2
		     &gmac1m1_rgmii_clk
		     &gmac1m1_rgmii_bus>;
	status = "okay";
};

&gpu {
	mali-supply = <&vdd_gpu>;
	status = "okay";
};

&i2c0 {
	status = "okay";

	vdd_cpu: regulator@1c {
		compatible = "tcs,tcs4525";
		reg = <0x1c>;
		fcs,suspend-voltage-selector = <1>;
		regulator-name = "vdd_cpu";
		regulator-always-on;
		regulator-boot-on;
		regulator-min-microvolt = <800000>;
		regulator-max-microvolt = <1150000>;
		regulator-ramp-delay = <2300>;
		vin-supply = <&vcc5v0_sys>;

		regulator-state-mem {
			regulator-off-in-suspend;
		};
	};

	rk809: pmic@20 {
		compatible = "rockchip,rk809";
		reg = <0x20>;
		interrupt-parent = <&gpio0>;
		interrupts = <RK_PA3 IRQ_TYPE_LEVEL_LOW>;
		assigned-clocks = <&cru I2S1_MCLKOUT_TX>;
		assigned-clock-parents = <&cru CLK_I2S1_8CH_TX>;
		#clock-cells = <1>;
		clock-names = "mclk";
		clocks = <&cru I2S1_MCLKOUT_TX>;
		pinctrl-names = "default";
		pinctrl-0 = <&pmic_int>, <&i2s1m0_mclk>;
		rockchip,system-power-controller;
		#sound-dai-cells = <0>;
		vcc1-supply = <&vcc3v3_sys>;
		vcc2-supply = <&vcc3v3_sys>;
		vcc3-supply = <&vcc3v3_sys>;
		vcc4-supply = <&vcc3v3_sys>;
		vcc5-supply = <&vcc3v3_sys>;
		vcc6-supply = <&vcc3v3_sys>;
		vcc7-supply = <&vcc3v3_sys>;
		vcc8-supply = <&vcc3v3_sys>;
		vcc9-supply = <&vcc3v3_sys>;
		wakeup-source;

		regulators {
			vdd_logic: DCDC_REG1 {
				regulator-name = "vdd_logic";
				regulator-always-on;
				regulator-boot-on;
				regulator-init-microvolt = <900000>;
				regulator-initial-mode = <0x2>;
				regulator-min-microvolt = <500000>;
				regulator-max-microvolt = <1350000>;
				regulator-ramp-delay = <6001>;

				regulator-state-mem {
					regulator-off-in-suspend;
				};
			};

			vdd_gpu: DCDC_REG2 {
				regulator-name = "vdd_gpu";
				regulator-always-on;
				regulator-init-microvolt = <900000>;
				regulator-initial-mode = <0x2>;
				regulator-min-microvolt = <500000>;
				regulator-max-microvolt = <1350000>;
				regulator-ramp-delay = <6001>;

				regulator-state-mem {
					regulator-off-in-suspend;
				};
			};

			vcc_ddr: DCDC_REG3 {
				regulator-name = "vcc_ddr";
				regulator-always-on;
				regulator-boot-on;
				regulator-initial-mode = <0x2>;

				regulator-state-mem {
					regulator-on-in-suspend;
				};
			};

			vdd_npu: DCDC_REG4 {
				regulator-name = "vdd_npu";
				regulator-init-microvolt = <900000>;
				regulator-initial-mode = <0x2>;
				regulator-min-microvolt = <500000>;
				regulator-max-microvolt = <1350000>;
				regulator-ramp-delay = <6001>;

				regulator-state-mem {
					regulator-off-in-suspend;
				};
			};

			vcc_1v8: DCDC_REG5 {
				regulator-name = "vcc_1v8";
				regulator-always-on;
				regulator-boot-on;
				regulator-min-microvolt = <1800000>;
				regulator-max-microvolt = <1800000>;

				regulator-state-mem {
					regulator-off-in-suspend;
				};
			};

			vdda0v9_image: LDO_REG1 {
				regulator-name = "vdda0v9_image";
				regulator-min-microvolt = <900000>;
				regulator-max-microvolt = <900000>;

				regulator-state-mem {
					regulator-off-in-suspend;
				};
			};

			vdda_0v9: LDO_REG2 {
				regulator-name = "vdda_0v9";
				regulator-always-on;
				regulator-boot-on;
				regulator-min-microvolt = <900000>;
				regulator-max-microvolt = <900000>;

				regulator-state-mem {
					regulator-off-in-suspend;
				};
			};

			vdda0v9_pmu: LDO_REG3 {
				regulator-name = "vdda0v9_pmu";
				regulator-always-on;
				regulator-boot-on;
				regulator-min-microvolt = <900000>;
				regulator-max-microvolt = <900000>;

				regulator-state-mem {
					regulator-on-in-suspend;
					regulator-suspend-microvolt = <900000>;
				};
			};

			vccio_acodec: LDO_REG4 {
				regulator-name = "vccio_acodec";
				regulator-always-on;
				regulator-min-microvolt = <3300000>;
				regulator-max-microvolt = <3300000>;

				regulator-state-mem {
					regulator-off-in-suspend;
				};
			};

			vccio_sd: LDO_REG5 {
				regulator-name = "vccio_sd";
				regulator-min-microvolt = <1800000>;
				regulator-max-microvolt = <3300000>;

				regulator-state-mem {
					regulator-off-in-suspend;
				};
			};

			vcc3v3_pmu: LDO_REG6 {
				regulator-name = "vcc3v3_pmu";
				regulator-always-on;
				regulator-boot-on;
				regulator-min-microvolt = <3300000>;
				regulator-max-microvolt = <3300000>;

				regulator-state-mem {
					regulator-on-in-suspend;
					regulator-suspend-microvolt = <3300000>;
				};
			};

			vcca_1v8: LDO_REG7 {
				regulator-name = "vcca_1v8";
				regulator-always-on;
				regulator-boot-on;
				regulator-min-microvolt = <1800000>;
				regulator-max-microvolt = <1800000>;

				regulator-state-mem {
					regulator-off-in-suspend;
				};
			};

			vcca1v8_pmu: LDO_REG8 {
				regulator-name = "vcca1v8_pmu";
				regulator-always-on;
				regulator-boot-on;
				regulator-min-microvolt = <1800000>;
				regulator-max-microvolt = <1800000>;

				regulator-state-mem {
					regulator-on-in-suspend;
					regulator-suspend-microvolt = <1800000>;
				};
			};

			vcca1v8_image: LDO_REG9 {
				regulator-name = "vcca1v8_image";
				regulator-min-microvolt = <1800000>;
				regulator-max-microvolt = <1800000>;

				regulator-state-mem {
					regulator-off-in-suspend;
				};
			};

			vcc_3v3: SWITCH_REG1 {
				regulator-name = "vcc_3v3";
				regulator-always-on;
				regulator-boot-on;

				regulator-state-mem {
					regulator-off-in-suspend;
				};
			};

			vcc3v3_sd: SWITCH_REG2 {
				regulator-name = "vcc3v3_sd";

				regulator-state-mem {
					regulator-off-in-suspend;
				};
			};
		};

		codec {
			mic-in-differential;
		};
	};
};

&i2c1 {
	status = "okay";

	touchscreen0: goodix@14 {
		compatible = "goodix,gt1151";
		reg = <0x14>;
		interrupt-parent = <&gpio0>;
		interrupts = <RK_PB5 IRQ_TYPE_EDGE_FALLING>;
		AVDD28-supply = <&vcc3v3_lcd0_n>;
		irq-gpios = <&gpio0 RK_PB5 GPIO_ACTIVE_HIGH>;
		pinctrl-names = "default";
		pinctrl-0 = <&touch_int &touch_rst>;
		reset-gpios = <&gpio0 RK_PB6 GPIO_ACTIVE_HIGH>;
		VDDIO-supply = <&vcc3v3_lcd0_n>;
	};
};

&i2s1_8ch {
	rockchip,trcm-sync-tx-only;
	status = "okay";
};

&mdio0 {
	rgmii_phy0: ethernet-phy@0 {
		compatible = "ethernet-phy-ieee802.3-c22";
		reg = <0x0>;
		reset-assert-us = <20000>;
		reset-deassert-us = <100000>;
		reset-gpios = <&gpio2 RK_PD3 GPIO_ACTIVE_LOW>;
	};
};

&mdio1 {
	rgmii_phy1: ethernet-phy@0 {
		compatible = "ethernet-phy-ieee802.3-c22";
		reg = <0x0>;
		reset-assert-us = <20000>;
		reset-deassert-us = <100000>;
		reset-gpios = <&gpio2 RK_PD1 GPIO_ACTIVE_LOW>;
	};
};

&pinctrl {
	display {
		vcc3v3_lcd0_n_en: vcc3v3_lcd0_n_en {
			rockchip,pins = <0 RK_PC7 0 &pcfg_pull_none>;
		};
		vcc3v3_lcd1_n_en: vcc3v3_lcd1_n_en {
			rockchip,pins = <0 RK_PC5 0 &pcfg_pull_none>;
		};
	};

	leds {
		led_work_en: led_work_en {
			rockchip,pins = <0 RK_PC0 RK_FUNC_GPIO &pcfg_pull_none>;
		};
	};

	pmic {
		pmic_int: pmic_int {
			rockchip,pins =
				<0 RK_PA3 RK_FUNC_GPIO &pcfg_pull_up>;
		};
	};

	touchscreen {
		touch_int: touch_int {
			rockchip,pins = <0 RK_PB5 RK_FUNC_GPIO &pcfg_pull_up>;
		};
		touch_rst: touch_rst {
			rockchip,pins = <0 RK_PB6 RK_FUNC_GPIO &pcfg_pull_none>;
		};
	};

	usb {
		vcc5v0_usb_host_en: vcc5v0_usb_host_en {
			rockchip,pins = <0 RK_PA6 RK_FUNC_GPIO &pcfg_pull_none>;
		};
<<<<<<< HEAD
=======
		vcc5v0_usb_otg_en: vcc5v0_usb_otg_en {
			rockchip,pins = <0 RK_PA5 RK_FUNC_GPIO &pcfg_pull_none>;
		};
>>>>>>> 88084a3d
	};
};

&pmu_io_domains {
	pmuio1-supply = <&vcc3v3_pmu>;
	pmuio2-supply = <&vcc3v3_pmu>;
	vccio1-supply = <&vccio_acodec>;
	vccio2-supply = <&vcc_1v8>;
	vccio3-supply = <&vccio_sd>;
	vccio4-supply = <&vcc_1v8>;
	vccio5-supply = <&vcc_3v3>;
	vccio6-supply = <&vcc_1v8>;
	vccio7-supply = <&vcc_3v3>;
	status = "okay";
};

&saradc {
	vref-supply = <&vcca_1v8>;
	status = "okay";
};

&sdhci {
	bus-width = <8>;
	max-frequency = <200000000>;
	non-removable;
	pinctrl-names = "default";
	pinctrl-0 = <&emmc_bus8 &emmc_clk &emmc_cmd &emmc_datastrobe>;
	status = "okay";
};

&sdmmc0 {
	bus-width = <4>;
	cap-sd-highspeed;
	cd-gpios = <&gpio0 RK_PA4 GPIO_ACTIVE_LOW>;
	disable-wp;
	pinctrl-names = "default";
	pinctrl-0 = <&sdmmc0_bus4 &sdmmc0_clk &sdmmc0_cmd &sdmmc0_det>;
	sd-uhs-sdr104;
	vmmc-supply = <&vcc3v3_sd>;
	vqmmc-supply = <&vccio_sd>;
	status = "okay";
};

&tsadc {
	rockchip,hw-tshut-mode = <1>;
	rockchip,hw-tshut-polarity = <0>;
	status = "okay";
};

&uart2 {
	status = "okay";
};

&usb_host0_ehci {
	status = "okay";
};

&usb_host0_ohci {
	status = "okay";
};

<<<<<<< HEAD
=======
&usb_host0_xhci {
	extcon = <&usb2phy0>;
	status = "okay";
};

>>>>>>> 88084a3d
&usb_host1_ehci {
	status = "okay";
};

&usb_host1_ohci {
	status = "okay";
};

<<<<<<< HEAD
=======
&usb_host1_xhci {
	status = "okay";
};

&usb2phy0 {
	status = "okay";
};

&usb2phy0_host {
	phy-supply = <&vcc5v0_usb_host>;
	status = "okay";
};

&usb2phy0_otg {
	vbus-supply = <&vcc5v0_usb_otg>;
	status = "okay";
};

>>>>>>> 88084a3d
&usb2phy1 {
	status = "okay";
};

&usb2phy1_host {
	phy-supply = <&vcc5v0_usb_host>;
	status = "okay";
};

&usb2phy1_otg {
	phy-supply = <&vcc5v0_usb_host>;
	status = "okay";
};<|MERGE_RESOLUTION|>--- conflicted
+++ resolved
@@ -103,8 +103,6 @@
 		vin-supply = <&vcc5v0_usb>;
 	};
 
-<<<<<<< HEAD
-=======
 	vcc5v0_usb_otg: vcc5v0-usb-otg {
 		compatible = "regulator-fixed";
 		enable-active-high;
@@ -117,7 +115,6 @@
 		vin-supply = <&vcc5v0_usb>;
 	};
 
->>>>>>> 88084a3d
 	vcc3v3_lcd0_n: vcc3v3-lcd0-n {
 		compatible = "regulator-fixed";
 		regulator-name = "vcc3v3_lcd0_n";
@@ -151,8 +148,6 @@
 	};
 };
 
-<<<<<<< HEAD
-=======
 &combphy0 {
 	status = "okay";
 };
@@ -161,7 +156,6 @@
 	status = "okay";
 };
 
->>>>>>> 88084a3d
 &cpu0 {
 	cpu-supply = <&vdd_cpu>;
 };
@@ -533,12 +527,9 @@
 		vcc5v0_usb_host_en: vcc5v0_usb_host_en {
 			rockchip,pins = <0 RK_PA6 RK_FUNC_GPIO &pcfg_pull_none>;
 		};
-<<<<<<< HEAD
-=======
 		vcc5v0_usb_otg_en: vcc5v0_usb_otg_en {
 			rockchip,pins = <0 RK_PA5 RK_FUNC_GPIO &pcfg_pull_none>;
 		};
->>>>>>> 88084a3d
 	};
 };
 
@@ -600,14 +591,11 @@
 	status = "okay";
 };
 
-<<<<<<< HEAD
-=======
 &usb_host0_xhci {
 	extcon = <&usb2phy0>;
 	status = "okay";
 };
 
->>>>>>> 88084a3d
 &usb_host1_ehci {
 	status = "okay";
 };
@@ -616,8 +604,6 @@
 	status = "okay";
 };
 
-<<<<<<< HEAD
-=======
 &usb_host1_xhci {
 	status = "okay";
 };
@@ -636,7 +622,6 @@
 	status = "okay";
 };
 
->>>>>>> 88084a3d
 &usb2phy1 {
 	status = "okay";
 };
