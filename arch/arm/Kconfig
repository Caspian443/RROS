--- conflicted
+++ resolved
@@ -65,10 +65,6 @@
 	select GENERIC_PCI_IOMAP
 	select GENERIC_SCHED_CLOCK
 	select GENERIC_SMP_IDLE_THREAD
-<<<<<<< HEAD
-=======
-	select HANDLE_DOMAIN_IRQ
->>>>>>> 6a035689
 	select HARDIRQS_SW_RESEND
 	select HAVE_ARCH_AUDITSYSCALL if AEABI && !OABI_COMPAT
 	select HAVE_ARCH_BITREVERSE if (CPU_32v7M || CPU_32v7) && !CPU_32v6
@@ -130,10 +126,7 @@
 	select PERF_USE_VMALLOC
 	select RTC_LIB
 	select SYS_SUPPORTS_APM_EMULATION
-<<<<<<< HEAD
 	select THREAD_INFO_IN_TASK if CURRENT_POINTER_IN_TPIDRURO
-=======
->>>>>>> 6a035689
 	select TRACE_IRQFLAGS_SUPPORT if !CPU_V7M
 	# Above selects are sorted alphabetically; please add new ones
 	# according to that.  Thanks.
