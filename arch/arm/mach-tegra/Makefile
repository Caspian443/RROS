obj-y                                   += board-pinmux.o
obj-y                                   += common.o
obj-y                                   += devices.o
obj-y                                   += io.o
obj-y                                   += irq.o
obj-y                                   += clock.o
obj-y                                   += timer.o
obj-y                                   += pinmux.o
obj-y					+= fuse.o
obj-y					+= pmc.o
<<<<<<< HEAD
=======
obj-y					+= flowctrl.o
>>>>>>> 83fe628e
obj-$(CONFIG_CPU_IDLE)			+= cpuidle.o
obj-$(CONFIG_CPU_IDLE)			+= sleep.o
obj-$(CONFIG_ARCH_TEGRA_2x_SOC)		+= powergate.o
obj-$(CONFIG_ARCH_TEGRA_2x_SOC)         += tegra2_clocks.o
obj-$(CONFIG_ARCH_TEGRA_2x_SOC)		+= tegra2_emc.o
obj-$(CONFIG_ARCH_TEGRA_2x_SOC)		+= pinmux-tegra20-tables.o
obj-$(CONFIG_ARCH_TEGRA_3x_SOC)		+= pinmux-tegra30-tables.o
obj-$(CONFIG_ARCH_TEGRA_3x_SOC)		+= board-dt-tegra30.o
obj-$(CONFIG_ARCH_TEGRA_3x_SOC)		+= tegra30_clocks.o
<<<<<<< HEAD
obj-$(CONFIG_SMP)			+= platsmp.o headsmp.o
=======
obj-$(CONFIG_SMP)                       += platsmp.o localtimer.o headsmp.o
obj-$(CONFIG_SMP)                       += reset.o
>>>>>>> 83fe628e
obj-$(CONFIG_HOTPLUG_CPU)               += hotplug.o
obj-$(CONFIG_TEGRA_SYSTEM_DMA)		+= dma.o apbio.o
obj-$(CONFIG_CPU_FREQ)                  += cpu-tegra.o
obj-$(CONFIG_TEGRA_PCI)			+= pcie.o
obj-$(CONFIG_USB_SUPPORT)		+= usb_phy.o

obj-$(CONFIG_MACH_HARMONY)              += board-harmony.o
obj-$(CONFIG_MACH_HARMONY)              += board-harmony-pinmux.o
obj-$(CONFIG_MACH_HARMONY)              += board-harmony-pcie.o
obj-$(CONFIG_MACH_HARMONY)              += board-harmony-power.o

obj-$(CONFIG_MACH_PAZ00)		+= board-paz00.o
obj-$(CONFIG_MACH_PAZ00)		+= board-paz00-pinmux.o

obj-$(CONFIG_MACH_SEABOARD)             += board-seaboard.o
obj-$(CONFIG_MACH_SEABOARD)             += board-seaboard-pinmux.o

obj-$(CONFIG_MACH_TEGRA_DT)             += board-dt-tegra20.o
obj-$(CONFIG_MACH_TEGRA_DT)             += board-harmony-pinmux.o
obj-$(CONFIG_MACH_TEGRA_DT)             += board-seaboard-pinmux.o
obj-$(CONFIG_MACH_TEGRA_DT)             += board-paz00-pinmux.o
obj-$(CONFIG_MACH_TEGRA_DT)             += board-trimslice-pinmux.o

obj-$(CONFIG_MACH_TRIMSLICE)            += board-trimslice.o
obj-$(CONFIG_MACH_TRIMSLICE)            += board-trimslice-pinmux.o<|MERGE_RESOLUTION|>--- conflicted
+++ resolved
@@ -8,10 +8,7 @@
 obj-y                                   += pinmux.o
 obj-y					+= fuse.o
 obj-y					+= pmc.o
-<<<<<<< HEAD
-=======
 obj-y					+= flowctrl.o
->>>>>>> 83fe628e
 obj-$(CONFIG_CPU_IDLE)			+= cpuidle.o
 obj-$(CONFIG_CPU_IDLE)			+= sleep.o
 obj-$(CONFIG_ARCH_TEGRA_2x_SOC)		+= powergate.o
@@ -21,12 +18,8 @@
 obj-$(CONFIG_ARCH_TEGRA_3x_SOC)		+= pinmux-tegra30-tables.o
 obj-$(CONFIG_ARCH_TEGRA_3x_SOC)		+= board-dt-tegra30.o
 obj-$(CONFIG_ARCH_TEGRA_3x_SOC)		+= tegra30_clocks.o
-<<<<<<< HEAD
 obj-$(CONFIG_SMP)			+= platsmp.o headsmp.o
-=======
-obj-$(CONFIG_SMP)                       += platsmp.o localtimer.o headsmp.o
 obj-$(CONFIG_SMP)                       += reset.o
->>>>>>> 83fe628e
 obj-$(CONFIG_HOTPLUG_CPU)               += hotplug.o
 obj-$(CONFIG_TEGRA_SYSTEM_DMA)		+= dma.o apbio.o
 obj-$(CONFIG_CPU_FREQ)                  += cpu-tegra.o
