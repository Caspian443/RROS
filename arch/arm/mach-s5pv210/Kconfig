--- conflicted
+++ resolved
@@ -12,10 +12,6 @@
 	select CLKSRC_SAMSUNG_PWM
 	select COMMON_CLK_SAMSUNG
 	select GPIOLIB
-<<<<<<< HEAD
-	select HAVE_S3C2410_I2C if I2C
-=======
->>>>>>> 754e0b0e
 	select PINCTRL
 	select PINCTRL_EXYNOS
 	select SOC_SAMSUNG
