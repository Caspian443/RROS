--- conflicted
+++ resolved
@@ -3076,13 +3076,7 @@
 	int error = get_write_access(inode);
 	if (error)
 		return error;
-<<<<<<< HEAD
-	/*
-	 * Refuse to truncate files with mandatory locks held on them.
-	 */
-=======
-
->>>>>>> df0cc57e
+
 	error = security_path_truncate(path);
 	if (!error) {
 		error = do_truncate(mnt_userns, path->dentry, 0,
