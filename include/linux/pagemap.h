/* SPDX-License-Identifier: GPL-2.0 */
#ifndef _LINUX_PAGEMAP_H
#define _LINUX_PAGEMAP_H

/*
 * Copyright 1995 Linus Torvalds
 */
#include <linux/mm.h>
#include <linux/fs.h>
#include <linux/list.h>
#include <linux/highmem.h>
#include <linux/compiler.h>
#include <linux/uaccess.h>
#include <linux/gfp.h>
#include <linux/bitops.h>
#include <linux/hardirq.h> /* for in_interrupt() */
#include <linux/hugetlb_inline.h>

struct pagevec;

static inline bool mapping_empty(struct address_space *mapping)
{
	return xa_empty(&mapping->i_pages);
}

/*
 * Bits in mapping->flags.
 */
enum mapping_flags {
	AS_EIO		= 0,	/* IO error on async write */
	AS_ENOSPC	= 1,	/* ENOSPC on async write */
	AS_MM_ALL_LOCKS	= 2,	/* under mm_take_all_locks() */
	AS_UNEVICTABLE	= 3,	/* e.g., ramdisk, SHM_LOCK */
	AS_EXITING	= 4, 	/* final truncate in progress */
	/* writeback related tags are not used */
	AS_NO_WRITEBACK_TAGS = 5,
	AS_THP_SUPPORT = 6,	/* THPs supported */
};

/**
 * mapping_set_error - record a writeback error in the address_space
 * @mapping: the mapping in which an error should be set
 * @error: the error to set in the mapping
 *
 * When writeback fails in some way, we must record that error so that
 * userspace can be informed when fsync and the like are called.  We endeavor
 * to report errors on any file that was open at the time of the error.  Some
 * internal callers also need to know when writeback errors have occurred.
 *
 * When a writeback error occurs, most filesystems will want to call
 * mapping_set_error to record the error in the mapping so that it can be
 * reported when the application calls fsync(2).
 */
static inline void mapping_set_error(struct address_space *mapping, int error)
{
	if (likely(!error))
		return;

	/* Record in wb_err for checkers using errseq_t based tracking */
	__filemap_set_wb_err(mapping, error);

	/* Record it in superblock */
	if (mapping->host)
		errseq_set(&mapping->host->i_sb->s_wb_err, error);

	/* Record it in flags for now, for legacy callers */
	if (error == -ENOSPC)
		set_bit(AS_ENOSPC, &mapping->flags);
	else
		set_bit(AS_EIO, &mapping->flags);
}

static inline void mapping_set_unevictable(struct address_space *mapping)
{
	set_bit(AS_UNEVICTABLE, &mapping->flags);
}

static inline void mapping_clear_unevictable(struct address_space *mapping)
{
	clear_bit(AS_UNEVICTABLE, &mapping->flags);
}

static inline bool mapping_unevictable(struct address_space *mapping)
{
	return mapping && test_bit(AS_UNEVICTABLE, &mapping->flags);
}

static inline void mapping_set_exiting(struct address_space *mapping)
{
	set_bit(AS_EXITING, &mapping->flags);
}

static inline int mapping_exiting(struct address_space *mapping)
{
	return test_bit(AS_EXITING, &mapping->flags);
}

static inline void mapping_set_no_writeback_tags(struct address_space *mapping)
{
	set_bit(AS_NO_WRITEBACK_TAGS, &mapping->flags);
}

static inline int mapping_use_writeback_tags(struct address_space *mapping)
{
	return !test_bit(AS_NO_WRITEBACK_TAGS, &mapping->flags);
}

static inline gfp_t mapping_gfp_mask(struct address_space * mapping)
{
	return mapping->gfp_mask;
}

/* Restricts the given gfp_mask to what the mapping allows. */
static inline gfp_t mapping_gfp_constraint(struct address_space *mapping,
		gfp_t gfp_mask)
{
	return mapping_gfp_mask(mapping) & gfp_mask;
}

/*
 * This is non-atomic.  Only to be used before the mapping is activated.
 * Probably needs a barrier...
 */
static inline void mapping_set_gfp_mask(struct address_space *m, gfp_t mask)
{
	m->gfp_mask = mask;
}

static inline bool mapping_thp_support(struct address_space *mapping)
{
	return test_bit(AS_THP_SUPPORT, &mapping->flags);
}

static inline int filemap_nr_thps(struct address_space *mapping)
{
#ifdef CONFIG_READ_ONLY_THP_FOR_FS
	return atomic_read(&mapping->nr_thps);
#else
	return 0;
#endif
}

static inline void filemap_nr_thps_inc(struct address_space *mapping)
{
#ifdef CONFIG_READ_ONLY_THP_FOR_FS
	if (!mapping_thp_support(mapping))
		atomic_inc(&mapping->nr_thps);
#else
	WARN_ON_ONCE(1);
#endif
}

static inline void filemap_nr_thps_dec(struct address_space *mapping)
{
#ifdef CONFIG_READ_ONLY_THP_FOR_FS
	if (!mapping_thp_support(mapping))
		atomic_dec(&mapping->nr_thps);
#else
	WARN_ON_ONCE(1);
#endif
}

void release_pages(struct page **pages, int nr);

/*
 * For file cache pages, return the address_space, otherwise return NULL
 */
static inline struct address_space *page_mapping_file(struct page *page)
{
	if (unlikely(PageSwapCache(page)))
		return NULL;
	return page_mapping(page);
}

/*
 * speculatively take a reference to a page.
 * If the page is free (_refcount == 0), then _refcount is untouched, and 0
 * is returned. Otherwise, _refcount is incremented by 1 and 1 is returned.
 *
 * This function must be called inside the same rcu_read_lock() section as has
 * been used to lookup the page in the pagecache radix-tree (or page table):
 * this allows allocators to use a synchronize_rcu() to stabilize _refcount.
 *
 * Unless an RCU grace period has passed, the count of all pages coming out
 * of the allocator must be considered unstable. page_count may return higher
 * than expected, and put_page must be able to do the right thing when the
 * page has been finished with, no matter what it is subsequently allocated
 * for (because put_page is what is used here to drop an invalid speculative
 * reference).
 *
 * This is the interesting part of the lockless pagecache (and lockless
 * get_user_pages) locking protocol, where the lookup-side (eg. find_get_page)
 * has the following pattern:
 * 1. find page in radix tree
 * 2. conditionally increment refcount
 * 3. check the page is still in pagecache (if no, goto 1)
 *
 * Remove-side that cares about stability of _refcount (eg. reclaim) has the
 * following (with the i_pages lock held):
 * A. atomically check refcount is correct and set it to 0 (atomic_cmpxchg)
 * B. remove page from pagecache
 * C. free the page
 *
 * There are 2 critical interleavings that matter:
 * - 2 runs before A: in this case, A sees elevated refcount and bails out
 * - A runs before 2: in this case, 2 sees zero refcount and retries;
 *   subsequently, B will complete and 1 will find no page, causing the
 *   lookup to return NULL.
 *
 * It is possible that between 1 and 2, the page is removed then the exact same
 * page is inserted into the same position in pagecache. That's OK: the
 * old find_get_page using a lock could equally have run before or after
 * such a re-insertion, depending on order that locks are granted.
 *
 * Lookups racing against pagecache insertion isn't a big problem: either 1
 * will find the page or it will not. Likewise, the old find_get_page could run
 * either before the insertion or afterwards, depending on timing.
 */
static inline int __page_cache_add_speculative(struct page *page, int count)
{
#ifdef CONFIG_TINY_RCU
# ifdef CONFIG_PREEMPT_COUNT
	VM_BUG_ON(!in_atomic() && !irqs_disabled());
# endif
	/*
	 * Preempt must be disabled here - we rely on rcu_read_lock doing
	 * this for us.
	 *
	 * Pagecache won't be truncated from interrupt context, so if we have
	 * found a page in the radix tree here, we have pinned its refcount by
	 * disabling preempt, and hence no need for the "speculative get" that
	 * SMP requires.
	 */
	VM_BUG_ON_PAGE(page_count(page) == 0, page);
	page_ref_add(page, count);

#else
	if (unlikely(!page_ref_add_unless(page, count, 0))) {
		/*
		 * Either the page has been freed, or will be freed.
		 * In either case, retry here and the caller should
		 * do the right thing (see comments above).
		 */
		return 0;
	}
#endif
	VM_BUG_ON_PAGE(PageTail(page), page);

	return 1;
}

static inline int page_cache_get_speculative(struct page *page)
{
	return __page_cache_add_speculative(page, 1);
}

static inline int page_cache_add_speculative(struct page *page, int count)
{
	return __page_cache_add_speculative(page, count);
}

/**
 * attach_page_private - Attach private data to a page.
 * @page: Page to attach data to.
 * @data: Data to attach to page.
 *
 * Attaching private data to a page increments the page's reference count.
 * The data must be detached before the page will be freed.
 */
static inline void attach_page_private(struct page *page, void *data)
{
	get_page(page);
	set_page_private(page, (unsigned long)data);
	SetPagePrivate(page);
}

/**
 * detach_page_private - Detach private data from a page.
 * @page: Page to detach data from.
 *
 * Removes the data that was previously attached to the page and decrements
 * the refcount on the page.
 *
 * Return: Data that was attached to the page.
 */
static inline void *detach_page_private(struct page *page)
{
	void *data = (void *)page_private(page);

	if (!PagePrivate(page))
		return NULL;
	ClearPagePrivate(page);
	set_page_private(page, 0);
	put_page(page);

	return data;
}

#ifdef CONFIG_NUMA
extern struct page *__page_cache_alloc(gfp_t gfp);
#else
static inline struct page *__page_cache_alloc(gfp_t gfp)
{
	return alloc_pages(gfp, 0);
}
#endif

static inline struct page *page_cache_alloc(struct address_space *x)
{
	return __page_cache_alloc(mapping_gfp_mask(x));
}

static inline gfp_t readahead_gfp_mask(struct address_space *x)
{
	return mapping_gfp_mask(x) | __GFP_NORETRY | __GFP_NOWARN;
}

typedef int filler_t(void *, struct page *);

pgoff_t page_cache_next_miss(struct address_space *mapping,
			     pgoff_t index, unsigned long max_scan);
pgoff_t page_cache_prev_miss(struct address_space *mapping,
			     pgoff_t index, unsigned long max_scan);

#define FGP_ACCESSED		0x00000001
#define FGP_LOCK		0x00000002
#define FGP_CREAT		0x00000004
#define FGP_WRITE		0x00000008
#define FGP_NOFS		0x00000010
#define FGP_NOWAIT		0x00000020
#define FGP_FOR_MMAP		0x00000040
#define FGP_HEAD		0x00000080
#define FGP_ENTRY		0x00000100

struct page *pagecache_get_page(struct address_space *mapping, pgoff_t offset,
		int fgp_flags, gfp_t cache_gfp_mask);

/**
 * find_get_page - find and get a page reference
 * @mapping: the address_space to search
 * @offset: the page index
 *
 * Looks up the page cache slot at @mapping & @offset.  If there is a
 * page cache page, it is returned with an increased refcount.
 *
 * Otherwise, %NULL is returned.
 */
static inline struct page *find_get_page(struct address_space *mapping,
					pgoff_t offset)
{
	return pagecache_get_page(mapping, offset, 0, 0);
}

static inline struct page *find_get_page_flags(struct address_space *mapping,
					pgoff_t offset, int fgp_flags)
{
	return pagecache_get_page(mapping, offset, fgp_flags, 0);
}

/**
 * find_lock_page - locate, pin and lock a pagecache page
 * @mapping: the address_space to search
 * @index: the page index
 *
 * Looks up the page cache entry at @mapping & @index.  If there is a
 * page cache page, it is returned locked and with an increased
 * refcount.
 *
 * Context: May sleep.
 * Return: A struct page or %NULL if there is no page in the cache for this
 * index.
 */
static inline struct page *find_lock_page(struct address_space *mapping,
					pgoff_t index)
{
	return pagecache_get_page(mapping, index, FGP_LOCK, 0);
}

/**
 * find_lock_head - Locate, pin and lock a pagecache page.
 * @mapping: The address_space to search.
 * @index: The page index.
 *
 * Looks up the page cache entry at @mapping & @index.  If there is a
 * page cache page, its head page is returned locked and with an increased
 * refcount.
 *
 * Context: May sleep.
 * Return: A struct page which is !PageTail, or %NULL if there is no page
 * in the cache for this index.
 */
static inline struct page *find_lock_head(struct address_space *mapping,
					pgoff_t index)
{
	return pagecache_get_page(mapping, index, FGP_LOCK | FGP_HEAD, 0);
}

/**
 * find_or_create_page - locate or add a pagecache page
 * @mapping: the page's address_space
 * @index: the page's index into the mapping
 * @gfp_mask: page allocation mode
 *
 * Looks up the page cache slot at @mapping & @offset.  If there is a
 * page cache page, it is returned locked and with an increased
 * refcount.
 *
 * If the page is not present, a new page is allocated using @gfp_mask
 * and added to the page cache and the VM's LRU list.  The page is
 * returned locked and with an increased refcount.
 *
 * On memory exhaustion, %NULL is returned.
 *
 * find_or_create_page() may sleep, even if @gfp_flags specifies an
 * atomic allocation!
 */
static inline struct page *find_or_create_page(struct address_space *mapping,
					pgoff_t index, gfp_t gfp_mask)
{
	return pagecache_get_page(mapping, index,
					FGP_LOCK|FGP_ACCESSED|FGP_CREAT,
					gfp_mask);
}

/**
 * grab_cache_page_nowait - returns locked page at given index in given cache
 * @mapping: target address_space
 * @index: the page index
 *
 * Same as grab_cache_page(), but do not wait if the page is unavailable.
 * This is intended for speculative data generators, where the data can
 * be regenerated if the page couldn't be grabbed.  This routine should
 * be safe to call while holding the lock for another page.
 *
 * Clear __GFP_FS when allocating the page to avoid recursion into the fs
 * and deadlock against the caller's locked page.
 */
static inline struct page *grab_cache_page_nowait(struct address_space *mapping,
				pgoff_t index)
{
	return pagecache_get_page(mapping, index,
			FGP_LOCK|FGP_CREAT|FGP_NOFS|FGP_NOWAIT,
			mapping_gfp_mask(mapping));
}

/* Does this page contain this index? */
static inline bool thp_contains(struct page *head, pgoff_t index)
{
	/* HugeTLBfs indexes the page cache in units of hpage_size */
	if (PageHuge(head))
		return head->index == index;
	return page_index(head) == (index & ~(thp_nr_pages(head) - 1UL));
}

/*
 * Given the page we found in the page cache, return the page corresponding
 * to this index in the file
 */
static inline struct page *find_subpage(struct page *head, pgoff_t index)
{
	/* HugeTLBfs wants the head page regardless */
	if (PageHuge(head))
		return head;

	return head + (index & (thp_nr_pages(head) - 1));
}

unsigned find_get_entries(struct address_space *mapping, pgoff_t start,
		pgoff_t end, struct pagevec *pvec, pgoff_t *indices);
unsigned find_get_pages_range(struct address_space *mapping, pgoff_t *start,
			pgoff_t end, unsigned int nr_pages,
			struct page **pages);
static inline unsigned find_get_pages(struct address_space *mapping,
			pgoff_t *start, unsigned int nr_pages,
			struct page **pages)
{
	return find_get_pages_range(mapping, start, (pgoff_t)-1, nr_pages,
				    pages);
}
unsigned find_get_pages_contig(struct address_space *mapping, pgoff_t start,
			       unsigned int nr_pages, struct page **pages);
unsigned find_get_pages_range_tag(struct address_space *mapping, pgoff_t *index,
			pgoff_t end, xa_mark_t tag, unsigned int nr_pages,
			struct page **pages);
static inline unsigned find_get_pages_tag(struct address_space *mapping,
			pgoff_t *index, xa_mark_t tag, unsigned int nr_pages,
			struct page **pages)
{
	return find_get_pages_range_tag(mapping, index, (pgoff_t)-1, tag,
					nr_pages, pages);
}

struct page *grab_cache_page_write_begin(struct address_space *mapping,
			pgoff_t index, unsigned flags);

/*
 * Returns locked page at given index in given cache, creating it if needed.
 */
static inline struct page *grab_cache_page(struct address_space *mapping,
								pgoff_t index)
{
	return find_or_create_page(mapping, index, mapping_gfp_mask(mapping));
}

extern struct page * read_cache_page(struct address_space *mapping,
				pgoff_t index, filler_t *filler, void *data);
extern struct page * read_cache_page_gfp(struct address_space *mapping,
				pgoff_t index, gfp_t gfp_mask);
extern int read_cache_pages(struct address_space *mapping,
		struct list_head *pages, filler_t *filler, void *data);

static inline struct page *read_mapping_page(struct address_space *mapping,
				pgoff_t index, void *data)
{
	return read_cache_page(mapping, index, NULL, data);
}

/*
 * Get index of the page with in radix-tree
 * (TODO: remove once hugetlb pages will have ->index in PAGE_SIZE)
 */
static inline pgoff_t page_to_index(struct page *page)
{
	pgoff_t pgoff;

	if (likely(!PageTransTail(page)))
		return page->index;

	/*
	 *  We don't initialize ->index for tail pages: calculate based on
	 *  head page
	 */
	pgoff = compound_head(page)->index;
	pgoff += page - compound_head(page);
	return pgoff;
}

/*
 * Get the offset in PAGE_SIZE.
 * (TODO: hugepage should have ->index in PAGE_SIZE)
 */
static inline pgoff_t page_to_pgoff(struct page *page)
{
	if (unlikely(PageHeadHuge(page)))
		return page->index << compound_order(page);

	return page_to_index(page);
}

/*
 * Return byte-offset into filesystem object for page.
 */
static inline loff_t page_offset(struct page *page)
{
	return ((loff_t)page->index) << PAGE_SHIFT;
}

static inline loff_t page_file_offset(struct page *page)
{
	return ((loff_t)page_index(page)) << PAGE_SHIFT;
}

extern pgoff_t linear_hugepage_index(struct vm_area_struct *vma,
				     unsigned long address);

static inline pgoff_t linear_page_index(struct vm_area_struct *vma,
					unsigned long address)
{
	pgoff_t pgoff;
	if (unlikely(is_vm_hugetlb_page(vma)))
		return linear_hugepage_index(vma, address);
	pgoff = (address - vma->vm_start) >> PAGE_SHIFT;
	pgoff += vma->vm_pgoff;
	return pgoff;
}

struct wait_page_key {
	struct page *page;
	int bit_nr;
	int page_match;
};

struct wait_page_queue {
	struct page *page;
	int bit_nr;
	wait_queue_entry_t wait;
};

static inline bool wake_page_match(struct wait_page_queue *wait_page,
				  struct wait_page_key *key)
{
	if (wait_page->page != key->page)
	       return false;
	key->page_match = 1;

	if (wait_page->bit_nr != key->bit_nr)
		return false;

	return true;
}

extern void __lock_page(struct page *page);
extern int __lock_page_killable(struct page *page);
extern int __lock_page_async(struct page *page, struct wait_page_queue *wait);
extern int __lock_page_or_retry(struct page *page, struct mm_struct *mm,
				unsigned int flags);
extern void unlock_page(struct page *page);

/*
 * Return true if the page was successfully locked
 */
static inline int trylock_page(struct page *page)
{
	page = compound_head(page);
	return (likely(!test_and_set_bit_lock(PG_locked, &page->flags)));
}

/*
 * lock_page may only be called if we have the page's inode pinned.
 */
static inline void lock_page(struct page *page)
{
	might_sleep();
	if (!trylock_page(page))
		__lock_page(page);
}

/*
 * lock_page_killable is like lock_page but can be interrupted by fatal
 * signals.  It returns 0 if it locked the page and -EINTR if it was
 * killed while waiting.
 */
static inline int lock_page_killable(struct page *page)
{
	might_sleep();
	if (!trylock_page(page))
		return __lock_page_killable(page);
	return 0;
}

/*
 * lock_page_async - Lock the page, unless this would block. If the page
 * is already locked, then queue a callback when the page becomes unlocked.
 * This callback can then retry the operation.
 *
 * Returns 0 if the page is locked successfully, or -EIOCBQUEUED if the page
 * was already locked and the callback defined in 'wait' was queued.
 */
static inline int lock_page_async(struct page *page,
				  struct wait_page_queue *wait)
{
	if (!trylock_page(page))
		return __lock_page_async(page, wait);
	return 0;
}

/*
 * lock_page_or_retry - Lock the page, unless this would block and the
 * caller indicated that it can handle a retry.
 *
 * Return value and mmap_lock implications depend on flags; see
 * __lock_page_or_retry().
 */
static inline int lock_page_or_retry(struct page *page, struct mm_struct *mm,
				     unsigned int flags)
{
	might_sleep();
	return trylock_page(page) || __lock_page_or_retry(page, mm, flags);
}

/*
 * This is exported only for wait_on_page_locked/wait_on_page_writeback, etc.,
 * and should not be used directly.
 */
extern void wait_on_page_bit(struct page *page, int bit_nr);
extern int wait_on_page_bit_killable(struct page *page, int bit_nr);

/* 
 * Wait for a page to be unlocked.
 *
 * This must be called with the caller "holding" the page,
 * ie with increased "page->count" so that the page won't
 * go away during the wait..
 */
static inline void wait_on_page_locked(struct page *page)
{
	if (PageLocked(page))
		wait_on_page_bit(compound_head(page), PG_locked);
}

static inline int wait_on_page_locked_killable(struct page *page)
{
	if (!PageLocked(page))
		return 0;
	return wait_on_page_bit_killable(compound_head(page), PG_locked);
}

int put_and_wait_on_page_locked(struct page *page, int state);
void wait_on_page_writeback(struct page *page);
int wait_on_page_writeback_killable(struct page *page);
extern void end_page_writeback(struct page *page);
void wait_for_stable_page(struct page *page);

void page_endio(struct page *page, bool is_write, int err);

/**
 * set_page_private_2 - Set PG_private_2 on a page and take a ref
 * @page: The page.
 *
 * Set the PG_private_2 flag on a page and take the reference needed for the VM
 * to handle its lifetime correctly.  This sets the flag and takes the
 * reference unconditionally, so care must be taken not to set the flag again
 * if it's already set.
 */
static inline void set_page_private_2(struct page *page)
{
	page = compound_head(page);
	get_page(page);
	SetPagePrivate2(page);
}

void end_page_private_2(struct page *page);
void wait_on_page_private_2(struct page *page);
int wait_on_page_private_2_killable(struct page *page);

/*
 * Add an arbitrary waiter to a page's wait queue
 */
extern void add_page_wait_queue(struct page *page, wait_queue_entry_t *waiter);

/*
 * Fault everything in given userspace address range in.
 */
static inline int fault_in_pages_writeable(char __user *uaddr, int size)
{
	char __user *end = uaddr + size - 1;

	if (unlikely(size == 0))
		return 0;

	if (unlikely(uaddr > end))
		return -EFAULT;
	/*
	 * Writing zeroes into userspace here is OK, because we know that if
	 * the zero gets there, we'll be overwriting it.
	 */
	do {
		if (unlikely(__put_user(0, uaddr) != 0))
			return -EFAULT;
		uaddr += PAGE_SIZE;
	} while (uaddr <= end);

	/* Check whether the range spilled into the next page. */
	if (((unsigned long)uaddr & PAGE_MASK) ==
			((unsigned long)end & PAGE_MASK))
		return __put_user(0, end);

	return 0;
}

static inline int fault_in_pages_readable(const char __user *uaddr, int size)
{
	volatile char c;
	const char __user *end = uaddr + size - 1;

	if (unlikely(size == 0))
		return 0;

	if (unlikely(uaddr > end))
		return -EFAULT;

	do {
		if (unlikely(__get_user(c, uaddr) != 0))
			return -EFAULT;
		uaddr += PAGE_SIZE;
	} while (uaddr <= end);

	/* Check whether the range spilled into the next page. */
	if (((unsigned long)uaddr & PAGE_MASK) ==
			((unsigned long)end & PAGE_MASK)) {
		return __get_user(c, end);
	}

	(void)c;
	return 0;
}

int add_to_page_cache_locked(struct page *page, struct address_space *mapping,
				pgoff_t index, gfp_t gfp_mask);
int add_to_page_cache_lru(struct page *page, struct address_space *mapping,
				pgoff_t index, gfp_t gfp_mask);
extern void delete_from_page_cache(struct page *page);
extern void __delete_from_page_cache(struct page *page, void *shadow);
void replace_page_cache_page(struct page *old, struct page *new);
void delete_from_page_cache_batch(struct address_space *mapping,
				  struct pagevec *pvec);
loff_t mapping_seek_hole_data(struct address_space *, loff_t start, loff_t end,
		int whence);

/*
 * Like add_to_page_cache_locked, but used to add newly allocated pages:
 * the page is new, so we can just run __SetPageLocked() against it.
 */
static inline int add_to_page_cache(struct page *page,
		struct address_space *mapping, pgoff_t offset, gfp_t gfp_mask)
{
	int error;

	__SetPageLocked(page);
	error = add_to_page_cache_locked(page, mapping, offset, gfp_mask);
	if (unlikely(error))
		__ClearPageLocked(page);
	return error;
}

/**
 * struct readahead_control - Describes a readahead request.
 *
 * A readahead request is for consecutive pages.  Filesystems which
 * implement the ->readahead method should call readahead_page() or
 * readahead_page_batch() in a loop and attempt to start I/O against
 * each page in the request.
 *
 * Most of the fields in this struct are private and should be accessed
 * by the functions below.
 *
 * @file: The file, used primarily by network filesystems for authentication.
 *	  May be NULL if invoked internally by the filesystem.
 * @mapping: Readahead this filesystem object.
 * @ra: File readahead state.  May be NULL.
 */
struct readahead_control {
	struct file *file;
	struct address_space *mapping;
	struct file_ra_state *ra;
/* private: use the readahead_* accessors instead */
	pgoff_t _index;
	unsigned int _nr_pages;
	unsigned int _batch_count;
};

#define DEFINE_READAHEAD(ractl, f, r, m, i)				\
	struct readahead_control ractl = {				\
		.file = f,						\
		.mapping = m,						\
		.ra = r,						\
		._index = i,						\
	}

#define VM_READAHEAD_PAGES	(SZ_128K / PAGE_SIZE)

void page_cache_ra_unbounded(struct readahead_control *,
		unsigned long nr_to_read, unsigned long lookahead_count);
void page_cache_sync_ra(struct readahead_control *, unsigned long req_count);
void page_cache_async_ra(struct readahead_control *, struct page *,
		unsigned long req_count);
void readahead_expand(struct readahead_control *ractl,
		      loff_t new_start, size_t new_len);

/**
 * page_cache_sync_readahead - generic file readahead
 * @mapping: address_space which holds the pagecache and I/O vectors
 * @ra: file_ra_state which holds the readahead state
 * @file: Used by the filesystem for authentication.
 * @index: Index of first page to be read.
 * @req_count: Total number of pages being read by the caller.
 *
 * page_cache_sync_readahead() should be called when a cache miss happened:
 * it will submit the read.  The readahead logic may decide to piggyback more
 * pages onto the read request if access patterns suggest it will improve
 * performance.
 */
static inline
void page_cache_sync_readahead(struct address_space *mapping,
		struct file_ra_state *ra, struct file *file, pgoff_t index,
		unsigned long req_count)
{
	DEFINE_READAHEAD(ractl, file, ra, mapping, index);
	page_cache_sync_ra(&ractl, req_count);
}

/**
 * page_cache_async_readahead - file readahead for marked pages
 * @mapping: address_space which holds the pagecache and I/O vectors
 * @ra: file_ra_state which holds the readahead state
 * @file: Used by the filesystem for authentication.
 * @page: The page at @index which triggered the readahead call.
 * @index: Index of first page to be read.
 * @req_count: Total number of pages being read by the caller.
 *
 * page_cache_async_readahead() should be called when a page is used which
 * is marked as PageReadahead; this is a marker to suggest that the application
 * has used up enough of the readahead window that we should start pulling in
 * more pages.
 */
static inline
void page_cache_async_readahead(struct address_space *mapping,
		struct file_ra_state *ra, struct file *file,
		struct page *page, pgoff_t index, unsigned long req_count)
{
	DEFINE_READAHEAD(ractl, file, ra, mapping, index);
	page_cache_async_ra(&ractl, page, req_count);
}

/**
 * readahead_page - Get the next page to read.
 * @rac: The current readahead request.
 *
 * Context: The page is locked and has an elevated refcount.  The caller
 * should decreases the refcount once the page has been submitted for I/O
 * and unlock the page once all I/O to that page has completed.
 * Return: A pointer to the next page, or %NULL if we are done.
 */
static inline struct page *readahead_page(struct readahead_control *rac)
{
	struct page *page;

	BUG_ON(rac->_batch_count > rac->_nr_pages);
	rac->_nr_pages -= rac->_batch_count;
	rac->_index += rac->_batch_count;

	if (!rac->_nr_pages) {
		rac->_batch_count = 0;
		return NULL;
	}

	page = xa_load(&rac->mapping->i_pages, rac->_index);
	VM_BUG_ON_PAGE(!PageLocked(page), page);
	rac->_batch_count = thp_nr_pages(page);

	return page;
}

static inline unsigned int __readahead_batch(struct readahead_control *rac,
		struct page **array, unsigned int array_sz)
{
	unsigned int i = 0;
	XA_STATE(xas, &rac->mapping->i_pages, 0);
	struct page *page;

	BUG_ON(rac->_batch_count > rac->_nr_pages);
	rac->_nr_pages -= rac->_batch_count;
	rac->_index += rac->_batch_count;
	rac->_batch_count = 0;

	xas_set(&xas, rac->_index);
	rcu_read_lock();
	xas_for_each(&xas, page, rac->_index + rac->_nr_pages - 1) {
		if (xas_retry(&xas, page))
			continue;
		VM_BUG_ON_PAGE(!PageLocked(page), page);
		VM_BUG_ON_PAGE(PageTail(page), page);
		array[i++] = page;
		rac->_batch_count += thp_nr_pages(page);

		/*
		 * The page cache isn't using multi-index entries yet,
		 * so the xas cursor needs to be manually moved to the
		 * next index.  This can be removed once the page cache
		 * is converted.
		 */
		if (PageHead(page))
			xas_set(&xas, rac->_index + rac->_batch_count);

		if (i == array_sz)
			break;
	}
	rcu_read_unlock();

	return i;
}

/**
 * readahead_page_batch - Get a batch of pages to read.
 * @rac: The current readahead request.
 * @array: An array of pointers to struct page.
 *
 * Context: The pages are locked and have an elevated refcount.  The caller
 * should decreases the refcount once the page has been submitted for I/O
 * and unlock the page once all I/O to that page has completed.
 * Return: The number of pages placed in the array.  0 indicates the request
 * is complete.
 */
#define readahead_page_batch(rac, array)				\
	__readahead_batch(rac, array, ARRAY_SIZE(array))

/**
 * readahead_pos - The byte offset into the file of this readahead request.
 * @rac: The readahead request.
 */
static inline loff_t readahead_pos(struct readahead_control *rac)
{
	return (loff_t)rac->_index * PAGE_SIZE;
}

/**
 * readahead_length - The number of bytes in this readahead request.
 * @rac: The readahead request.
 */
static inline size_t readahead_length(struct readahead_control *rac)
{
	return rac->_nr_pages * PAGE_SIZE;
}

/**
 * readahead_index - The index of the first page in this readahead request.
 * @rac: The readahead request.
 */
static inline pgoff_t readahead_index(struct readahead_control *rac)
{
	return rac->_index;
}

/**
 * readahead_count - The number of pages in this readahead request.
 * @rac: The readahead request.
 */
static inline unsigned int readahead_count(struct readahead_control *rac)
{
	return rac->_nr_pages;
}

/**
 * readahead_batch_length - The number of bytes in the current batch.
 * @rac: The readahead request.
 */
<<<<<<< HEAD
static inline loff_t readahead_batch_length(struct readahead_control *rac)
=======
static inline size_t readahead_batch_length(struct readahead_control *rac)
>>>>>>> 8e0eb2fb
{
	return rac->_batch_count * PAGE_SIZE;
}

static inline unsigned long dir_pages(struct inode *inode)
{
	return (unsigned long)(inode->i_size + PAGE_SIZE - 1) >>
			       PAGE_SHIFT;
}

/**
 * page_mkwrite_check_truncate - check if page was truncated
 * @page: the page to check
 * @inode: the inode to check the page against
 *
 * Returns the number of bytes in the page up to EOF,
 * or -EFAULT if the page was truncated.
 */
static inline int page_mkwrite_check_truncate(struct page *page,
					      struct inode *inode)
{
	loff_t size = i_size_read(inode);
	pgoff_t index = size >> PAGE_SHIFT;
	int offset = offset_in_page(size);

	if (page->mapping != inode->i_mapping)
		return -EFAULT;

	/* page is wholly inside EOF */
	if (page->index < index)
		return PAGE_SIZE;
	/* page is wholly past EOF */
	if (page->index > index || !offset)
		return -EFAULT;
	/* page is partially inside EOF */
	return offset;
}

/**
 * i_blocks_per_page - How many blocks fit in this page.
 * @inode: The inode which contains the blocks.
 * @page: The page (head page if the page is a THP).
 *
 * If the block size is larger than the size of this page, return zero.
 *
 * Context: The caller should hold a refcount on the page to prevent it
 * from being split.
 * Return: The number of filesystem blocks covered by this page.
 */
static inline
unsigned int i_blocks_per_page(struct inode *inode, struct page *page)
{
	return thp_size(page) >> inode->i_blkbits;
}
#endif /* _LINUX_PAGEMAP_H */<|MERGE_RESOLUTION|>--- conflicted
+++ resolved
@@ -1024,11 +1024,7 @@
  * readahead_batch_length - The number of bytes in the current batch.
  * @rac: The readahead request.
  */
-<<<<<<< HEAD
-static inline loff_t readahead_batch_length(struct readahead_control *rac)
-=======
 static inline size_t readahead_batch_length(struct readahead_control *rac)
->>>>>>> 8e0eb2fb
 {
 	return rac->_batch_count * PAGE_SIZE;
 }
