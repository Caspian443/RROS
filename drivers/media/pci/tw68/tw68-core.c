--- conflicted
+++ resolved
@@ -257,12 +257,8 @@
 		dev->name, pci_name(pci_dev), dev->pci_rev, pci_dev->irq,
 		dev->pci_lat, (u64)pci_resource_start(pci_dev, 0));
 	pci_set_master(pci_dev);
-<<<<<<< HEAD
-	if (!pci_set_dma_mask(pci_dev, DMA_BIT_MASK(32))) {
-=======
 	err = pci_set_dma_mask(pci_dev, DMA_BIT_MASK(32));
 	if (err) {
->>>>>>> 06a691e6
 		pr_info("%s: Oops: no 32bit PCI DMA ???\n", dev->name);
 		goto fail1;
 	}
