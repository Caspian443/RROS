// SPDX-License-Identifier: GPL-2.0-only
/*
 * intel_pstate.c: Native P state management for Intel processors
 *
 * (C) Copyright 2012 Intel Corporation
 * Author: Dirk Brandewie <dirk.j.brandewie@intel.com>
 */

#define pr_fmt(fmt) KBUILD_MODNAME ": " fmt

#include <linux/kernel.h>
#include <linux/kernel_stat.h>
#include <linux/module.h>
#include <linux/ktime.h>
#include <linux/hrtimer.h>
#include <linux/tick.h>
#include <linux/slab.h>
#include <linux/sched/cpufreq.h>
#include <linux/list.h>
#include <linux/cpu.h>
#include <linux/cpufreq.h>
#include <linux/sysfs.h>
#include <linux/types.h>
#include <linux/fs.h>
#include <linux/acpi.h>
#include <linux/vmalloc.h>
#include <linux/pm_qos.h>
#include <trace/events/power.h>

#include <asm/div64.h>
#include <asm/msr.h>
#include <asm/cpu_device_id.h>
#include <asm/cpufeature.h>
#include <asm/intel-family.h>
#include "../drivers/thermal/intel/thermal_interrupt.h"

#define INTEL_PSTATE_SAMPLING_INTERVAL	(10 * NSEC_PER_MSEC)

#define INTEL_CPUFREQ_TRANSITION_LATENCY	20000
#define INTEL_CPUFREQ_TRANSITION_DELAY_HWP	5000
#define INTEL_CPUFREQ_TRANSITION_DELAY		500

#ifdef CONFIG_ACPI
#include <acpi/processor.h>
#include <acpi/cppc_acpi.h>
#endif

#define FRAC_BITS 8
#define int_tofp(X) ((int64_t)(X) << FRAC_BITS)
#define fp_toint(X) ((X) >> FRAC_BITS)

#define ONE_EIGHTH_FP ((int64_t)1 << (FRAC_BITS - 3))

#define EXT_BITS 6
#define EXT_FRAC_BITS (EXT_BITS + FRAC_BITS)
#define fp_ext_toint(X) ((X) >> EXT_FRAC_BITS)
#define int_ext_tofp(X) ((int64_t)(X) << EXT_FRAC_BITS)

static inline int32_t mul_fp(int32_t x, int32_t y)
{
	return ((int64_t)x * (int64_t)y) >> FRAC_BITS;
}

static inline int32_t div_fp(s64 x, s64 y)
{
	return div64_s64((int64_t)x << FRAC_BITS, y);
}

static inline int ceiling_fp(int32_t x)
{
	int mask, ret;

	ret = fp_toint(x);
	mask = (1 << FRAC_BITS) - 1;
	if (x & mask)
		ret += 1;
	return ret;
}

static inline u64 mul_ext_fp(u64 x, u64 y)
{
	return (x * y) >> EXT_FRAC_BITS;
}

static inline u64 div_ext_fp(u64 x, u64 y)
{
	return div64_u64(x << EXT_FRAC_BITS, y);
}

/**
 * struct sample -	Store performance sample
 * @core_avg_perf:	Ratio of APERF/MPERF which is the actual average
 *			performance during last sample period
 * @busy_scaled:	Scaled busy value which is used to calculate next
 *			P state. This can be different than core_avg_perf
 *			to account for cpu idle period
 * @aperf:		Difference of actual performance frequency clock count
 *			read from APERF MSR between last and current sample
 * @mperf:		Difference of maximum performance frequency clock count
 *			read from MPERF MSR between last and current sample
 * @tsc:		Difference of time stamp counter between last and
 *			current sample
 * @time:		Current time from scheduler
 *
 * This structure is used in the cpudata structure to store performance sample
 * data for choosing next P State.
 */
struct sample {
	int32_t core_avg_perf;
	int32_t busy_scaled;
	u64 aperf;
	u64 mperf;
	u64 tsc;
	u64 time;
};

/**
 * struct pstate_data - Store P state data
 * @current_pstate:	Current requested P state
 * @min_pstate:		Min P state possible for this platform
 * @max_pstate:		Max P state possible for this platform
 * @max_pstate_physical:This is physical Max P state for a processor
 *			This can be higher than the max_pstate which can
 *			be limited by platform thermal design power limits
 * @perf_ctl_scaling:	PERF_CTL P-state to frequency scaling factor
 * @scaling:		Scaling factor between performance and frequency
 * @turbo_pstate:	Max Turbo P state possible for this platform
 * @min_freq:		@min_pstate frequency in cpufreq units
 * @max_freq:		@max_pstate frequency in cpufreq units
 * @turbo_freq:		@turbo_pstate frequency in cpufreq units
 *
 * Stores the per cpu model P state limits and current P state.
 */
struct pstate_data {
	int	current_pstate;
	int	min_pstate;
	int	max_pstate;
	int	max_pstate_physical;
	int	perf_ctl_scaling;
	int	scaling;
	int	turbo_pstate;
	unsigned int min_freq;
	unsigned int max_freq;
	unsigned int turbo_freq;
};

/**
 * struct vid_data -	Stores voltage information data
 * @min:		VID data for this platform corresponding to
 *			the lowest P state
 * @max:		VID data corresponding to the highest P State.
 * @turbo:		VID data for turbo P state
 * @ratio:		Ratio of (vid max - vid min) /
 *			(max P state - Min P State)
 *
 * Stores the voltage data for DVFS (Dynamic Voltage and Frequency Scaling)
 * This data is used in Atom platforms, where in addition to target P state,
 * the voltage data needs to be specified to select next P State.
 */
struct vid_data {
	int min;
	int max;
	int turbo;
	int32_t ratio;
};

/**
 * struct global_params - Global parameters, mostly tunable via sysfs.
 * @no_turbo:		Whether or not to use turbo P-states.
 * @turbo_disabled:	Whether or not turbo P-states are available at all,
 *			based on the MSR_IA32_MISC_ENABLE value and whether or
 *			not the maximum reported turbo P-state is different from
 *			the maximum reported non-turbo one.
 * @turbo_disabled_mf:	The @turbo_disabled value reflected by cpuinfo.max_freq.
 * @min_perf_pct:	Minimum capacity limit in percent of the maximum turbo
 *			P-state capacity.
 * @max_perf_pct:	Maximum capacity limit in percent of the maximum turbo
 *			P-state capacity.
 */
struct global_params {
	bool no_turbo;
	bool turbo_disabled;
	bool turbo_disabled_mf;
	int max_perf_pct;
	int min_perf_pct;
};

/**
 * struct cpudata -	Per CPU instance data storage
 * @cpu:		CPU number for this instance data
 * @policy:		CPUFreq policy value
 * @update_util:	CPUFreq utility callback information
 * @update_util_set:	CPUFreq utility callback is set
 * @iowait_boost:	iowait-related boost fraction
 * @last_update:	Time of the last update.
 * @pstate:		Stores P state limits for this CPU
 * @vid:		Stores VID limits for this CPU
 * @last_sample_time:	Last Sample time
 * @aperf_mperf_shift:	APERF vs MPERF counting frequency difference
 * @prev_aperf:		Last APERF value read from APERF MSR
 * @prev_mperf:		Last MPERF value read from MPERF MSR
 * @prev_tsc:		Last timestamp counter (TSC) value
 * @prev_cummulative_iowait: IO Wait time difference from last and
 *			current sample
 * @sample:		Storage for storing last Sample data
 * @min_perf_ratio:	Minimum capacity in terms of PERF or HWP ratios
 * @max_perf_ratio:	Maximum capacity in terms of PERF or HWP ratios
 * @acpi_perf_data:	Stores ACPI perf information read from _PSS
 * @valid_pss_table:	Set to true for valid ACPI _PSS entries found
 * @epp_powersave:	Last saved HWP energy performance preference
 *			(EPP) or energy performance bias (EPB),
 *			when policy switched to performance
 * @epp_policy:		Last saved policy used to set EPP/EPB
 * @epp_default:	Power on default HWP energy performance
 *			preference/bias
 * @epp_cached		Cached HWP energy-performance preference value
 * @hwp_req_cached:	Cached value of the last HWP Request MSR
 * @hwp_cap_cached:	Cached value of the last HWP Capabilities MSR
 * @last_io_update:	Last time when IO wake flag was set
 * @sched_flags:	Store scheduler flags for possible cross CPU update
 * @hwp_boost_min:	Last HWP boosted min performance
 * @suspended:		Whether or not the driver has been suspended.
 * @hwp_notify_work:	workqueue for HWP notifications.
 *
 * This structure stores per CPU instance data for all CPUs.
 */
struct cpudata {
	int cpu;

	unsigned int policy;
	struct update_util_data update_util;
	bool   update_util_set;

	struct pstate_data pstate;
	struct vid_data vid;

	u64	last_update;
	u64	last_sample_time;
	u64	aperf_mperf_shift;
	u64	prev_aperf;
	u64	prev_mperf;
	u64	prev_tsc;
	u64	prev_cummulative_iowait;
	struct sample sample;
	int32_t	min_perf_ratio;
	int32_t	max_perf_ratio;
#ifdef CONFIG_ACPI
	struct acpi_processor_performance acpi_perf_data;
	bool valid_pss_table;
#endif
	unsigned int iowait_boost;
	s16 epp_powersave;
	s16 epp_policy;
	s16 epp_default;
	s16 epp_cached;
	u64 hwp_req_cached;
	u64 hwp_cap_cached;
	u64 last_io_update;
	unsigned int sched_flags;
	u32 hwp_boost_min;
	bool suspended;
	struct delayed_work hwp_notify_work;
};

static struct cpudata **all_cpu_data;

/**
 * struct pstate_funcs - Per CPU model specific callbacks
 * @get_max:		Callback to get maximum non turbo effective P state
 * @get_max_physical:	Callback to get maximum non turbo physical P state
 * @get_min:		Callback to get minimum P state
 * @get_turbo:		Callback to get turbo P state
 * @get_scaling:	Callback to get frequency scaling factor
 * @get_cpu_scaling:	Get frequency scaling factor for a given cpu
 * @get_aperf_mperf_shift: Callback to get the APERF vs MPERF frequency difference
 * @get_val:		Callback to convert P state to actual MSR write value
 * @get_vid:		Callback to get VID data for Atom platforms
 *
 * Core and Atom CPU models have different way to get P State limits. This
 * structure is used to store those callbacks.
 */
struct pstate_funcs {
	int (*get_max)(void);
	int (*get_max_physical)(void);
	int (*get_min)(void);
	int (*get_turbo)(void);
	int (*get_scaling)(void);
	int (*get_cpu_scaling)(int cpu);
	int (*get_aperf_mperf_shift)(void);
	u64 (*get_val)(struct cpudata*, int pstate);
	void (*get_vid)(struct cpudata *);
};

static struct pstate_funcs pstate_funcs __read_mostly;

static int hwp_active __read_mostly;
static int hwp_mode_bdw __read_mostly;
static bool per_cpu_limits __read_mostly;
static bool hwp_boost __read_mostly;

static struct cpufreq_driver *intel_pstate_driver __read_mostly;

#ifdef CONFIG_ACPI
static bool acpi_ppc;
#endif

static struct global_params global;

static DEFINE_MUTEX(intel_pstate_driver_lock);
static DEFINE_MUTEX(intel_pstate_limits_lock);

#ifdef CONFIG_ACPI

static bool intel_pstate_acpi_pm_profile_server(void)
{
	if (acpi_gbl_FADT.preferred_profile == PM_ENTERPRISE_SERVER ||
	    acpi_gbl_FADT.preferred_profile == PM_PERFORMANCE_SERVER)
		return true;

	return false;
}

static bool intel_pstate_get_ppc_enable_status(void)
{
	if (intel_pstate_acpi_pm_profile_server())
		return true;

	return acpi_ppc;
}

#ifdef CONFIG_ACPI_CPPC_LIB

/* The work item is needed to avoid CPU hotplug locking issues */
static void intel_pstste_sched_itmt_work_fn(struct work_struct *work)
{
	sched_set_itmt_support();
}

static DECLARE_WORK(sched_itmt_work, intel_pstste_sched_itmt_work_fn);

#define CPPC_MAX_PERF	U8_MAX

static void intel_pstate_set_itmt_prio(int cpu)
{
	struct cppc_perf_caps cppc_perf;
	static u32 max_highest_perf = 0, min_highest_perf = U32_MAX;
	int ret;

	ret = cppc_get_perf_caps(cpu, &cppc_perf);
	if (ret)
		return;

	/*
	 * On some systems with overclocking enabled, CPPC.highest_perf is hardcoded to 0xff.
	 * In this case we can't use CPPC.highest_perf to enable ITMT.
	 * In this case we can look at MSR_HWP_CAPABILITIES bits [8:0] to decide.
	 */
	if (cppc_perf.highest_perf == CPPC_MAX_PERF)
		cppc_perf.highest_perf = HWP_HIGHEST_PERF(READ_ONCE(all_cpu_data[cpu]->hwp_cap_cached));

	/*
	 * The priorities can be set regardless of whether or not
	 * sched_set_itmt_support(true) has been called and it is valid to
	 * update them at any time after it has been called.
	 */
	sched_set_itmt_core_prio(cppc_perf.highest_perf, cpu);

	if (max_highest_perf <= min_highest_perf) {
		if (cppc_perf.highest_perf > max_highest_perf)
			max_highest_perf = cppc_perf.highest_perf;

		if (cppc_perf.highest_perf < min_highest_perf)
			min_highest_perf = cppc_perf.highest_perf;

		if (max_highest_perf > min_highest_perf) {
			/*
			 * This code can be run during CPU online under the
			 * CPU hotplug locks, so sched_set_itmt_support()
			 * cannot be called from here.  Queue up a work item
			 * to invoke it.
			 */
			schedule_work(&sched_itmt_work);
		}
	}
}

static int intel_pstate_get_cppc_guaranteed(int cpu)
{
	struct cppc_perf_caps cppc_perf;
	int ret;

	ret = cppc_get_perf_caps(cpu, &cppc_perf);
	if (ret)
		return ret;

	if (cppc_perf.guaranteed_perf)
		return cppc_perf.guaranteed_perf;

	return cppc_perf.nominal_perf;
}

static u32 intel_pstate_cppc_nominal(int cpu)
{
	u64 nominal_perf;

	if (cppc_get_nominal_perf(cpu, &nominal_perf))
		return 0;

	return nominal_perf;
}
#else /* CONFIG_ACPI_CPPC_LIB */
static inline void intel_pstate_set_itmt_prio(int cpu)
{
}
#endif /* CONFIG_ACPI_CPPC_LIB */

static void intel_pstate_init_acpi_perf_limits(struct cpufreq_policy *policy)
{
	struct cpudata *cpu;
	int ret;
	int i;

	if (hwp_active) {
		intel_pstate_set_itmt_prio(policy->cpu);
		return;
	}

	if (!intel_pstate_get_ppc_enable_status())
		return;

	cpu = all_cpu_data[policy->cpu];

	ret = acpi_processor_register_performance(&cpu->acpi_perf_data,
						  policy->cpu);
	if (ret)
		return;

	/*
	 * Check if the control value in _PSS is for PERF_CTL MSR, which should
	 * guarantee that the states returned by it map to the states in our
	 * list directly.
	 */
	if (cpu->acpi_perf_data.control_register.space_id !=
						ACPI_ADR_SPACE_FIXED_HARDWARE)
		goto err;

	/*
	 * If there is only one entry _PSS, simply ignore _PSS and continue as
	 * usual without taking _PSS into account
	 */
	if (cpu->acpi_perf_data.state_count < 2)
		goto err;

	pr_debug("CPU%u - ACPI _PSS perf data\n", policy->cpu);
	for (i = 0; i < cpu->acpi_perf_data.state_count; i++) {
		pr_debug("     %cP%d: %u MHz, %u mW, 0x%x\n",
			 (i == cpu->acpi_perf_data.state ? '*' : ' '), i,
			 (u32) cpu->acpi_perf_data.states[i].core_frequency,
			 (u32) cpu->acpi_perf_data.states[i].power,
			 (u32) cpu->acpi_perf_data.states[i].control);
	}

	/*
	 * The _PSS table doesn't contain whole turbo frequency range.
	 * This just contains +1 MHZ above the max non turbo frequency,
	 * with control value corresponding to max turbo ratio. But
	 * when cpufreq set policy is called, it will call with this
	 * max frequency, which will cause a reduced performance as
	 * this driver uses real max turbo frequency as the max
	 * frequency. So correct this frequency in _PSS table to
	 * correct max turbo frequency based on the turbo state.
	 * Also need to convert to MHz as _PSS freq is in MHz.
	 */
	if (!global.turbo_disabled)
		cpu->acpi_perf_data.states[0].core_frequency =
					policy->cpuinfo.max_freq / 1000;
	cpu->valid_pss_table = true;
	pr_debug("_PPC limits will be enforced\n");

	return;

 err:
	cpu->valid_pss_table = false;
	acpi_processor_unregister_performance(policy->cpu);
}

static void intel_pstate_exit_perf_limits(struct cpufreq_policy *policy)
{
	struct cpudata *cpu;

	cpu = all_cpu_data[policy->cpu];
	if (!cpu->valid_pss_table)
		return;

	acpi_processor_unregister_performance(policy->cpu);
}
#else /* CONFIG_ACPI */
static inline void intel_pstate_init_acpi_perf_limits(struct cpufreq_policy *policy)
{
}

static inline void intel_pstate_exit_perf_limits(struct cpufreq_policy *policy)
{
}

static inline bool intel_pstate_acpi_pm_profile_server(void)
{
	return false;
}
#endif /* CONFIG_ACPI */

#ifndef CONFIG_ACPI_CPPC_LIB
static inline int intel_pstate_get_cppc_guaranteed(int cpu)
{
	return -ENOTSUPP;
}
#endif /* CONFIG_ACPI_CPPC_LIB */

/**
 * intel_pstate_hybrid_hwp_adjust - Calibrate HWP performance levels.
 * @cpu: Target CPU.
 *
 * On hybrid processors, HWP may expose more performance levels than there are
 * P-states accessible through the PERF_CTL interface.  If that happens, the
 * scaling factor between HWP performance levels and CPU frequency will be less
 * than the scaling factor between P-state values and CPU frequency.
 *
 * In that case, adjust the CPU parameters used in computations accordingly.
 */
static void intel_pstate_hybrid_hwp_adjust(struct cpudata *cpu)
{
	int perf_ctl_max_phys = cpu->pstate.max_pstate_physical;
	int perf_ctl_scaling = cpu->pstate.perf_ctl_scaling;
	int perf_ctl_turbo = pstate_funcs.get_turbo();
	int turbo_freq = perf_ctl_turbo * perf_ctl_scaling;
	int scaling = cpu->pstate.scaling;

	pr_debug("CPU%d: perf_ctl_max_phys = %d\n", cpu->cpu, perf_ctl_max_phys);
	pr_debug("CPU%d: perf_ctl_max = %d\n", cpu->cpu, pstate_funcs.get_max());
	pr_debug("CPU%d: perf_ctl_turbo = %d\n", cpu->cpu, perf_ctl_turbo);
	pr_debug("CPU%d: perf_ctl_scaling = %d\n", cpu->cpu, perf_ctl_scaling);
	pr_debug("CPU%d: HWP_CAP guaranteed = %d\n", cpu->cpu, cpu->pstate.max_pstate);
	pr_debug("CPU%d: HWP_CAP highest = %d\n", cpu->cpu, cpu->pstate.turbo_pstate);
	pr_debug("CPU%d: HWP-to-frequency scaling factor: %d\n", cpu->cpu, scaling);

	/*
	 * If the product of the HWP performance scaling factor and the HWP_CAP
	 * highest performance is greater than the maximum turbo frequency
	 * corresponding to the pstate_funcs.get_turbo() return value, the
	 * scaling factor is too high, so recompute it to make the HWP_CAP
	 * highest performance correspond to the maximum turbo frequency.
	 */
<<<<<<< HEAD
	if (turbo_freq < cpu->pstate.turbo_pstate * scaling) {
=======
	cpu->pstate.turbo_freq = cpu->pstate.turbo_pstate * scaling;
	if (turbo_freq < cpu->pstate.turbo_freq) {
>>>>>>> df0cc57e
		cpu->pstate.turbo_freq = turbo_freq;
		scaling = DIV_ROUND_UP(turbo_freq, cpu->pstate.turbo_pstate);
		cpu->pstate.scaling = scaling;

		pr_debug("CPU%d: refined HWP-to-frequency scaling factor: %d\n",
			 cpu->cpu, scaling);
	}

	cpu->pstate.max_freq = rounddown(cpu->pstate.max_pstate * scaling,
					 perf_ctl_scaling);

	cpu->pstate.max_pstate_physical =
			DIV_ROUND_UP(perf_ctl_max_phys * perf_ctl_scaling,
				     scaling);

	cpu->pstate.min_freq = cpu->pstate.min_pstate * perf_ctl_scaling;
	/*
	 * Cast the min P-state value retrieved via pstate_funcs.get_min() to
	 * the effective range of HWP performance levels.
	 */
	cpu->pstate.min_pstate = DIV_ROUND_UP(cpu->pstate.min_freq, scaling);
}

static inline void update_turbo_state(void)
{
	u64 misc_en;
	struct cpudata *cpu;

	cpu = all_cpu_data[0];
	rdmsrl(MSR_IA32_MISC_ENABLE, misc_en);
	global.turbo_disabled =
		(misc_en & MSR_IA32_MISC_ENABLE_TURBO_DISABLE ||
		 cpu->pstate.max_pstate == cpu->pstate.turbo_pstate);
}

static int min_perf_pct_min(void)
{
	struct cpudata *cpu = all_cpu_data[0];
	int turbo_pstate = cpu->pstate.turbo_pstate;

	return turbo_pstate ?
		(cpu->pstate.min_pstate * 100 / turbo_pstate) : 0;
}

static s16 intel_pstate_get_epb(struct cpudata *cpu_data)
{
	u64 epb;
	int ret;

	if (!boot_cpu_has(X86_FEATURE_EPB))
		return -ENXIO;

	ret = rdmsrl_on_cpu(cpu_data->cpu, MSR_IA32_ENERGY_PERF_BIAS, &epb);
	if (ret)
		return (s16)ret;

	return (s16)(epb & 0x0f);
}

static s16 intel_pstate_get_epp(struct cpudata *cpu_data, u64 hwp_req_data)
{
	s16 epp;

	if (boot_cpu_has(X86_FEATURE_HWP_EPP)) {
		/*
		 * When hwp_req_data is 0, means that caller didn't read
		 * MSR_HWP_REQUEST, so need to read and get EPP.
		 */
		if (!hwp_req_data) {
			epp = rdmsrl_on_cpu(cpu_data->cpu, MSR_HWP_REQUEST,
					    &hwp_req_data);
			if (epp)
				return epp;
		}
		epp = (hwp_req_data >> 24) & 0xff;
	} else {
		/* When there is no EPP present, HWP uses EPB settings */
		epp = intel_pstate_get_epb(cpu_data);
	}

	return epp;
}

static int intel_pstate_set_epb(int cpu, s16 pref)
{
	u64 epb;
	int ret;

	if (!boot_cpu_has(X86_FEATURE_EPB))
		return -ENXIO;

	ret = rdmsrl_on_cpu(cpu, MSR_IA32_ENERGY_PERF_BIAS, &epb);
	if (ret)
		return ret;

	epb = (epb & ~0x0f) | pref;
	wrmsrl_on_cpu(cpu, MSR_IA32_ENERGY_PERF_BIAS, epb);

	return 0;
}

/*
 * EPP/EPB display strings corresponding to EPP index in the
 * energy_perf_strings[]
 *	index		String
 *-------------------------------------
 *	0		default
 *	1		performance
 *	2		balance_performance
 *	3		balance_power
 *	4		power
 */
static const char * const energy_perf_strings[] = {
	"default",
	"performance",
	"balance_performance",
	"balance_power",
	"power",
	NULL
};
static const unsigned int epp_values[] = {
	HWP_EPP_PERFORMANCE,
	HWP_EPP_BALANCE_PERFORMANCE,
	HWP_EPP_BALANCE_POWERSAVE,
	HWP_EPP_POWERSAVE
};

static int intel_pstate_get_energy_pref_index(struct cpudata *cpu_data, int *raw_epp)
{
	s16 epp;
	int index = -EINVAL;

	*raw_epp = 0;
	epp = intel_pstate_get_epp(cpu_data, 0);
	if (epp < 0)
		return epp;

	if (boot_cpu_has(X86_FEATURE_HWP_EPP)) {
		if (epp == HWP_EPP_PERFORMANCE)
			return 1;
		if (epp == HWP_EPP_BALANCE_PERFORMANCE)
			return 2;
		if (epp == HWP_EPP_BALANCE_POWERSAVE)
			return 3;
		if (epp == HWP_EPP_POWERSAVE)
			return 4;
		*raw_epp = epp;
		return 0;
	} else if (boot_cpu_has(X86_FEATURE_EPB)) {
		/*
		 * Range:
		 *	0x00-0x03	:	Performance
		 *	0x04-0x07	:	Balance performance
		 *	0x08-0x0B	:	Balance power
		 *	0x0C-0x0F	:	Power
		 * The EPB is a 4 bit value, but our ranges restrict the
		 * value which can be set. Here only using top two bits
		 * effectively.
		 */
		index = (epp >> 2) + 1;
	}

	return index;
}

static int intel_pstate_set_epp(struct cpudata *cpu, u32 epp)
{
	int ret;

	/*
	 * Use the cached HWP Request MSR value, because in the active mode the
	 * register itself may be updated by intel_pstate_hwp_boost_up() or
	 * intel_pstate_hwp_boost_down() at any time.
	 */
	u64 value = READ_ONCE(cpu->hwp_req_cached);

	value &= ~GENMASK_ULL(31, 24);
	value |= (u64)epp << 24;
	/*
	 * The only other updater of hwp_req_cached in the active mode,
	 * intel_pstate_hwp_set(), is called under the same lock as this
	 * function, so it cannot run in parallel with the update below.
	 */
	WRITE_ONCE(cpu->hwp_req_cached, value);
	ret = wrmsrl_on_cpu(cpu->cpu, MSR_HWP_REQUEST, value);
	if (!ret)
		cpu->epp_cached = epp;

	return ret;
}

static int intel_pstate_set_energy_pref_index(struct cpudata *cpu_data,
					      int pref_index, bool use_raw,
					      u32 raw_epp)
{
	int epp = -EINVAL;
	int ret;

	if (!pref_index)
		epp = cpu_data->epp_default;

	if (boot_cpu_has(X86_FEATURE_HWP_EPP)) {
		if (use_raw)
			epp = raw_epp;
		else if (epp == -EINVAL)
			epp = epp_values[pref_index - 1];

		/*
		 * To avoid confusion, refuse to set EPP to any values different
		 * from 0 (performance) if the current policy is "performance",
		 * because those values would be overridden.
		 */
		if (epp > 0 && cpu_data->policy == CPUFREQ_POLICY_PERFORMANCE)
			return -EBUSY;

		ret = intel_pstate_set_epp(cpu_data, epp);
	} else {
		if (epp == -EINVAL)
			epp = (pref_index - 1) << 2;
		ret = intel_pstate_set_epb(cpu_data->cpu, epp);
	}

	return ret;
}

static ssize_t show_energy_performance_available_preferences(
				struct cpufreq_policy *policy, char *buf)
{
	int i = 0;
	int ret = 0;

	while (energy_perf_strings[i] != NULL)
		ret += sprintf(&buf[ret], "%s ", energy_perf_strings[i++]);

	ret += sprintf(&buf[ret], "\n");

	return ret;
}

cpufreq_freq_attr_ro(energy_performance_available_preferences);

static struct cpufreq_driver intel_pstate;

static ssize_t store_energy_performance_preference(
		struct cpufreq_policy *policy, const char *buf, size_t count)
{
	struct cpudata *cpu = all_cpu_data[policy->cpu];
	char str_preference[21];
	bool raw = false;
	ssize_t ret;
	u32 epp = 0;

	ret = sscanf(buf, "%20s", str_preference);
	if (ret != 1)
		return -EINVAL;

	ret = match_string(energy_perf_strings, -1, str_preference);
	if (ret < 0) {
		if (!boot_cpu_has(X86_FEATURE_HWP_EPP))
			return ret;

		ret = kstrtouint(buf, 10, &epp);
		if (ret)
			return ret;

		if (epp > 255)
			return -EINVAL;

		raw = true;
	}

	/*
	 * This function runs with the policy R/W semaphore held, which
	 * guarantees that the driver pointer will not change while it is
	 * running.
	 */
	if (!intel_pstate_driver)
		return -EAGAIN;

	mutex_lock(&intel_pstate_limits_lock);

	if (intel_pstate_driver == &intel_pstate) {
		ret = intel_pstate_set_energy_pref_index(cpu, ret, raw, epp);
	} else {
		/*
		 * In the passive mode the governor needs to be stopped on the
		 * target CPU before the EPP update and restarted after it,
		 * which is super-heavy-weight, so make sure it is worth doing
		 * upfront.
		 */
		if (!raw)
			epp = ret ? epp_values[ret - 1] : cpu->epp_default;

		if (cpu->epp_cached != epp) {
			int err;

			cpufreq_stop_governor(policy);
			ret = intel_pstate_set_epp(cpu, epp);
			err = cpufreq_start_governor(policy);
			if (!ret)
				ret = err;
		}
	}

	mutex_unlock(&intel_pstate_limits_lock);

	return ret ?: count;
}

static ssize_t show_energy_performance_preference(
				struct cpufreq_policy *policy, char *buf)
{
	struct cpudata *cpu_data = all_cpu_data[policy->cpu];
	int preference, raw_epp;

	preference = intel_pstate_get_energy_pref_index(cpu_data, &raw_epp);
	if (preference < 0)
		return preference;

	if (raw_epp)
		return  sprintf(buf, "%d\n", raw_epp);
	else
		return  sprintf(buf, "%s\n", energy_perf_strings[preference]);
}

cpufreq_freq_attr_rw(energy_performance_preference);

static ssize_t show_base_frequency(struct cpufreq_policy *policy, char *buf)
{
	struct cpudata *cpu = all_cpu_data[policy->cpu];
	int ratio, freq;

	ratio = intel_pstate_get_cppc_guaranteed(policy->cpu);
	if (ratio <= 0) {
		u64 cap;

		rdmsrl_on_cpu(policy->cpu, MSR_HWP_CAPABILITIES, &cap);
		ratio = HWP_GUARANTEED_PERF(cap);
	}

	freq = ratio * cpu->pstate.scaling;
	if (cpu->pstate.scaling != cpu->pstate.perf_ctl_scaling)
		freq = rounddown(freq, cpu->pstate.perf_ctl_scaling);

	return sprintf(buf, "%d\n", freq);
}

cpufreq_freq_attr_ro(base_frequency);

static struct freq_attr *hwp_cpufreq_attrs[] = {
	&energy_performance_preference,
	&energy_performance_available_preferences,
	&base_frequency,
	NULL,
};

static void __intel_pstate_get_hwp_cap(struct cpudata *cpu)
{
	u64 cap;

	rdmsrl_on_cpu(cpu->cpu, MSR_HWP_CAPABILITIES, &cap);
	WRITE_ONCE(cpu->hwp_cap_cached, cap);
	cpu->pstate.max_pstate = HWP_GUARANTEED_PERF(cap);
	cpu->pstate.turbo_pstate = HWP_HIGHEST_PERF(cap);
}

static void intel_pstate_get_hwp_cap(struct cpudata *cpu)
{
	int scaling = cpu->pstate.scaling;

	__intel_pstate_get_hwp_cap(cpu);

	cpu->pstate.max_freq = cpu->pstate.max_pstate * scaling;
	cpu->pstate.turbo_freq = cpu->pstate.turbo_pstate * scaling;
	if (scaling != cpu->pstate.perf_ctl_scaling) {
		int perf_ctl_scaling = cpu->pstate.perf_ctl_scaling;

		cpu->pstate.max_freq = rounddown(cpu->pstate.max_freq,
						 perf_ctl_scaling);
		cpu->pstate.turbo_freq = rounddown(cpu->pstate.turbo_freq,
						   perf_ctl_scaling);
	}
}

static void intel_pstate_hwp_set(unsigned int cpu)
{
	struct cpudata *cpu_data = all_cpu_data[cpu];
	int max, min;
	u64 value;
	s16 epp;

	max = cpu_data->max_perf_ratio;
	min = cpu_data->min_perf_ratio;

	if (cpu_data->policy == CPUFREQ_POLICY_PERFORMANCE)
		min = max;

	rdmsrl_on_cpu(cpu, MSR_HWP_REQUEST, &value);

	value &= ~HWP_MIN_PERF(~0L);
	value |= HWP_MIN_PERF(min);

	value &= ~HWP_MAX_PERF(~0L);
	value |= HWP_MAX_PERF(max);

	if (cpu_data->epp_policy == cpu_data->policy)
		goto skip_epp;

	cpu_data->epp_policy = cpu_data->policy;

	if (cpu_data->policy == CPUFREQ_POLICY_PERFORMANCE) {
		epp = intel_pstate_get_epp(cpu_data, value);
		cpu_data->epp_powersave = epp;
		/* If EPP read was failed, then don't try to write */
		if (epp < 0)
			goto skip_epp;

		epp = 0;
	} else {
		/* skip setting EPP, when saved value is invalid */
		if (cpu_data->epp_powersave < 0)
			goto skip_epp;

		/*
		 * No need to restore EPP when it is not zero. This
		 * means:
		 *  - Policy is not changed
		 *  - user has manually changed
		 *  - Error reading EPB
		 */
		epp = intel_pstate_get_epp(cpu_data, value);
		if (epp)
			goto skip_epp;

		epp = cpu_data->epp_powersave;
	}
	if (boot_cpu_has(X86_FEATURE_HWP_EPP)) {
		value &= ~GENMASK_ULL(31, 24);
		value |= (u64)epp << 24;
	} else {
		intel_pstate_set_epb(cpu, epp);
	}
skip_epp:
	WRITE_ONCE(cpu_data->hwp_req_cached, value);
	wrmsrl_on_cpu(cpu, MSR_HWP_REQUEST, value);
}

static void intel_pstate_disable_hwp_interrupt(struct cpudata *cpudata);

static void intel_pstate_hwp_offline(struct cpudata *cpu)
{
	u64 value = READ_ONCE(cpu->hwp_req_cached);
	int min_perf;

	intel_pstate_disable_hwp_interrupt(cpu);

	if (boot_cpu_has(X86_FEATURE_HWP_EPP)) {
		/*
		 * In case the EPP has been set to "performance" by the
		 * active mode "performance" scaling algorithm, replace that
		 * temporary value with the cached EPP one.
		 */
		value &= ~GENMASK_ULL(31, 24);
		value |= HWP_ENERGY_PERF_PREFERENCE(cpu->epp_cached);
		/*
		 * However, make sure that EPP will be set to "performance" when
		 * the CPU is brought back online again and the "performance"
		 * scaling algorithm is still in effect.
		 */
		cpu->epp_policy = CPUFREQ_POLICY_UNKNOWN;
	}

	/*
	 * Clear the desired perf field in the cached HWP request value to
	 * prevent nonzero desired values from being leaked into the active
	 * mode.
	 */
	value &= ~HWP_DESIRED_PERF(~0L);
	WRITE_ONCE(cpu->hwp_req_cached, value);

	value &= ~GENMASK_ULL(31, 0);
	min_perf = HWP_LOWEST_PERF(READ_ONCE(cpu->hwp_cap_cached));

	/* Set hwp_max = hwp_min */
	value |= HWP_MAX_PERF(min_perf);
	value |= HWP_MIN_PERF(min_perf);

	/* Set EPP to min */
	if (boot_cpu_has(X86_FEATURE_HWP_EPP))
		value |= HWP_ENERGY_PERF_PREFERENCE(HWP_EPP_POWERSAVE);

	wrmsrl_on_cpu(cpu->cpu, MSR_HWP_REQUEST, value);
}

#define POWER_CTL_EE_ENABLE	1
#define POWER_CTL_EE_DISABLE	2

static int power_ctl_ee_state;

static void set_power_ctl_ee_state(bool input)
{
	u64 power_ctl;

	mutex_lock(&intel_pstate_driver_lock);
	rdmsrl(MSR_IA32_POWER_CTL, power_ctl);
	if (input) {
		power_ctl &= ~BIT(MSR_IA32_POWER_CTL_BIT_EE);
		power_ctl_ee_state = POWER_CTL_EE_ENABLE;
	} else {
		power_ctl |= BIT(MSR_IA32_POWER_CTL_BIT_EE);
		power_ctl_ee_state = POWER_CTL_EE_DISABLE;
	}
	wrmsrl(MSR_IA32_POWER_CTL, power_ctl);
	mutex_unlock(&intel_pstate_driver_lock);
}

static void intel_pstate_hwp_enable(struct cpudata *cpudata);

static void intel_pstate_hwp_reenable(struct cpudata *cpu)
{
	intel_pstate_hwp_enable(cpu);
	wrmsrl_on_cpu(cpu->cpu, MSR_HWP_REQUEST, READ_ONCE(cpu->hwp_req_cached));
}

static int intel_pstate_suspend(struct cpufreq_policy *policy)
{
	struct cpudata *cpu = all_cpu_data[policy->cpu];

	pr_debug("CPU %d suspending\n", cpu->cpu);

	cpu->suspended = true;

	/* disable HWP interrupt and cancel any pending work */
	intel_pstate_disable_hwp_interrupt(cpu);

	return 0;
}

static int intel_pstate_resume(struct cpufreq_policy *policy)
{
	struct cpudata *cpu = all_cpu_data[policy->cpu];

	pr_debug("CPU %d resuming\n", cpu->cpu);

	/* Only restore if the system default is changed */
	if (power_ctl_ee_state == POWER_CTL_EE_ENABLE)
		set_power_ctl_ee_state(true);
	else if (power_ctl_ee_state == POWER_CTL_EE_DISABLE)
		set_power_ctl_ee_state(false);

	if (cpu->suspended && hwp_active) {
		mutex_lock(&intel_pstate_limits_lock);

		/* Re-enable HWP, because "online" has not done that. */
		intel_pstate_hwp_reenable(cpu);

		mutex_unlock(&intel_pstate_limits_lock);
	}

	cpu->suspended = false;

	return 0;
}

static void intel_pstate_update_policies(void)
{
	int cpu;

	for_each_possible_cpu(cpu)
		cpufreq_update_policy(cpu);
}

static void intel_pstate_update_max_freq(unsigned int cpu)
{
	struct cpufreq_policy *policy = cpufreq_cpu_acquire(cpu);
	struct cpudata *cpudata;

	if (!policy)
		return;

	cpudata = all_cpu_data[cpu];
	policy->cpuinfo.max_freq = global.turbo_disabled_mf ?
			cpudata->pstate.max_freq : cpudata->pstate.turbo_freq;

	refresh_frequency_limits(policy);

	cpufreq_cpu_release(policy);
}

static void intel_pstate_update_limits(unsigned int cpu)
{
	mutex_lock(&intel_pstate_driver_lock);

	update_turbo_state();
	/*
	 * If turbo has been turned on or off globally, policy limits for
	 * all CPUs need to be updated to reflect that.
	 */
	if (global.turbo_disabled_mf != global.turbo_disabled) {
		global.turbo_disabled_mf = global.turbo_disabled;
		arch_set_max_freq_ratio(global.turbo_disabled);
		for_each_possible_cpu(cpu)
			intel_pstate_update_max_freq(cpu);
	} else {
		cpufreq_update_policy(cpu);
	}

	mutex_unlock(&intel_pstate_driver_lock);
}

/************************** sysfs begin ************************/
#define show_one(file_name, object)					\
	static ssize_t show_##file_name					\
	(struct kobject *kobj, struct kobj_attribute *attr, char *buf)	\
	{								\
		return sprintf(buf, "%u\n", global.object);		\
	}

static ssize_t intel_pstate_show_status(char *buf);
static int intel_pstate_update_status(const char *buf, size_t size);

static ssize_t show_status(struct kobject *kobj,
			   struct kobj_attribute *attr, char *buf)
{
	ssize_t ret;

	mutex_lock(&intel_pstate_driver_lock);
	ret = intel_pstate_show_status(buf);
	mutex_unlock(&intel_pstate_driver_lock);

	return ret;
}

static ssize_t store_status(struct kobject *a, struct kobj_attribute *b,
			    const char *buf, size_t count)
{
	char *p = memchr(buf, '\n', count);
	int ret;

	mutex_lock(&intel_pstate_driver_lock);
	ret = intel_pstate_update_status(buf, p ? p - buf : count);
	mutex_unlock(&intel_pstate_driver_lock);

	return ret < 0 ? ret : count;
}

static ssize_t show_turbo_pct(struct kobject *kobj,
				struct kobj_attribute *attr, char *buf)
{
	struct cpudata *cpu;
	int total, no_turbo, turbo_pct;
	uint32_t turbo_fp;

	mutex_lock(&intel_pstate_driver_lock);

	if (!intel_pstate_driver) {
		mutex_unlock(&intel_pstate_driver_lock);
		return -EAGAIN;
	}

	cpu = all_cpu_data[0];

	total = cpu->pstate.turbo_pstate - cpu->pstate.min_pstate + 1;
	no_turbo = cpu->pstate.max_pstate - cpu->pstate.min_pstate + 1;
	turbo_fp = div_fp(no_turbo, total);
	turbo_pct = 100 - fp_toint(mul_fp(turbo_fp, int_tofp(100)));

	mutex_unlock(&intel_pstate_driver_lock);

	return sprintf(buf, "%u\n", turbo_pct);
}

static ssize_t show_num_pstates(struct kobject *kobj,
				struct kobj_attribute *attr, char *buf)
{
	struct cpudata *cpu;
	int total;

	mutex_lock(&intel_pstate_driver_lock);

	if (!intel_pstate_driver) {
		mutex_unlock(&intel_pstate_driver_lock);
		return -EAGAIN;
	}

	cpu = all_cpu_data[0];
	total = cpu->pstate.turbo_pstate - cpu->pstate.min_pstate + 1;

	mutex_unlock(&intel_pstate_driver_lock);

	return sprintf(buf, "%u\n", total);
}

static ssize_t show_no_turbo(struct kobject *kobj,
			     struct kobj_attribute *attr, char *buf)
{
	ssize_t ret;

	mutex_lock(&intel_pstate_driver_lock);

	if (!intel_pstate_driver) {
		mutex_unlock(&intel_pstate_driver_lock);
		return -EAGAIN;
	}

	update_turbo_state();
	if (global.turbo_disabled)
		ret = sprintf(buf, "%u\n", global.turbo_disabled);
	else
		ret = sprintf(buf, "%u\n", global.no_turbo);

	mutex_unlock(&intel_pstate_driver_lock);

	return ret;
}

static ssize_t store_no_turbo(struct kobject *a, struct kobj_attribute *b,
			      const char *buf, size_t count)
{
	unsigned int input;
	int ret;

	ret = sscanf(buf, "%u", &input);
	if (ret != 1)
		return -EINVAL;

	mutex_lock(&intel_pstate_driver_lock);

	if (!intel_pstate_driver) {
		mutex_unlock(&intel_pstate_driver_lock);
		return -EAGAIN;
	}

	mutex_lock(&intel_pstate_limits_lock);

	update_turbo_state();
	if (global.turbo_disabled) {
		pr_notice_once("Turbo disabled by BIOS or unavailable on processor\n");
		mutex_unlock(&intel_pstate_limits_lock);
		mutex_unlock(&intel_pstate_driver_lock);
		return -EPERM;
	}

	global.no_turbo = clamp_t(int, input, 0, 1);

	if (global.no_turbo) {
		struct cpudata *cpu = all_cpu_data[0];
		int pct = cpu->pstate.max_pstate * 100 / cpu->pstate.turbo_pstate;

		/* Squash the global minimum into the permitted range. */
		if (global.min_perf_pct > pct)
			global.min_perf_pct = pct;
	}

	mutex_unlock(&intel_pstate_limits_lock);

	intel_pstate_update_policies();

	mutex_unlock(&intel_pstate_driver_lock);

	return count;
}

static void update_qos_request(enum freq_qos_req_type type)
{
	struct freq_qos_request *req;
	struct cpufreq_policy *policy;
	int i;

	for_each_possible_cpu(i) {
		struct cpudata *cpu = all_cpu_data[i];
		unsigned int freq, perf_pct;

		policy = cpufreq_cpu_get(i);
		if (!policy)
			continue;

		req = policy->driver_data;
		cpufreq_cpu_put(policy);

		if (!req)
			continue;

		if (hwp_active)
			intel_pstate_get_hwp_cap(cpu);

		if (type == FREQ_QOS_MIN) {
			perf_pct = global.min_perf_pct;
		} else {
			req++;
			perf_pct = global.max_perf_pct;
		}

		freq = DIV_ROUND_UP(cpu->pstate.turbo_freq * perf_pct, 100);

		if (freq_qos_update_request(req, freq) < 0)
			pr_warn("Failed to update freq constraint: CPU%d\n", i);
	}
}

static ssize_t store_max_perf_pct(struct kobject *a, struct kobj_attribute *b,
				  const char *buf, size_t count)
{
	unsigned int input;
	int ret;

	ret = sscanf(buf, "%u", &input);
	if (ret != 1)
		return -EINVAL;

	mutex_lock(&intel_pstate_driver_lock);

	if (!intel_pstate_driver) {
		mutex_unlock(&intel_pstate_driver_lock);
		return -EAGAIN;
	}

	mutex_lock(&intel_pstate_limits_lock);

	global.max_perf_pct = clamp_t(int, input, global.min_perf_pct, 100);

	mutex_unlock(&intel_pstate_limits_lock);

	if (intel_pstate_driver == &intel_pstate)
		intel_pstate_update_policies();
	else
		update_qos_request(FREQ_QOS_MAX);

	mutex_unlock(&intel_pstate_driver_lock);

	return count;
}

static ssize_t store_min_perf_pct(struct kobject *a, struct kobj_attribute *b,
				  const char *buf, size_t count)
{
	unsigned int input;
	int ret;

	ret = sscanf(buf, "%u", &input);
	if (ret != 1)
		return -EINVAL;

	mutex_lock(&intel_pstate_driver_lock);

	if (!intel_pstate_driver) {
		mutex_unlock(&intel_pstate_driver_lock);
		return -EAGAIN;
	}

	mutex_lock(&intel_pstate_limits_lock);

	global.min_perf_pct = clamp_t(int, input,
				      min_perf_pct_min(), global.max_perf_pct);

	mutex_unlock(&intel_pstate_limits_lock);

	if (intel_pstate_driver == &intel_pstate)
		intel_pstate_update_policies();
	else
		update_qos_request(FREQ_QOS_MIN);

	mutex_unlock(&intel_pstate_driver_lock);

	return count;
}

static ssize_t show_hwp_dynamic_boost(struct kobject *kobj,
				struct kobj_attribute *attr, char *buf)
{
	return sprintf(buf, "%u\n", hwp_boost);
}

static ssize_t store_hwp_dynamic_boost(struct kobject *a,
				       struct kobj_attribute *b,
				       const char *buf, size_t count)
{
	unsigned int input;
	int ret;

	ret = kstrtouint(buf, 10, &input);
	if (ret)
		return ret;

	mutex_lock(&intel_pstate_driver_lock);
	hwp_boost = !!input;
	intel_pstate_update_policies();
	mutex_unlock(&intel_pstate_driver_lock);

	return count;
}

static ssize_t show_energy_efficiency(struct kobject *kobj, struct kobj_attribute *attr,
				      char *buf)
{
	u64 power_ctl;
	int enable;

	rdmsrl(MSR_IA32_POWER_CTL, power_ctl);
	enable = !!(power_ctl & BIT(MSR_IA32_POWER_CTL_BIT_EE));
	return sprintf(buf, "%d\n", !enable);
}

static ssize_t store_energy_efficiency(struct kobject *a, struct kobj_attribute *b,
				       const char *buf, size_t count)
{
	bool input;
	int ret;

	ret = kstrtobool(buf, &input);
	if (ret)
		return ret;

	set_power_ctl_ee_state(input);

	return count;
}

show_one(max_perf_pct, max_perf_pct);
show_one(min_perf_pct, min_perf_pct);

define_one_global_rw(status);
define_one_global_rw(no_turbo);
define_one_global_rw(max_perf_pct);
define_one_global_rw(min_perf_pct);
define_one_global_ro(turbo_pct);
define_one_global_ro(num_pstates);
define_one_global_rw(hwp_dynamic_boost);
define_one_global_rw(energy_efficiency);

static struct attribute *intel_pstate_attributes[] = {
	&status.attr,
	&no_turbo.attr,
	NULL
};

static const struct attribute_group intel_pstate_attr_group = {
	.attrs = intel_pstate_attributes,
};

static const struct x86_cpu_id intel_pstate_cpu_ee_disable_ids[];

static struct kobject *intel_pstate_kobject;

static void __init intel_pstate_sysfs_expose_params(void)
{
	int rc;

	intel_pstate_kobject = kobject_create_and_add("intel_pstate",
						&cpu_subsys.dev_root->kobj);
	if (WARN_ON(!intel_pstate_kobject))
		return;

	rc = sysfs_create_group(intel_pstate_kobject, &intel_pstate_attr_group);
	if (WARN_ON(rc))
		return;

	if (!boot_cpu_has(X86_FEATURE_HYBRID_CPU)) {
		rc = sysfs_create_file(intel_pstate_kobject, &turbo_pct.attr);
		WARN_ON(rc);

		rc = sysfs_create_file(intel_pstate_kobject, &num_pstates.attr);
		WARN_ON(rc);
	}

	/*
	 * If per cpu limits are enforced there are no global limits, so
	 * return without creating max/min_perf_pct attributes
	 */
	if (per_cpu_limits)
		return;

	rc = sysfs_create_file(intel_pstate_kobject, &max_perf_pct.attr);
	WARN_ON(rc);

	rc = sysfs_create_file(intel_pstate_kobject, &min_perf_pct.attr);
	WARN_ON(rc);

	if (x86_match_cpu(intel_pstate_cpu_ee_disable_ids)) {
		rc = sysfs_create_file(intel_pstate_kobject, &energy_efficiency.attr);
		WARN_ON(rc);
	}
}

static void __init intel_pstate_sysfs_remove(void)
{
	if (!intel_pstate_kobject)
		return;

	sysfs_remove_group(intel_pstate_kobject, &intel_pstate_attr_group);

	if (!boot_cpu_has(X86_FEATURE_HYBRID_CPU)) {
		sysfs_remove_file(intel_pstate_kobject, &num_pstates.attr);
		sysfs_remove_file(intel_pstate_kobject, &turbo_pct.attr);
	}

	if (!per_cpu_limits) {
		sysfs_remove_file(intel_pstate_kobject, &max_perf_pct.attr);
		sysfs_remove_file(intel_pstate_kobject, &min_perf_pct.attr);

		if (x86_match_cpu(intel_pstate_cpu_ee_disable_ids))
			sysfs_remove_file(intel_pstate_kobject, &energy_efficiency.attr);
	}

	kobject_put(intel_pstate_kobject);
}

static void intel_pstate_sysfs_expose_hwp_dynamic_boost(void)
{
	int rc;

	if (!hwp_active)
		return;

	rc = sysfs_create_file(intel_pstate_kobject, &hwp_dynamic_boost.attr);
	WARN_ON_ONCE(rc);
}

static void intel_pstate_sysfs_hide_hwp_dynamic_boost(void)
{
	if (!hwp_active)
		return;

	sysfs_remove_file(intel_pstate_kobject, &hwp_dynamic_boost.attr);
}

/************************** sysfs end ************************/

static void intel_pstate_notify_work(struct work_struct *work)
{
	struct cpudata *cpudata =
		container_of(to_delayed_work(work), struct cpudata, hwp_notify_work);

	cpufreq_update_policy(cpudata->cpu);
	wrmsrl_on_cpu(cpudata->cpu, MSR_HWP_STATUS, 0);
}

static DEFINE_SPINLOCK(hwp_notify_lock);
static cpumask_t hwp_intr_enable_mask;

void notify_hwp_interrupt(void)
{
	unsigned int this_cpu = smp_processor_id();
	struct cpudata *cpudata;
	unsigned long flags;
	u64 value;

	if (!READ_ONCE(hwp_active) || !boot_cpu_has(X86_FEATURE_HWP_NOTIFY))
		return;

	rdmsrl_safe(MSR_HWP_STATUS, &value);
	if (!(value & 0x01))
		return;

	spin_lock_irqsave(&hwp_notify_lock, flags);

	if (!cpumask_test_cpu(this_cpu, &hwp_intr_enable_mask))
		goto ack_intr;

	/*
	 * Currently we never free all_cpu_data. And we can't reach here
	 * without this allocated. But for safety for future changes, added
	 * check.
	 */
	if (unlikely(!READ_ONCE(all_cpu_data)))
		goto ack_intr;

	/*
	 * The free is done during cleanup, when cpufreq registry is failed.
	 * We wouldn't be here if it fails on init or switch status. But for
	 * future changes, added check.
	 */
	cpudata = READ_ONCE(all_cpu_data[this_cpu]);
	if (unlikely(!cpudata))
		goto ack_intr;

	schedule_delayed_work(&cpudata->hwp_notify_work, msecs_to_jiffies(10));

	spin_unlock_irqrestore(&hwp_notify_lock, flags);

	return;

ack_intr:
	wrmsrl_safe(MSR_HWP_STATUS, 0);
	spin_unlock_irqrestore(&hwp_notify_lock, flags);
}

static void intel_pstate_disable_hwp_interrupt(struct cpudata *cpudata)
{
	unsigned long flags;

	if (!boot_cpu_has(X86_FEATURE_HWP_NOTIFY))
		return;

	/* wrmsrl_on_cpu has to be outside spinlock as this can result in IPC */
	wrmsrl_on_cpu(cpudata->cpu, MSR_HWP_INTERRUPT, 0x00);

	spin_lock_irqsave(&hwp_notify_lock, flags);
	if (cpumask_test_and_clear_cpu(cpudata->cpu, &hwp_intr_enable_mask))
		cancel_delayed_work(&cpudata->hwp_notify_work);
	spin_unlock_irqrestore(&hwp_notify_lock, flags);
}

static void intel_pstate_enable_hwp_interrupt(struct cpudata *cpudata)
{
	/* Enable HWP notification interrupt for guaranteed performance change */
	if (boot_cpu_has(X86_FEATURE_HWP_NOTIFY)) {
		unsigned long flags;

		spin_lock_irqsave(&hwp_notify_lock, flags);
		INIT_DELAYED_WORK(&cpudata->hwp_notify_work, intel_pstate_notify_work);
		cpumask_set_cpu(cpudata->cpu, &hwp_intr_enable_mask);
		spin_unlock_irqrestore(&hwp_notify_lock, flags);

		/* wrmsrl_on_cpu has to be outside spinlock as this can result in IPC */
		wrmsrl_on_cpu(cpudata->cpu, MSR_HWP_INTERRUPT, 0x01);
		wrmsrl_on_cpu(cpudata->cpu, MSR_HWP_STATUS, 0);
	}
}

static void intel_pstate_hwp_enable(struct cpudata *cpudata)
{
	/* First disable HWP notification interrupt till we activate again */
	if (boot_cpu_has(X86_FEATURE_HWP_NOTIFY))
		wrmsrl_on_cpu(cpudata->cpu, MSR_HWP_INTERRUPT, 0x00);

	wrmsrl_on_cpu(cpudata->cpu, MSR_PM_ENABLE, 0x1);
	if (cpudata->epp_default == -EINVAL)
		cpudata->epp_default = intel_pstate_get_epp(cpudata, 0);

	intel_pstate_enable_hwp_interrupt(cpudata);
}

static int atom_get_min_pstate(void)
{
	u64 value;

	rdmsrl(MSR_ATOM_CORE_RATIOS, value);
	return (value >> 8) & 0x7F;
}

static int atom_get_max_pstate(void)
{
	u64 value;

	rdmsrl(MSR_ATOM_CORE_RATIOS, value);
	return (value >> 16) & 0x7F;
}

static int atom_get_turbo_pstate(void)
{
	u64 value;

	rdmsrl(MSR_ATOM_CORE_TURBO_RATIOS, value);
	return value & 0x7F;
}

static u64 atom_get_val(struct cpudata *cpudata, int pstate)
{
	u64 val;
	int32_t vid_fp;
	u32 vid;

	val = (u64)pstate << 8;
	if (global.no_turbo && !global.turbo_disabled)
		val |= (u64)1 << 32;

	vid_fp = cpudata->vid.min + mul_fp(
		int_tofp(pstate - cpudata->pstate.min_pstate),
		cpudata->vid.ratio);

	vid_fp = clamp_t(int32_t, vid_fp, cpudata->vid.min, cpudata->vid.max);
	vid = ceiling_fp(vid_fp);

	if (pstate > cpudata->pstate.max_pstate)
		vid = cpudata->vid.turbo;

	return val | vid;
}

static int silvermont_get_scaling(void)
{
	u64 value;
	int i;
	/* Defined in Table 35-6 from SDM (Sept 2015) */
	static int silvermont_freq_table[] = {
		83300, 100000, 133300, 116700, 80000};

	rdmsrl(MSR_FSB_FREQ, value);
	i = value & 0x7;
	WARN_ON(i > 4);

	return silvermont_freq_table[i];
}

static int airmont_get_scaling(void)
{
	u64 value;
	int i;
	/* Defined in Table 35-10 from SDM (Sept 2015) */
	static int airmont_freq_table[] = {
		83300, 100000, 133300, 116700, 80000,
		93300, 90000, 88900, 87500};

	rdmsrl(MSR_FSB_FREQ, value);
	i = value & 0xF;
	WARN_ON(i > 8);

	return airmont_freq_table[i];
}

static void atom_get_vid(struct cpudata *cpudata)
{
	u64 value;

	rdmsrl(MSR_ATOM_CORE_VIDS, value);
	cpudata->vid.min = int_tofp((value >> 8) & 0x7f);
	cpudata->vid.max = int_tofp((value >> 16) & 0x7f);
	cpudata->vid.ratio = div_fp(
		cpudata->vid.max - cpudata->vid.min,
		int_tofp(cpudata->pstate.max_pstate -
			cpudata->pstate.min_pstate));

	rdmsrl(MSR_ATOM_CORE_TURBO_VIDS, value);
	cpudata->vid.turbo = value & 0x7f;
}

static int core_get_min_pstate(void)
{
	u64 value;

	rdmsrl(MSR_PLATFORM_INFO, value);
	return (value >> 40) & 0xFF;
}

static int core_get_max_pstate_physical(void)
{
	u64 value;

	rdmsrl(MSR_PLATFORM_INFO, value);
	return (value >> 8) & 0xFF;
}

static int core_get_tdp_ratio(u64 plat_info)
{
	/* Check how many TDP levels present */
	if (plat_info & 0x600000000) {
		u64 tdp_ctrl;
		u64 tdp_ratio;
		int tdp_msr;
		int err;

		/* Get the TDP level (0, 1, 2) to get ratios */
		err = rdmsrl_safe(MSR_CONFIG_TDP_CONTROL, &tdp_ctrl);
		if (err)
			return err;

		/* TDP MSR are continuous starting at 0x648 */
		tdp_msr = MSR_CONFIG_TDP_NOMINAL + (tdp_ctrl & 0x03);
		err = rdmsrl_safe(tdp_msr, &tdp_ratio);
		if (err)
			return err;

		/* For level 1 and 2, bits[23:16] contain the ratio */
		if (tdp_ctrl & 0x03)
			tdp_ratio >>= 16;

		tdp_ratio &= 0xff; /* ratios are only 8 bits long */
		pr_debug("tdp_ratio %x\n", (int)tdp_ratio);

		return (int)tdp_ratio;
	}

	return -ENXIO;
}

static int core_get_max_pstate(void)
{
	u64 tar;
	u64 plat_info;
	int max_pstate;
	int tdp_ratio;
	int err;

	rdmsrl(MSR_PLATFORM_INFO, plat_info);
	max_pstate = (plat_info >> 8) & 0xFF;

	tdp_ratio = core_get_tdp_ratio(plat_info);
	if (tdp_ratio <= 0)
		return max_pstate;

	if (hwp_active) {
		/* Turbo activation ratio is not used on HWP platforms */
		return tdp_ratio;
	}

	err = rdmsrl_safe(MSR_TURBO_ACTIVATION_RATIO, &tar);
	if (!err) {
		int tar_levels;

		/* Do some sanity checking for safety */
		tar_levels = tar & 0xff;
		if (tdp_ratio - 1 == tar_levels) {
			max_pstate = tar_levels;
			pr_debug("max_pstate=TAC %x\n", max_pstate);
		}
	}

	return max_pstate;
}

static int core_get_turbo_pstate(void)
{
	u64 value;
	int nont, ret;

	rdmsrl(MSR_TURBO_RATIO_LIMIT, value);
	nont = core_get_max_pstate();
	ret = (value) & 255;
	if (ret <= nont)
		ret = nont;
	return ret;
}

static inline int core_get_scaling(void)
{
	return 100000;
}

static u64 core_get_val(struct cpudata *cpudata, int pstate)
{
	u64 val;

	val = (u64)pstate << 8;
	if (global.no_turbo && !global.turbo_disabled)
		val |= (u64)1 << 32;

	return val;
}

static int knl_get_aperf_mperf_shift(void)
{
	return 10;
}

static int knl_get_turbo_pstate(void)
{
	u64 value;
	int nont, ret;

	rdmsrl(MSR_TURBO_RATIO_LIMIT, value);
	nont = core_get_max_pstate();
	ret = (((value) >> 8) & 0xFF);
	if (ret <= nont)
		ret = nont;
	return ret;
}

#ifdef CONFIG_ACPI_CPPC_LIB
static u32 hybrid_ref_perf;

static int hybrid_get_cpu_scaling(int cpu)
{
	return DIV_ROUND_UP(core_get_scaling() * hybrid_ref_perf,
			    intel_pstate_cppc_nominal(cpu));
}

static void intel_pstate_cppc_set_cpu_scaling(void)
{
	u32 min_nominal_perf = U32_MAX;
	int cpu;

	for_each_present_cpu(cpu) {
		u32 nominal_perf = intel_pstate_cppc_nominal(cpu);

		if (nominal_perf && nominal_perf < min_nominal_perf)
			min_nominal_perf = nominal_perf;
	}

	if (min_nominal_perf < U32_MAX) {
		hybrid_ref_perf = min_nominal_perf;
		pstate_funcs.get_cpu_scaling = hybrid_get_cpu_scaling;
	}
}
#else
static inline void intel_pstate_cppc_set_cpu_scaling(void)
{
}
#endif /* CONFIG_ACPI_CPPC_LIB */

static void intel_pstate_set_pstate(struct cpudata *cpu, int pstate)
{
	trace_cpu_frequency(pstate * cpu->pstate.scaling, cpu->cpu);
	cpu->pstate.current_pstate = pstate;
	/*
	 * Generally, there is no guarantee that this code will always run on
	 * the CPU being updated, so force the register update to run on the
	 * right CPU.
	 */
	wrmsrl_on_cpu(cpu->cpu, MSR_IA32_PERF_CTL,
		      pstate_funcs.get_val(cpu, pstate));
}

static void intel_pstate_set_min_pstate(struct cpudata *cpu)
{
	intel_pstate_set_pstate(cpu, cpu->pstate.min_pstate);
}

static void intel_pstate_max_within_limits(struct cpudata *cpu)
{
	int pstate = max(cpu->pstate.min_pstate, cpu->max_perf_ratio);

	update_turbo_state();
	intel_pstate_set_pstate(cpu, pstate);
}

static void intel_pstate_get_cpu_pstates(struct cpudata *cpu)
{
	int perf_ctl_max_phys = pstate_funcs.get_max_physical();
	int perf_ctl_scaling = pstate_funcs.get_scaling();

	cpu->pstate.min_pstate = pstate_funcs.get_min();
	cpu->pstate.max_pstate_physical = perf_ctl_max_phys;
	cpu->pstate.perf_ctl_scaling = perf_ctl_scaling;

	if (hwp_active && !hwp_mode_bdw) {
		__intel_pstate_get_hwp_cap(cpu);

		if (pstate_funcs.get_cpu_scaling) {
			cpu->pstate.scaling = pstate_funcs.get_cpu_scaling(cpu->cpu);
			if (cpu->pstate.scaling != perf_ctl_scaling)
				intel_pstate_hybrid_hwp_adjust(cpu);
		} else {
			cpu->pstate.scaling = perf_ctl_scaling;
		}
	} else {
		cpu->pstate.scaling = perf_ctl_scaling;
		cpu->pstate.max_pstate = pstate_funcs.get_max();
		cpu->pstate.turbo_pstate = pstate_funcs.get_turbo();
	}

	if (cpu->pstate.scaling == perf_ctl_scaling) {
		cpu->pstate.min_freq = cpu->pstate.min_pstate * perf_ctl_scaling;
		cpu->pstate.max_freq = cpu->pstate.max_pstate * perf_ctl_scaling;
		cpu->pstate.turbo_freq = cpu->pstate.turbo_pstate * perf_ctl_scaling;
	}

	if (pstate_funcs.get_aperf_mperf_shift)
		cpu->aperf_mperf_shift = pstate_funcs.get_aperf_mperf_shift();

	if (pstate_funcs.get_vid)
		pstate_funcs.get_vid(cpu);

	intel_pstate_set_min_pstate(cpu);
}

/*
 * Long hold time will keep high perf limits for long time,
 * which negatively impacts perf/watt for some workloads,
 * like specpower. 3ms is based on experiements on some
 * workoads.
 */
static int hwp_boost_hold_time_ns = 3 * NSEC_PER_MSEC;

static inline void intel_pstate_hwp_boost_up(struct cpudata *cpu)
{
	u64 hwp_req = READ_ONCE(cpu->hwp_req_cached);
	u64 hwp_cap = READ_ONCE(cpu->hwp_cap_cached);
	u32 max_limit = (hwp_req & 0xff00) >> 8;
	u32 min_limit = (hwp_req & 0xff);
	u32 boost_level1;

	/*
	 * Cases to consider (User changes via sysfs or boot time):
	 * If, P0 (Turbo max) = P1 (Guaranteed max) = min:
	 *	No boost, return.
	 * If, P0 (Turbo max) > P1 (Guaranteed max) = min:
	 *     Should result in one level boost only for P0.
	 * If, P0 (Turbo max) = P1 (Guaranteed max) > min:
	 *     Should result in two level boost:
	 *         (min + p1)/2 and P1.
	 * If, P0 (Turbo max) > P1 (Guaranteed max) > min:
	 *     Should result in three level boost:
	 *        (min + p1)/2, P1 and P0.
	 */

	/* If max and min are equal or already at max, nothing to boost */
	if (max_limit == min_limit || cpu->hwp_boost_min >= max_limit)
		return;

	if (!cpu->hwp_boost_min)
		cpu->hwp_boost_min = min_limit;

	/* level at half way mark between min and guranteed */
	boost_level1 = (HWP_GUARANTEED_PERF(hwp_cap) + min_limit) >> 1;

	if (cpu->hwp_boost_min < boost_level1)
		cpu->hwp_boost_min = boost_level1;
	else if (cpu->hwp_boost_min < HWP_GUARANTEED_PERF(hwp_cap))
		cpu->hwp_boost_min = HWP_GUARANTEED_PERF(hwp_cap);
	else if (cpu->hwp_boost_min == HWP_GUARANTEED_PERF(hwp_cap) &&
		 max_limit != HWP_GUARANTEED_PERF(hwp_cap))
		cpu->hwp_boost_min = max_limit;
	else
		return;

	hwp_req = (hwp_req & ~GENMASK_ULL(7, 0)) | cpu->hwp_boost_min;
	wrmsrl(MSR_HWP_REQUEST, hwp_req);
	cpu->last_update = cpu->sample.time;
}

static inline void intel_pstate_hwp_boost_down(struct cpudata *cpu)
{
	if (cpu->hwp_boost_min) {
		bool expired;

		/* Check if we are idle for hold time to boost down */
		expired = time_after64(cpu->sample.time, cpu->last_update +
				       hwp_boost_hold_time_ns);
		if (expired) {
			wrmsrl(MSR_HWP_REQUEST, cpu->hwp_req_cached);
			cpu->hwp_boost_min = 0;
		}
	}
	cpu->last_update = cpu->sample.time;
}

static inline void intel_pstate_update_util_hwp_local(struct cpudata *cpu,
						      u64 time)
{
	cpu->sample.time = time;

	if (cpu->sched_flags & SCHED_CPUFREQ_IOWAIT) {
		bool do_io = false;

		cpu->sched_flags = 0;
		/*
		 * Set iowait_boost flag and update time. Since IO WAIT flag
		 * is set all the time, we can't just conclude that there is
		 * some IO bound activity is scheduled on this CPU with just
		 * one occurrence. If we receive at least two in two
		 * consecutive ticks, then we treat as boost candidate.
		 */
		if (time_before64(time, cpu->last_io_update + 2 * TICK_NSEC))
			do_io = true;

		cpu->last_io_update = time;

		if (do_io)
			intel_pstate_hwp_boost_up(cpu);

	} else {
		intel_pstate_hwp_boost_down(cpu);
	}
}

static inline void intel_pstate_update_util_hwp(struct update_util_data *data,
						u64 time, unsigned int flags)
{
	struct cpudata *cpu = container_of(data, struct cpudata, update_util);

	cpu->sched_flags |= flags;

	if (smp_processor_id() == cpu->cpu)
		intel_pstate_update_util_hwp_local(cpu, time);
}

static inline void intel_pstate_calc_avg_perf(struct cpudata *cpu)
{
	struct sample *sample = &cpu->sample;

	sample->core_avg_perf = div_ext_fp(sample->aperf, sample->mperf);
}

static inline bool intel_pstate_sample(struct cpudata *cpu, u64 time)
{
	u64 aperf, mperf;
	unsigned long flags;
	u64 tsc;

	local_irq_save(flags);
	rdmsrl(MSR_IA32_APERF, aperf);
	rdmsrl(MSR_IA32_MPERF, mperf);
	tsc = rdtsc();
	if (cpu->prev_mperf == mperf || cpu->prev_tsc == tsc) {
		local_irq_restore(flags);
		return false;
	}
	local_irq_restore(flags);

	cpu->last_sample_time = cpu->sample.time;
	cpu->sample.time = time;
	cpu->sample.aperf = aperf;
	cpu->sample.mperf = mperf;
	cpu->sample.tsc =  tsc;
	cpu->sample.aperf -= cpu->prev_aperf;
	cpu->sample.mperf -= cpu->prev_mperf;
	cpu->sample.tsc -= cpu->prev_tsc;

	cpu->prev_aperf = aperf;
	cpu->prev_mperf = mperf;
	cpu->prev_tsc = tsc;
	/*
	 * First time this function is invoked in a given cycle, all of the
	 * previous sample data fields are equal to zero or stale and they must
	 * be populated with meaningful numbers for things to work, so assume
	 * that sample.time will always be reset before setting the utilization
	 * update hook and make the caller skip the sample then.
	 */
	if (cpu->last_sample_time) {
		intel_pstate_calc_avg_perf(cpu);
		return true;
	}
	return false;
}

static inline int32_t get_avg_frequency(struct cpudata *cpu)
{
	return mul_ext_fp(cpu->sample.core_avg_perf, cpu_khz);
}

static inline int32_t get_avg_pstate(struct cpudata *cpu)
{
	return mul_ext_fp(cpu->pstate.max_pstate_physical,
			  cpu->sample.core_avg_perf);
}

static inline int32_t get_target_pstate(struct cpudata *cpu)
{
	struct sample *sample = &cpu->sample;
	int32_t busy_frac;
	int target, avg_pstate;

	busy_frac = div_fp(sample->mperf << cpu->aperf_mperf_shift,
			   sample->tsc);

	if (busy_frac < cpu->iowait_boost)
		busy_frac = cpu->iowait_boost;

	sample->busy_scaled = busy_frac * 100;

	target = global.no_turbo || global.turbo_disabled ?
			cpu->pstate.max_pstate : cpu->pstate.turbo_pstate;
	target += target >> 2;
	target = mul_fp(target, busy_frac);
	if (target < cpu->pstate.min_pstate)
		target = cpu->pstate.min_pstate;

	/*
	 * If the average P-state during the previous cycle was higher than the
	 * current target, add 50% of the difference to the target to reduce
	 * possible performance oscillations and offset possible performance
	 * loss related to moving the workload from one CPU to another within
	 * a package/module.
	 */
	avg_pstate = get_avg_pstate(cpu);
	if (avg_pstate > target)
		target += (avg_pstate - target) >> 1;

	return target;
}

static int intel_pstate_prepare_request(struct cpudata *cpu, int pstate)
{
	int min_pstate = max(cpu->pstate.min_pstate, cpu->min_perf_ratio);
	int max_pstate = max(min_pstate, cpu->max_perf_ratio);

	return clamp_t(int, pstate, min_pstate, max_pstate);
}

static void intel_pstate_update_pstate(struct cpudata *cpu, int pstate)
{
	if (pstate == cpu->pstate.current_pstate)
		return;

	cpu->pstate.current_pstate = pstate;
	wrmsrl(MSR_IA32_PERF_CTL, pstate_funcs.get_val(cpu, pstate));
}

static void intel_pstate_adjust_pstate(struct cpudata *cpu)
{
	int from = cpu->pstate.current_pstate;
	struct sample *sample;
	int target_pstate;

	update_turbo_state();

	target_pstate = get_target_pstate(cpu);
	target_pstate = intel_pstate_prepare_request(cpu, target_pstate);
	trace_cpu_frequency(target_pstate * cpu->pstate.scaling, cpu->cpu);
	intel_pstate_update_pstate(cpu, target_pstate);

	sample = &cpu->sample;
	trace_pstate_sample(mul_ext_fp(100, sample->core_avg_perf),
		fp_toint(sample->busy_scaled),
		from,
		cpu->pstate.current_pstate,
		sample->mperf,
		sample->aperf,
		sample->tsc,
		get_avg_frequency(cpu),
		fp_toint(cpu->iowait_boost * 100));
}

static void intel_pstate_update_util(struct update_util_data *data, u64 time,
				     unsigned int flags)
{
	struct cpudata *cpu = container_of(data, struct cpudata, update_util);
	u64 delta_ns;

	/* Don't allow remote callbacks */
	if (smp_processor_id() != cpu->cpu)
		return;

	delta_ns = time - cpu->last_update;
	if (flags & SCHED_CPUFREQ_IOWAIT) {
		/* Start over if the CPU may have been idle. */
		if (delta_ns > TICK_NSEC) {
			cpu->iowait_boost = ONE_EIGHTH_FP;
		} else if (cpu->iowait_boost >= ONE_EIGHTH_FP) {
			cpu->iowait_boost <<= 1;
			if (cpu->iowait_boost > int_tofp(1))
				cpu->iowait_boost = int_tofp(1);
		} else {
			cpu->iowait_boost = ONE_EIGHTH_FP;
		}
	} else if (cpu->iowait_boost) {
		/* Clear iowait_boost if the CPU may have been idle. */
		if (delta_ns > TICK_NSEC)
			cpu->iowait_boost = 0;
		else
			cpu->iowait_boost >>= 1;
	}
	cpu->last_update = time;
	delta_ns = time - cpu->sample.time;
	if ((s64)delta_ns < INTEL_PSTATE_SAMPLING_INTERVAL)
		return;

	if (intel_pstate_sample(cpu, time))
		intel_pstate_adjust_pstate(cpu);
}

static struct pstate_funcs core_funcs = {
	.get_max = core_get_max_pstate,
	.get_max_physical = core_get_max_pstate_physical,
	.get_min = core_get_min_pstate,
	.get_turbo = core_get_turbo_pstate,
	.get_scaling = core_get_scaling,
	.get_val = core_get_val,
};

static const struct pstate_funcs silvermont_funcs = {
	.get_max = atom_get_max_pstate,
	.get_max_physical = atom_get_max_pstate,
	.get_min = atom_get_min_pstate,
	.get_turbo = atom_get_turbo_pstate,
	.get_val = atom_get_val,
	.get_scaling = silvermont_get_scaling,
	.get_vid = atom_get_vid,
};

static const struct pstate_funcs airmont_funcs = {
	.get_max = atom_get_max_pstate,
	.get_max_physical = atom_get_max_pstate,
	.get_min = atom_get_min_pstate,
	.get_turbo = atom_get_turbo_pstate,
	.get_val = atom_get_val,
	.get_scaling = airmont_get_scaling,
	.get_vid = atom_get_vid,
};

static const struct pstate_funcs knl_funcs = {
	.get_max = core_get_max_pstate,
	.get_max_physical = core_get_max_pstate_physical,
	.get_min = core_get_min_pstate,
	.get_turbo = knl_get_turbo_pstate,
	.get_aperf_mperf_shift = knl_get_aperf_mperf_shift,
	.get_scaling = core_get_scaling,
	.get_val = core_get_val,
};

#define X86_MATCH(model, policy)					 \
	X86_MATCH_VENDOR_FAM_MODEL_FEATURE(INTEL, 6, INTEL_FAM6_##model, \
					   X86_FEATURE_APERFMPERF, &policy)

static const struct x86_cpu_id intel_pstate_cpu_ids[] = {
	X86_MATCH(SANDYBRIDGE,		core_funcs),
	X86_MATCH(SANDYBRIDGE_X,	core_funcs),
	X86_MATCH(ATOM_SILVERMONT,	silvermont_funcs),
	X86_MATCH(IVYBRIDGE,		core_funcs),
	X86_MATCH(HASWELL,		core_funcs),
	X86_MATCH(BROADWELL,		core_funcs),
	X86_MATCH(IVYBRIDGE_X,		core_funcs),
	X86_MATCH(HASWELL_X,		core_funcs),
	X86_MATCH(HASWELL_L,		core_funcs),
	X86_MATCH(HASWELL_G,		core_funcs),
	X86_MATCH(BROADWELL_G,		core_funcs),
	X86_MATCH(ATOM_AIRMONT,		airmont_funcs),
	X86_MATCH(SKYLAKE_L,		core_funcs),
	X86_MATCH(BROADWELL_X,		core_funcs),
	X86_MATCH(SKYLAKE,		core_funcs),
	X86_MATCH(BROADWELL_D,		core_funcs),
	X86_MATCH(XEON_PHI_KNL,		knl_funcs),
	X86_MATCH(XEON_PHI_KNM,		knl_funcs),
	X86_MATCH(ATOM_GOLDMONT,	core_funcs),
	X86_MATCH(ATOM_GOLDMONT_PLUS,	core_funcs),
	X86_MATCH(SKYLAKE_X,		core_funcs),
	X86_MATCH(COMETLAKE,		core_funcs),
	X86_MATCH(ICELAKE_X,		core_funcs),
	{}
};
MODULE_DEVICE_TABLE(x86cpu, intel_pstate_cpu_ids);

static const struct x86_cpu_id intel_pstate_cpu_oob_ids[] __initconst = {
	X86_MATCH(BROADWELL_D,		core_funcs),
	X86_MATCH(BROADWELL_X,		core_funcs),
	X86_MATCH(SKYLAKE_X,		core_funcs),
	X86_MATCH(ICELAKE_X,		core_funcs),
	{}
};

static const struct x86_cpu_id intel_pstate_cpu_ee_disable_ids[] = {
	X86_MATCH(KABYLAKE,		core_funcs),
	{}
};

static const struct x86_cpu_id intel_pstate_hwp_boost_ids[] = {
	X86_MATCH(SKYLAKE_X,		core_funcs),
	X86_MATCH(SKYLAKE,		core_funcs),
	{}
};

static int intel_pstate_init_cpu(unsigned int cpunum)
{
	struct cpudata *cpu;

	cpu = all_cpu_data[cpunum];

	if (!cpu) {
		cpu = kzalloc(sizeof(*cpu), GFP_KERNEL);
		if (!cpu)
			return -ENOMEM;

		WRITE_ONCE(all_cpu_data[cpunum], cpu);

		cpu->cpu = cpunum;

		cpu->epp_default = -EINVAL;

		if (hwp_active) {
			const struct x86_cpu_id *id;

			intel_pstate_hwp_enable(cpu);

			id = x86_match_cpu(intel_pstate_hwp_boost_ids);
			if (id && intel_pstate_acpi_pm_profile_server())
				hwp_boost = true;
		}
	} else if (hwp_active) {
		/*
		 * Re-enable HWP in case this happens after a resume from ACPI
		 * S3 if the CPU was offline during the whole system/resume
		 * cycle.
		 */
		intel_pstate_hwp_reenable(cpu);
	}

	cpu->epp_powersave = -EINVAL;
	cpu->epp_policy = 0;

	intel_pstate_get_cpu_pstates(cpu);

	pr_debug("controlling: cpu %d\n", cpunum);

	return 0;
}

static void intel_pstate_set_update_util_hook(unsigned int cpu_num)
{
	struct cpudata *cpu = all_cpu_data[cpu_num];

	if (hwp_active && !hwp_boost)
		return;

	if (cpu->update_util_set)
		return;

	/* Prevent intel_pstate_update_util() from using stale data. */
	cpu->sample.time = 0;
	cpufreq_add_update_util_hook(cpu_num, &cpu->update_util,
				     (hwp_active ?
				      intel_pstate_update_util_hwp :
				      intel_pstate_update_util));
	cpu->update_util_set = true;
}

static void intel_pstate_clear_update_util_hook(unsigned int cpu)
{
	struct cpudata *cpu_data = all_cpu_data[cpu];

	if (!cpu_data->update_util_set)
		return;

	cpufreq_remove_update_util_hook(cpu);
	cpu_data->update_util_set = false;
	synchronize_rcu();
}

static int intel_pstate_get_max_freq(struct cpudata *cpu)
{
	return global.turbo_disabled || global.no_turbo ?
			cpu->pstate.max_freq : cpu->pstate.turbo_freq;
}

static void intel_pstate_update_perf_limits(struct cpudata *cpu,
					    unsigned int policy_min,
					    unsigned int policy_max)
{
	int perf_ctl_scaling = cpu->pstate.perf_ctl_scaling;
	int32_t max_policy_perf, min_policy_perf;

	max_policy_perf = policy_max / perf_ctl_scaling;
	if (policy_max == policy_min) {
		min_policy_perf = max_policy_perf;
	} else {
		min_policy_perf = policy_min / perf_ctl_scaling;
		min_policy_perf = clamp_t(int32_t, min_policy_perf,
					  0, max_policy_perf);
	}

	/*
	 * HWP needs some special consideration, because HWP_REQUEST uses
	 * abstract values to represent performance rather than pure ratios.
	 */
	if (hwp_active) {
		intel_pstate_get_hwp_cap(cpu);

		if (cpu->pstate.scaling != perf_ctl_scaling) {
			int scaling = cpu->pstate.scaling;
			int freq;

			freq = max_policy_perf * perf_ctl_scaling;
			max_policy_perf = DIV_ROUND_UP(freq, scaling);
			freq = min_policy_perf * perf_ctl_scaling;
			min_policy_perf = DIV_ROUND_UP(freq, scaling);
		}
	}

	pr_debug("cpu:%d min_policy_perf:%d max_policy_perf:%d\n",
		 cpu->cpu, min_policy_perf, max_policy_perf);

	/* Normalize user input to [min_perf, max_perf] */
	if (per_cpu_limits) {
		cpu->min_perf_ratio = min_policy_perf;
		cpu->max_perf_ratio = max_policy_perf;
	} else {
		int turbo_max = cpu->pstate.turbo_pstate;
		int32_t global_min, global_max;

		/* Global limits are in percent of the maximum turbo P-state. */
		global_max = DIV_ROUND_UP(turbo_max * global.max_perf_pct, 100);
		global_min = DIV_ROUND_UP(turbo_max * global.min_perf_pct, 100);
		global_min = clamp_t(int32_t, global_min, 0, global_max);

		pr_debug("cpu:%d global_min:%d global_max:%d\n", cpu->cpu,
			 global_min, global_max);

		cpu->min_perf_ratio = max(min_policy_perf, global_min);
		cpu->min_perf_ratio = min(cpu->min_perf_ratio, max_policy_perf);
		cpu->max_perf_ratio = min(max_policy_perf, global_max);
		cpu->max_perf_ratio = max(min_policy_perf, cpu->max_perf_ratio);

		/* Make sure min_perf <= max_perf */
		cpu->min_perf_ratio = min(cpu->min_perf_ratio,
					  cpu->max_perf_ratio);

	}
	pr_debug("cpu:%d max_perf_ratio:%d min_perf_ratio:%d\n", cpu->cpu,
		 cpu->max_perf_ratio,
		 cpu->min_perf_ratio);
}

static int intel_pstate_set_policy(struct cpufreq_policy *policy)
{
	struct cpudata *cpu;

	if (!policy->cpuinfo.max_freq)
		return -ENODEV;

	pr_debug("set_policy cpuinfo.max %u policy->max %u\n",
		 policy->cpuinfo.max_freq, policy->max);

	cpu = all_cpu_data[policy->cpu];
	cpu->policy = policy->policy;

	mutex_lock(&intel_pstate_limits_lock);

	intel_pstate_update_perf_limits(cpu, policy->min, policy->max);

	if (cpu->policy == CPUFREQ_POLICY_PERFORMANCE) {
		/*
		 * NOHZ_FULL CPUs need this as the governor callback may not
		 * be invoked on them.
		 */
		intel_pstate_clear_update_util_hook(policy->cpu);
		intel_pstate_max_within_limits(cpu);
	} else {
		intel_pstate_set_update_util_hook(policy->cpu);
	}

	if (hwp_active) {
		/*
		 * When hwp_boost was active before and dynamically it
		 * was turned off, in that case we need to clear the
		 * update util hook.
		 */
		if (!hwp_boost)
			intel_pstate_clear_update_util_hook(policy->cpu);
		intel_pstate_hwp_set(policy->cpu);
	}

	mutex_unlock(&intel_pstate_limits_lock);

	return 0;
}

static void intel_pstate_adjust_policy_max(struct cpudata *cpu,
					   struct cpufreq_policy_data *policy)
{
	if (!hwp_active &&
	    cpu->pstate.max_pstate_physical > cpu->pstate.max_pstate &&
	    policy->max < policy->cpuinfo.max_freq &&
	    policy->max > cpu->pstate.max_freq) {
		pr_debug("policy->max > max non turbo frequency\n");
		policy->max = policy->cpuinfo.max_freq;
	}
}

static void intel_pstate_verify_cpu_policy(struct cpudata *cpu,
					   struct cpufreq_policy_data *policy)
{
	int max_freq;

	update_turbo_state();
	if (hwp_active) {
		intel_pstate_get_hwp_cap(cpu);
		max_freq = global.no_turbo || global.turbo_disabled ?
				cpu->pstate.max_freq : cpu->pstate.turbo_freq;
	} else {
		max_freq = intel_pstate_get_max_freq(cpu);
	}
	cpufreq_verify_within_limits(policy, policy->cpuinfo.min_freq, max_freq);

	intel_pstate_adjust_policy_max(cpu, policy);
}

static int intel_pstate_verify_policy(struct cpufreq_policy_data *policy)
{
	intel_pstate_verify_cpu_policy(all_cpu_data[policy->cpu], policy);

	return 0;
}

static int intel_cpufreq_cpu_offline(struct cpufreq_policy *policy)
{
	struct cpudata *cpu = all_cpu_data[policy->cpu];

	pr_debug("CPU %d going offline\n", cpu->cpu);

	if (cpu->suspended)
		return 0;

	/*
	 * If the CPU is an SMT thread and it goes offline with the performance
	 * settings different from the minimum, it will prevent its sibling
	 * from getting to lower performance levels, so force the minimum
	 * performance on CPU offline to prevent that from happening.
	 */
	if (hwp_active)
		intel_pstate_hwp_offline(cpu);
	else
		intel_pstate_set_min_pstate(cpu);

	intel_pstate_exit_perf_limits(policy);

	return 0;
}

static int intel_pstate_cpu_online(struct cpufreq_policy *policy)
{
	struct cpudata *cpu = all_cpu_data[policy->cpu];

	pr_debug("CPU %d going online\n", cpu->cpu);

	intel_pstate_init_acpi_perf_limits(policy);

	if (hwp_active) {
		/*
		 * Re-enable HWP and clear the "suspended" flag to let "resume"
		 * know that it need not do that.
		 */
		intel_pstate_hwp_reenable(cpu);
		cpu->suspended = false;
	}

	return 0;
}

static int intel_pstate_cpu_offline(struct cpufreq_policy *policy)
{
	intel_pstate_clear_update_util_hook(policy->cpu);

	return intel_cpufreq_cpu_offline(policy);
}

static int intel_pstate_cpu_exit(struct cpufreq_policy *policy)
{
	pr_debug("CPU %d exiting\n", policy->cpu);

	policy->fast_switch_possible = false;

	return 0;
}

static int __intel_pstate_cpu_init(struct cpufreq_policy *policy)
{
	struct cpudata *cpu;
	int rc;

	rc = intel_pstate_init_cpu(policy->cpu);
	if (rc)
		return rc;

	cpu = all_cpu_data[policy->cpu];

	cpu->max_perf_ratio = 0xFF;
	cpu->min_perf_ratio = 0;

	/* cpuinfo and default policy values */
	policy->cpuinfo.min_freq = cpu->pstate.min_freq;
	update_turbo_state();
	global.turbo_disabled_mf = global.turbo_disabled;
	policy->cpuinfo.max_freq = global.turbo_disabled ?
			cpu->pstate.max_freq : cpu->pstate.turbo_freq;

	policy->min = policy->cpuinfo.min_freq;
	policy->max = policy->cpuinfo.max_freq;

	intel_pstate_init_acpi_perf_limits(policy);

	policy->fast_switch_possible = true;

	return 0;
}

static int intel_pstate_cpu_init(struct cpufreq_policy *policy)
{
	int ret = __intel_pstate_cpu_init(policy);

	if (ret)
		return ret;

	/*
	 * Set the policy to powersave to provide a valid fallback value in case
	 * the default cpufreq governor is neither powersave nor performance.
	 */
	policy->policy = CPUFREQ_POLICY_POWERSAVE;

	if (hwp_active) {
		struct cpudata *cpu = all_cpu_data[policy->cpu];

		cpu->epp_cached = intel_pstate_get_epp(cpu, 0);
	}

	return 0;
}

static struct cpufreq_driver intel_pstate = {
	.flags		= CPUFREQ_CONST_LOOPS,
	.verify		= intel_pstate_verify_policy,
	.setpolicy	= intel_pstate_set_policy,
	.suspend	= intel_pstate_suspend,
	.resume		= intel_pstate_resume,
	.init		= intel_pstate_cpu_init,
	.exit		= intel_pstate_cpu_exit,
	.offline	= intel_pstate_cpu_offline,
	.online		= intel_pstate_cpu_online,
	.update_limits	= intel_pstate_update_limits,
	.name		= "intel_pstate",
};

static int intel_cpufreq_verify_policy(struct cpufreq_policy_data *policy)
{
	struct cpudata *cpu = all_cpu_data[policy->cpu];

	intel_pstate_verify_cpu_policy(cpu, policy);
	intel_pstate_update_perf_limits(cpu, policy->min, policy->max);

	return 0;
}

/* Use of trace in passive mode:
 *
 * In passive mode the trace core_busy field (also known as the
 * performance field, and lablelled as such on the graphs; also known as
 * core_avg_perf) is not needed and so is re-assigned to indicate if the
 * driver call was via the normal or fast switch path. Various graphs
 * output from the intel_pstate_tracer.py utility that include core_busy
 * (or performance or core_avg_perf) have a fixed y-axis from 0 to 100%,
 * so we use 10 to indicate the normal path through the driver, and
 * 90 to indicate the fast switch path through the driver.
 * The scaled_busy field is not used, and is set to 0.
 */

#define	INTEL_PSTATE_TRACE_TARGET 10
#define	INTEL_PSTATE_TRACE_FAST_SWITCH 90

static void intel_cpufreq_trace(struct cpudata *cpu, unsigned int trace_type, int old_pstate)
{
	struct sample *sample;

	if (!trace_pstate_sample_enabled())
		return;

	if (!intel_pstate_sample(cpu, ktime_get()))
		return;

	sample = &cpu->sample;
	trace_pstate_sample(trace_type,
		0,
		old_pstate,
		cpu->pstate.current_pstate,
		sample->mperf,
		sample->aperf,
		sample->tsc,
		get_avg_frequency(cpu),
		fp_toint(cpu->iowait_boost * 100));
}

static void intel_cpufreq_hwp_update(struct cpudata *cpu, u32 min, u32 max,
				     u32 desired, bool fast_switch)
{
	u64 prev = READ_ONCE(cpu->hwp_req_cached), value = prev;

	value &= ~HWP_MIN_PERF(~0L);
	value |= HWP_MIN_PERF(min);

	value &= ~HWP_MAX_PERF(~0L);
	value |= HWP_MAX_PERF(max);

	value &= ~HWP_DESIRED_PERF(~0L);
	value |= HWP_DESIRED_PERF(desired);

	if (value == prev)
		return;

	WRITE_ONCE(cpu->hwp_req_cached, value);
	if (fast_switch)
		wrmsrl(MSR_HWP_REQUEST, value);
	else
		wrmsrl_on_cpu(cpu->cpu, MSR_HWP_REQUEST, value);
}

static void intel_cpufreq_perf_ctl_update(struct cpudata *cpu,
					  u32 target_pstate, bool fast_switch)
{
	if (fast_switch)
		wrmsrl(MSR_IA32_PERF_CTL,
		       pstate_funcs.get_val(cpu, target_pstate));
	else
		wrmsrl_on_cpu(cpu->cpu, MSR_IA32_PERF_CTL,
			      pstate_funcs.get_val(cpu, target_pstate));
}

static int intel_cpufreq_update_pstate(struct cpufreq_policy *policy,
				       int target_pstate, bool fast_switch)
{
	struct cpudata *cpu = all_cpu_data[policy->cpu];
	int old_pstate = cpu->pstate.current_pstate;

	target_pstate = intel_pstate_prepare_request(cpu, target_pstate);
	if (hwp_active) {
		int max_pstate = policy->strict_target ?
					target_pstate : cpu->max_perf_ratio;

		intel_cpufreq_hwp_update(cpu, target_pstate, max_pstate, 0,
					 fast_switch);
	} else if (target_pstate != old_pstate) {
		intel_cpufreq_perf_ctl_update(cpu, target_pstate, fast_switch);
	}

	cpu->pstate.current_pstate = target_pstate;

	intel_cpufreq_trace(cpu, fast_switch ? INTEL_PSTATE_TRACE_FAST_SWITCH :
			    INTEL_PSTATE_TRACE_TARGET, old_pstate);

	return target_pstate;
}

static int intel_cpufreq_target(struct cpufreq_policy *policy,
				unsigned int target_freq,
				unsigned int relation)
{
	struct cpudata *cpu = all_cpu_data[policy->cpu];
	struct cpufreq_freqs freqs;
	int target_pstate;

	update_turbo_state();

	freqs.old = policy->cur;
	freqs.new = target_freq;

	cpufreq_freq_transition_begin(policy, &freqs);

	switch (relation) {
	case CPUFREQ_RELATION_L:
		target_pstate = DIV_ROUND_UP(freqs.new, cpu->pstate.scaling);
		break;
	case CPUFREQ_RELATION_H:
		target_pstate = freqs.new / cpu->pstate.scaling;
		break;
	default:
		target_pstate = DIV_ROUND_CLOSEST(freqs.new, cpu->pstate.scaling);
		break;
	}

	target_pstate = intel_cpufreq_update_pstate(policy, target_pstate, false);

	freqs.new = target_pstate * cpu->pstate.scaling;

	cpufreq_freq_transition_end(policy, &freqs, false);

	return 0;
}

static unsigned int intel_cpufreq_fast_switch(struct cpufreq_policy *policy,
					      unsigned int target_freq)
{
	struct cpudata *cpu = all_cpu_data[policy->cpu];
	int target_pstate;

	update_turbo_state();

	target_pstate = DIV_ROUND_UP(target_freq, cpu->pstate.scaling);

	target_pstate = intel_cpufreq_update_pstate(policy, target_pstate, true);

	return target_pstate * cpu->pstate.scaling;
}

static void intel_cpufreq_adjust_perf(unsigned int cpunum,
				      unsigned long min_perf,
				      unsigned long target_perf,
				      unsigned long capacity)
{
	struct cpudata *cpu = all_cpu_data[cpunum];
	u64 hwp_cap = READ_ONCE(cpu->hwp_cap_cached);
	int old_pstate = cpu->pstate.current_pstate;
	int cap_pstate, min_pstate, max_pstate, target_pstate;

	update_turbo_state();
	cap_pstate = global.turbo_disabled ? HWP_GUARANTEED_PERF(hwp_cap) :
					     HWP_HIGHEST_PERF(hwp_cap);

	/* Optimization: Avoid unnecessary divisions. */

	target_pstate = cap_pstate;
	if (target_perf < capacity)
		target_pstate = DIV_ROUND_UP(cap_pstate * target_perf, capacity);

	min_pstate = cap_pstate;
	if (min_perf < capacity)
		min_pstate = DIV_ROUND_UP(cap_pstate * min_perf, capacity);

	if (min_pstate < cpu->pstate.min_pstate)
		min_pstate = cpu->pstate.min_pstate;

	if (min_pstate < cpu->min_perf_ratio)
		min_pstate = cpu->min_perf_ratio;

	max_pstate = min(cap_pstate, cpu->max_perf_ratio);
	if (max_pstate < min_pstate)
		max_pstate = min_pstate;

	target_pstate = clamp_t(int, target_pstate, min_pstate, max_pstate);

	intel_cpufreq_hwp_update(cpu, min_pstate, max_pstate, target_pstate, true);

	cpu->pstate.current_pstate = target_pstate;
	intel_cpufreq_trace(cpu, INTEL_PSTATE_TRACE_FAST_SWITCH, old_pstate);
}

static int intel_cpufreq_cpu_init(struct cpufreq_policy *policy)
{
	struct freq_qos_request *req;
	struct cpudata *cpu;
	struct device *dev;
	int ret, freq;

	dev = get_cpu_device(policy->cpu);
	if (!dev)
		return -ENODEV;

	ret = __intel_pstate_cpu_init(policy);
	if (ret)
		return ret;

	policy->cpuinfo.transition_latency = INTEL_CPUFREQ_TRANSITION_LATENCY;
	/* This reflects the intel_pstate_get_cpu_pstates() setting. */
	policy->cur = policy->cpuinfo.min_freq;

	req = kcalloc(2, sizeof(*req), GFP_KERNEL);
	if (!req) {
		ret = -ENOMEM;
		goto pstate_exit;
	}

	cpu = all_cpu_data[policy->cpu];

	if (hwp_active) {
		u64 value;

		policy->transition_delay_us = INTEL_CPUFREQ_TRANSITION_DELAY_HWP;

		intel_pstate_get_hwp_cap(cpu);

		rdmsrl_on_cpu(cpu->cpu, MSR_HWP_REQUEST, &value);
		WRITE_ONCE(cpu->hwp_req_cached, value);

		cpu->epp_cached = intel_pstate_get_epp(cpu, value);
	} else {
		policy->transition_delay_us = INTEL_CPUFREQ_TRANSITION_DELAY;
	}

	freq = DIV_ROUND_UP(cpu->pstate.turbo_freq * global.min_perf_pct, 100);

	ret = freq_qos_add_request(&policy->constraints, req, FREQ_QOS_MIN,
				   freq);
	if (ret < 0) {
		dev_err(dev, "Failed to add min-freq constraint (%d)\n", ret);
		goto free_req;
	}

	freq = DIV_ROUND_UP(cpu->pstate.turbo_freq * global.max_perf_pct, 100);

	ret = freq_qos_add_request(&policy->constraints, req + 1, FREQ_QOS_MAX,
				   freq);
	if (ret < 0) {
		dev_err(dev, "Failed to add max-freq constraint (%d)\n", ret);
		goto remove_min_req;
	}

	policy->driver_data = req;

	return 0;

remove_min_req:
	freq_qos_remove_request(req);
free_req:
	kfree(req);
pstate_exit:
	intel_pstate_exit_perf_limits(policy);

	return ret;
}

static int intel_cpufreq_cpu_exit(struct cpufreq_policy *policy)
{
	struct freq_qos_request *req;

	req = policy->driver_data;

	freq_qos_remove_request(req + 1);
	freq_qos_remove_request(req);
	kfree(req);

	return intel_pstate_cpu_exit(policy);
}

static int intel_cpufreq_suspend(struct cpufreq_policy *policy)
{
	intel_pstate_suspend(policy);

	if (hwp_active) {
		struct cpudata *cpu = all_cpu_data[policy->cpu];
		u64 value = READ_ONCE(cpu->hwp_req_cached);

		/*
		 * Clear the desired perf field in MSR_HWP_REQUEST in case
		 * intel_cpufreq_adjust_perf() is in use and the last value
		 * written by it may not be suitable.
		 */
		value &= ~HWP_DESIRED_PERF(~0L);
		wrmsrl_on_cpu(cpu->cpu, MSR_HWP_REQUEST, value);
		WRITE_ONCE(cpu->hwp_req_cached, value);
	}

	return 0;
}

static struct cpufreq_driver intel_cpufreq = {
	.flags		= CPUFREQ_CONST_LOOPS,
	.verify		= intel_cpufreq_verify_policy,
	.target		= intel_cpufreq_target,
	.fast_switch	= intel_cpufreq_fast_switch,
	.init		= intel_cpufreq_cpu_init,
	.exit		= intel_cpufreq_cpu_exit,
	.offline	= intel_cpufreq_cpu_offline,
	.online		= intel_pstate_cpu_online,
	.suspend	= intel_cpufreq_suspend,
	.resume		= intel_pstate_resume,
	.update_limits	= intel_pstate_update_limits,
	.name		= "intel_cpufreq",
};

static struct cpufreq_driver *default_driver;

static void intel_pstate_driver_cleanup(void)
{
	unsigned int cpu;

	cpus_read_lock();
	for_each_online_cpu(cpu) {
		if (all_cpu_data[cpu]) {
			if (intel_pstate_driver == &intel_pstate)
				intel_pstate_clear_update_util_hook(cpu);

			spin_lock(&hwp_notify_lock);
			kfree(all_cpu_data[cpu]);
			WRITE_ONCE(all_cpu_data[cpu], NULL);
			spin_unlock(&hwp_notify_lock);
		}
	}
	cpus_read_unlock();

	intel_pstate_driver = NULL;
}

static int intel_pstate_register_driver(struct cpufreq_driver *driver)
{
	int ret;

	if (driver == &intel_pstate)
		intel_pstate_sysfs_expose_hwp_dynamic_boost();

	memset(&global, 0, sizeof(global));
	global.max_perf_pct = 100;

	intel_pstate_driver = driver;
	ret = cpufreq_register_driver(intel_pstate_driver);
	if (ret) {
		intel_pstate_driver_cleanup();
		return ret;
	}

	global.min_perf_pct = min_perf_pct_min();

	return 0;
}

static ssize_t intel_pstate_show_status(char *buf)
{
	if (!intel_pstate_driver)
		return sprintf(buf, "off\n");

	return sprintf(buf, "%s\n", intel_pstate_driver == &intel_pstate ?
					"active" : "passive");
}

static int intel_pstate_update_status(const char *buf, size_t size)
{
	if (size == 3 && !strncmp(buf, "off", size)) {
		if (!intel_pstate_driver)
			return -EINVAL;

		if (hwp_active)
			return -EBUSY;

		cpufreq_unregister_driver(intel_pstate_driver);
		intel_pstate_driver_cleanup();
		return 0;
	}

	if (size == 6 && !strncmp(buf, "active", size)) {
		if (intel_pstate_driver) {
			if (intel_pstate_driver == &intel_pstate)
				return 0;

			cpufreq_unregister_driver(intel_pstate_driver);
		}

		return intel_pstate_register_driver(&intel_pstate);
	}

	if (size == 7 && !strncmp(buf, "passive", size)) {
		if (intel_pstate_driver) {
			if (intel_pstate_driver == &intel_cpufreq)
				return 0;

			cpufreq_unregister_driver(intel_pstate_driver);
			intel_pstate_sysfs_hide_hwp_dynamic_boost();
		}

		return intel_pstate_register_driver(&intel_cpufreq);
	}

	return -EINVAL;
}

static int no_load __initdata;
static int no_hwp __initdata;
static int hwp_only __initdata;
static unsigned int force_load __initdata;

static int __init intel_pstate_msrs_not_valid(void)
{
	if (!pstate_funcs.get_max() ||
	    !pstate_funcs.get_min() ||
	    !pstate_funcs.get_turbo())
		return -ENODEV;

	return 0;
}

static void __init copy_cpu_funcs(struct pstate_funcs *funcs)
{
	pstate_funcs.get_max   = funcs->get_max;
	pstate_funcs.get_max_physical = funcs->get_max_physical;
	pstate_funcs.get_min   = funcs->get_min;
	pstate_funcs.get_turbo = funcs->get_turbo;
	pstate_funcs.get_scaling = funcs->get_scaling;
	pstate_funcs.get_val   = funcs->get_val;
	pstate_funcs.get_vid   = funcs->get_vid;
	pstate_funcs.get_aperf_mperf_shift = funcs->get_aperf_mperf_shift;
}

#ifdef CONFIG_ACPI

static bool __init intel_pstate_no_acpi_pss(void)
{
	int i;

	for_each_possible_cpu(i) {
		acpi_status status;
		union acpi_object *pss;
		struct acpi_buffer buffer = { ACPI_ALLOCATE_BUFFER, NULL };
		struct acpi_processor *pr = per_cpu(processors, i);

		if (!pr)
			continue;

		status = acpi_evaluate_object(pr->handle, "_PSS", NULL, &buffer);
		if (ACPI_FAILURE(status))
			continue;

		pss = buffer.pointer;
		if (pss && pss->type == ACPI_TYPE_PACKAGE) {
			kfree(pss);
			return false;
		}

		kfree(pss);
	}

	pr_debug("ACPI _PSS not found\n");
	return true;
}

static bool __init intel_pstate_no_acpi_pcch(void)
{
	acpi_status status;
	acpi_handle handle;

	status = acpi_get_handle(NULL, "\\_SB", &handle);
	if (ACPI_FAILURE(status))
		goto not_found;

	if (acpi_has_method(handle, "PCCH"))
		return false;

not_found:
	pr_debug("ACPI PCCH not found\n");
	return true;
}

static bool __init intel_pstate_has_acpi_ppc(void)
{
	int i;

	for_each_possible_cpu(i) {
		struct acpi_processor *pr = per_cpu(processors, i);

		if (!pr)
			continue;
		if (acpi_has_method(pr->handle, "_PPC"))
			return true;
	}
	pr_debug("ACPI _PPC not found\n");
	return false;
}

enum {
	PSS,
	PPC,
};

/* Hardware vendor-specific info that has its own power management modes */
static struct acpi_platform_list plat_info[] __initdata = {
	{"HP    ", "ProLiant", 0, ACPI_SIG_FADT, all_versions, NULL, PSS},
	{"ORACLE", "X4-2    ", 0, ACPI_SIG_FADT, all_versions, NULL, PPC},
	{"ORACLE", "X4-2L   ", 0, ACPI_SIG_FADT, all_versions, NULL, PPC},
	{"ORACLE", "X4-2B   ", 0, ACPI_SIG_FADT, all_versions, NULL, PPC},
	{"ORACLE", "X3-2    ", 0, ACPI_SIG_FADT, all_versions, NULL, PPC},
	{"ORACLE", "X3-2L   ", 0, ACPI_SIG_FADT, all_versions, NULL, PPC},
	{"ORACLE", "X3-2B   ", 0, ACPI_SIG_FADT, all_versions, NULL, PPC},
	{"ORACLE", "X4470M2 ", 0, ACPI_SIG_FADT, all_versions, NULL, PPC},
	{"ORACLE", "X4270M3 ", 0, ACPI_SIG_FADT, all_versions, NULL, PPC},
	{"ORACLE", "X4270M2 ", 0, ACPI_SIG_FADT, all_versions, NULL, PPC},
	{"ORACLE", "X4170M2 ", 0, ACPI_SIG_FADT, all_versions, NULL, PPC},
	{"ORACLE", "X4170 M3", 0, ACPI_SIG_FADT, all_versions, NULL, PPC},
	{"ORACLE", "X4275 M3", 0, ACPI_SIG_FADT, all_versions, NULL, PPC},
	{"ORACLE", "X6-2    ", 0, ACPI_SIG_FADT, all_versions, NULL, PPC},
	{"ORACLE", "Sudbury ", 0, ACPI_SIG_FADT, all_versions, NULL, PPC},
	{ } /* End */
};

#define BITMASK_OOB	(BIT(8) | BIT(18))

static bool __init intel_pstate_platform_pwr_mgmt_exists(void)
{
	const struct x86_cpu_id *id;
	u64 misc_pwr;
	int idx;

	id = x86_match_cpu(intel_pstate_cpu_oob_ids);
	if (id) {
		rdmsrl(MSR_MISC_PWR_MGMT, misc_pwr);
		if (misc_pwr & BITMASK_OOB) {
			pr_debug("Bit 8 or 18 in the MISC_PWR_MGMT MSR set\n");
			pr_debug("P states are controlled in Out of Band mode by the firmware/hardware\n");
			return true;
		}
	}

	idx = acpi_match_platform_list(plat_info);
	if (idx < 0)
		return false;

	switch (plat_info[idx].data) {
	case PSS:
		if (!intel_pstate_no_acpi_pss())
			return false;

		return intel_pstate_no_acpi_pcch();
	case PPC:
		return intel_pstate_has_acpi_ppc() && !force_load;
	}

	return false;
}

static void intel_pstate_request_control_from_smm(void)
{
	/*
	 * It may be unsafe to request P-states control from SMM if _PPC support
	 * has not been enabled.
	 */
	if (acpi_ppc)
		acpi_processor_pstate_control();
}
#else /* CONFIG_ACPI not enabled */
static inline bool intel_pstate_platform_pwr_mgmt_exists(void) { return false; }
static inline bool intel_pstate_has_acpi_ppc(void) { return false; }
static inline void intel_pstate_request_control_from_smm(void) {}
#endif /* CONFIG_ACPI */

#define INTEL_PSTATE_HWP_BROADWELL	0x01

#define X86_MATCH_HWP(model, hwp_mode)					\
	X86_MATCH_VENDOR_FAM_MODEL_FEATURE(INTEL, 6, INTEL_FAM6_##model, \
					   X86_FEATURE_HWP, hwp_mode)

static const struct x86_cpu_id hwp_support_ids[] __initconst = {
	X86_MATCH_HWP(BROADWELL_X,	INTEL_PSTATE_HWP_BROADWELL),
	X86_MATCH_HWP(BROADWELL_D,	INTEL_PSTATE_HWP_BROADWELL),
	X86_MATCH_HWP(ANY,		0),
	{}
};

static bool intel_pstate_hwp_is_enabled(void)
{
	u64 value;

	rdmsrl(MSR_PM_ENABLE, value);
	return !!(value & 0x1);
}

static int __init intel_pstate_init(void)
{
	static struct cpudata **_all_cpu_data;
	const struct x86_cpu_id *id;
	int rc;

	if (boot_cpu_data.x86_vendor != X86_VENDOR_INTEL)
		return -ENODEV;

	id = x86_match_cpu(hwp_support_ids);
	if (id) {
		bool hwp_forced = intel_pstate_hwp_is_enabled();

		if (hwp_forced)
			pr_info("HWP enabled by BIOS\n");
		else if (no_load)
			return -ENODEV;

		copy_cpu_funcs(&core_funcs);
		/*
		 * Avoid enabling HWP for processors without EPP support,
		 * because that means incomplete HWP implementation which is a
		 * corner case and supporting it is generally problematic.
		 *
		 * If HWP is enabled already, though, there is no choice but to
		 * deal with it.
		 */
		if ((!no_hwp && boot_cpu_has(X86_FEATURE_HWP_EPP)) || hwp_forced) {
<<<<<<< HEAD
			hwp_active++;
=======
			WRITE_ONCE(hwp_active, 1);
>>>>>>> df0cc57e
			hwp_mode_bdw = id->driver_data;
			intel_pstate.attr = hwp_cpufreq_attrs;
			intel_cpufreq.attr = hwp_cpufreq_attrs;
			intel_cpufreq.flags |= CPUFREQ_NEED_UPDATE_LIMITS;
			intel_cpufreq.adjust_perf = intel_cpufreq_adjust_perf;
			if (!default_driver)
				default_driver = &intel_pstate;

			if (boot_cpu_has(X86_FEATURE_HYBRID_CPU))
				intel_pstate_cppc_set_cpu_scaling();

			goto hwp_cpu_matched;
		}
		pr_info("HWP not enabled\n");
	} else {
		if (no_load)
			return -ENODEV;

		id = x86_match_cpu(intel_pstate_cpu_ids);
		if (!id) {
			pr_info("CPU model not supported\n");
			return -ENODEV;
		}

		copy_cpu_funcs((struct pstate_funcs *)id->driver_data);
	}

	if (intel_pstate_msrs_not_valid()) {
		pr_info("Invalid MSRs\n");
		return -ENODEV;
	}
	/* Without HWP start in the passive mode. */
	if (!default_driver)
		default_driver = &intel_cpufreq;

hwp_cpu_matched:
	/*
	 * The Intel pstate driver will be ignored if the platform
	 * firmware has its own power management modes.
	 */
	if (intel_pstate_platform_pwr_mgmt_exists()) {
		pr_info("P-states controlled by the platform\n");
		return -ENODEV;
	}

	if (!hwp_active && hwp_only)
		return -ENOTSUPP;

	pr_info("Intel P-state driver initializing\n");

	_all_cpu_data = vzalloc(array_size(sizeof(void *), num_possible_cpus()));
	if (!_all_cpu_data)
		return -ENOMEM;

	WRITE_ONCE(all_cpu_data, _all_cpu_data);

	intel_pstate_request_control_from_smm();

	intel_pstate_sysfs_expose_params();

	mutex_lock(&intel_pstate_driver_lock);
	rc = intel_pstate_register_driver(default_driver);
	mutex_unlock(&intel_pstate_driver_lock);
	if (rc) {
		intel_pstate_sysfs_remove();
		return rc;
	}

	if (hwp_active) {
		const struct x86_cpu_id *id;

		id = x86_match_cpu(intel_pstate_cpu_ee_disable_ids);
		if (id) {
			set_power_ctl_ee_state(false);
			pr_info("Disabling energy efficiency optimization\n");
		}

		pr_info("HWP enabled\n");
	} else if (boot_cpu_has(X86_FEATURE_HYBRID_CPU)) {
		pr_warn("Problematic setup: Hybrid processor with disabled HWP\n");
	}

	return 0;
}
device_initcall(intel_pstate_init);

static int __init intel_pstate_setup(char *str)
{
	if (!str)
		return -EINVAL;

	if (!strcmp(str, "disable"))
		no_load = 1;
	else if (!strcmp(str, "active"))
		default_driver = &intel_pstate;
	else if (!strcmp(str, "passive"))
		default_driver = &intel_cpufreq;

	if (!strcmp(str, "no_hwp"))
		no_hwp = 1;

	if (!strcmp(str, "force"))
		force_load = 1;
	if (!strcmp(str, "hwp_only"))
		hwp_only = 1;
	if (!strcmp(str, "per_cpu_perf_limits"))
		per_cpu_limits = true;

#ifdef CONFIG_ACPI
	if (!strcmp(str, "support_acpi_ppc"))
		acpi_ppc = true;
#endif

	return 0;
}
early_param("intel_pstate", intel_pstate_setup);

MODULE_AUTHOR("Dirk Brandewie <dirk.j.brandewie@intel.com>");
MODULE_DESCRIPTION("'intel_pstate' - P state driver Intel Core processors");
MODULE_LICENSE("GPL");<|MERGE_RESOLUTION|>--- conflicted
+++ resolved
@@ -550,12 +550,8 @@
 	 * scaling factor is too high, so recompute it to make the HWP_CAP
 	 * highest performance correspond to the maximum turbo frequency.
 	 */
-<<<<<<< HEAD
-	if (turbo_freq < cpu->pstate.turbo_pstate * scaling) {
-=======
 	cpu->pstate.turbo_freq = cpu->pstate.turbo_pstate * scaling;
 	if (turbo_freq < cpu->pstate.turbo_freq) {
->>>>>>> df0cc57e
 		cpu->pstate.turbo_freq = turbo_freq;
 		scaling = DIV_ROUND_UP(turbo_freq, cpu->pstate.turbo_pstate);
 		cpu->pstate.scaling = scaling;
@@ -3381,11 +3377,7 @@
 		 * deal with it.
 		 */
 		if ((!no_hwp && boot_cpu_has(X86_FEATURE_HWP_EPP)) || hwp_forced) {
-<<<<<<< HEAD
-			hwp_active++;
-=======
 			WRITE_ONCE(hwp_active, 1);
->>>>>>> df0cc57e
 			hwp_mode_bdw = id->driver_data;
 			intel_pstate.attr = hwp_cpufreq_attrs;
 			intel_cpufreq.attr = hwp_cpufreq_attrs;
