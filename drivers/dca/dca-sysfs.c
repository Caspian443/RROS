#include <linux/kernel.h>
#include <linux/spinlock.h>
#include <linux/device.h>
#include <linux/idr.h>
#include <linux/kdev_t.h>
#include <linux/err.h>
#include <linux/dca.h>

static struct class *dca_class;
static struct idr dca_idr;
static spinlock_t dca_idr_lock;

int dca_sysfs_add_req(struct dca_provider *dca, struct device *dev, int slot)
{
	struct device *cd;
	static int req_count;

<<<<<<< HEAD
	cd = device_create_drvdata(dca_class, dca->cd,
				   MKDEV(0, slot + 1), NULL,
				   "requester%d", slot);
=======
	cd = device_create(dca_class, dca->cd, MKDEV(0, slot + 1),
			   "requester%d", req_count++);
>>>>>>> 7f1b358a
	if (IS_ERR(cd))
		return PTR_ERR(cd);
	return 0;
}

void dca_sysfs_remove_req(struct dca_provider *dca, int slot)
{
	device_destroy(dca_class, MKDEV(0, slot + 1));
}

int dca_sysfs_add_provider(struct dca_provider *dca, struct device *dev)
{
	struct device *cd;
	int err = 0;

idr_try_again:
	if (!idr_pre_get(&dca_idr, GFP_KERNEL))
		return -ENOMEM;
	spin_lock(&dca_idr_lock);
	err = idr_get_new(&dca_idr, dca, &dca->id);
	spin_unlock(&dca_idr_lock);
	switch (err) {
	case 0:
		break;
	case -EAGAIN:
		goto idr_try_again;
	default:
		return err;
	}

	cd = device_create_drvdata(dca_class, dev, MKDEV(0, 0), NULL,
				   "dca%d", dca->id);
	if (IS_ERR(cd)) {
		spin_lock(&dca_idr_lock);
		idr_remove(&dca_idr, dca->id);
		spin_unlock(&dca_idr_lock);
		return PTR_ERR(cd);
	}
	dca->cd = cd;
	return 0;
}

void dca_sysfs_remove_provider(struct dca_provider *dca)
{
	device_unregister(dca->cd);
	dca->cd = NULL;
	spin_lock(&dca_idr_lock);
	idr_remove(&dca_idr, dca->id);
	spin_unlock(&dca_idr_lock);
}

int __init dca_sysfs_init(void)
{
	idr_init(&dca_idr);
	spin_lock_init(&dca_idr_lock);

	dca_class = class_create(THIS_MODULE, "dca");
	if (IS_ERR(dca_class)) {
		idr_destroy(&dca_idr);
		return PTR_ERR(dca_class);
	}
	return 0;
}

void __exit dca_sysfs_exit(void)
{
	class_destroy(dca_class);
	idr_destroy(&dca_idr);
}
<|MERGE_RESOLUTION|>--- conflicted
+++ resolved
@@ -15,14 +15,9 @@
 	struct device *cd;
 	static int req_count;
 
-<<<<<<< HEAD
 	cd = device_create_drvdata(dca_class, dca->cd,
 				   MKDEV(0, slot + 1), NULL,
-				   "requester%d", slot);
-=======
-	cd = device_create(dca_class, dca->cd, MKDEV(0, slot + 1),
-			   "requester%d", req_count++);
->>>>>>> 7f1b358a
+				   "requester%d", req_count++);
 	if (IS_ERR(cd))
 		return PTR_ERR(cd);
 	return 0;
