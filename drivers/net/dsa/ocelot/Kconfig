--- conflicted
+++ resolved
@@ -9,11 +9,7 @@
 	select NET_DSA_TAG_OCELOT
 	select FSL_ENETC_MDIO
 	help
-<<<<<<< HEAD
-	  This driver supports network switches from the the Vitesse /
-=======
 	  This driver supports network switches from the Vitesse /
->>>>>>> d012a719
 	  Microsemi / Microchip Ocelot family of switching cores that are
 	  connected to their host CPU via Ethernet.
 	  The following switches are supported:
