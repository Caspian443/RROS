/* SPDX-License-Identifier: BSD-3-Clause-Clear */
/*
 * Copyright (c) 2018-2019 The Linux Foundation. All rights reserved.
 */

#ifndef ATH11K_HW_H
#define ATH11K_HW_H

#include "hal.h"
#include "wmi.h"

/* Target configuration defines */

/* Num VDEVS per radio */
#define TARGET_NUM_VDEVS(ab)	(ab->hw_params.num_vdevs)

#define TARGET_NUM_PEERS_PDEV(ab) (ab->hw_params.num_peers + TARGET_NUM_VDEVS(ab))

/* Num of peers for Single Radio mode */
#define TARGET_NUM_PEERS_SINGLE(ab) (TARGET_NUM_PEERS_PDEV(ab))

/* Num of peers for DBS */
#define TARGET_NUM_PEERS_DBS(ab) (2 * TARGET_NUM_PEERS_PDEV(ab))

/* Num of peers for DBS_SBS */
#define TARGET_NUM_PEERS_DBS_SBS(ab)	(3 * TARGET_NUM_PEERS_PDEV(ab))

/* Max num of stations (per radio) */
#define TARGET_NUM_STATIONS(ab)	(ab->hw_params.num_peers)

#define TARGET_NUM_PEERS(ab, x)	TARGET_NUM_PEERS_##x(ab)
#define TARGET_NUM_PEER_KEYS	2
#define TARGET_NUM_TIDS(ab, x)	(2 * TARGET_NUM_PEERS(ab, x) +	\
				 4 * TARGET_NUM_VDEVS(ab) + 8)

#define TARGET_AST_SKID_LIMIT	16
#define TARGET_NUM_OFFLD_PEERS	4
#define TARGET_NUM_OFFLD_REORDER_BUFFS 4

#define TARGET_TX_CHAIN_MASK	(BIT(0) | BIT(1) | BIT(2) | BIT(4))
#define TARGET_RX_CHAIN_MASK	(BIT(0) | BIT(1) | BIT(2) | BIT(4))
#define TARGET_RX_TIMEOUT_LO_PRI	100
#define TARGET_RX_TIMEOUT_HI_PRI	40

#define TARGET_DECAP_MODE_RAW		0
#define TARGET_DECAP_MODE_NATIVE_WIFI	1
#define TARGET_DECAP_MODE_ETH		2

#define TARGET_SCAN_MAX_PENDING_REQS	4
#define TARGET_BMISS_OFFLOAD_MAX_VDEV	3
#define TARGET_ROAM_OFFLOAD_MAX_VDEV	3
#define TARGET_ROAM_OFFLOAD_MAX_AP_PROFILES	8
#define TARGET_GTK_OFFLOAD_MAX_VDEV	3
#define TARGET_NUM_MCAST_GROUPS		12
#define TARGET_NUM_MCAST_TABLE_ELEMS	64
#define TARGET_MCAST2UCAST_MODE		2
#define TARGET_TX_DBG_LOG_SIZE		1024
#define TARGET_RX_SKIP_DEFRAG_TIMEOUT_DUP_DETECTION_CHECK 1
#define TARGET_VOW_CONFIG		0
#define TARGET_NUM_MSDU_DESC		(2500)
#define TARGET_MAX_FRAG_ENTRIES		6
#define TARGET_MAX_BCN_OFFLD		16
#define TARGET_NUM_WDS_ENTRIES		32
#define TARGET_DMA_BURST_SIZE		1
#define TARGET_RX_BATCHMODE		1

#define ATH11K_HW_MAX_QUEUES		4
#define ATH11K_QUEUE_LEN		4096

#define ATH11k_HW_RATECODE_CCK_SHORT_PREAM_MASK  0x4

#define ATH11K_FW_DIR			"ath11k"

#define ATH11K_BOARD_MAGIC		"QCA-ATH11K-BOARD"
#define ATH11K_BOARD_API2_FILE		"board-2.bin"
#define ATH11K_DEFAULT_BOARD_FILE	"board.bin"
#define ATH11K_DEFAULT_CAL_FILE		"caldata.bin"
#define ATH11K_AMSS_FILE		"amss.bin"
#define ATH11K_M3_FILE			"m3.bin"
#define ATH11K_REGDB_FILE_NAME		"regdb.bin"

enum ath11k_hw_rate_cck {
	ATH11K_HW_RATE_CCK_LP_11M = 0,
	ATH11K_HW_RATE_CCK_LP_5_5M,
	ATH11K_HW_RATE_CCK_LP_2M,
	ATH11K_HW_RATE_CCK_LP_1M,
	ATH11K_HW_RATE_CCK_SP_11M,
	ATH11K_HW_RATE_CCK_SP_5_5M,
	ATH11K_HW_RATE_CCK_SP_2M,
};

enum ath11k_hw_rate_ofdm {
	ATH11K_HW_RATE_OFDM_48M = 0,
	ATH11K_HW_RATE_OFDM_24M,
	ATH11K_HW_RATE_OFDM_12M,
	ATH11K_HW_RATE_OFDM_6M,
	ATH11K_HW_RATE_OFDM_54M,
	ATH11K_HW_RATE_OFDM_36M,
	ATH11K_HW_RATE_OFDM_18M,
	ATH11K_HW_RATE_OFDM_9M,
};

enum ath11k_bus {
	ATH11K_BUS_AHB,
	ATH11K_BUS_PCI,
};

#define ATH11K_EXT_IRQ_GRP_NUM_MAX 11

struct hal_rx_desc;
struct hal_tcl_data_cmd;

struct ath11k_hw_ring_mask {
	u8 tx[ATH11K_EXT_IRQ_GRP_NUM_MAX];
	u8 rx_mon_status[ATH11K_EXT_IRQ_GRP_NUM_MAX];
	u8 rx[ATH11K_EXT_IRQ_GRP_NUM_MAX];
	u8 rx_err[ATH11K_EXT_IRQ_GRP_NUM_MAX];
	u8 rx_wbm_rel[ATH11K_EXT_IRQ_GRP_NUM_MAX];
	u8 reo_status[ATH11K_EXT_IRQ_GRP_NUM_MAX];
	u8 rxdma2host[ATH11K_EXT_IRQ_GRP_NUM_MAX];
	u8 host2rxdma[ATH11K_EXT_IRQ_GRP_NUM_MAX];
};

struct ath11k_hw_hal_params {
	enum hal_rx_buf_return_buf_manager rx_buf_rbm;
};

struct ath11k_hw_params {
	const char *name;
	u16 hw_rev;
	u8 max_radios;
	u32 bdf_addr;

	struct {
		const char *dir;
		size_t board_size;
		size_t cal_offset;
	} fw;

	const struct ath11k_hw_ops *hw_ops;
	const struct ath11k_hw_ring_mask *ring_mask;

	bool internal_sleep_clock;

	const struct ath11k_hw_regs *regs;
	u32 qmi_service_ins_id;
	const struct ce_attr *host_ce_config;
	u32 ce_count;
	const struct ce_pipe_config *target_ce_config;
	u32 target_ce_count;
	const struct service_to_pipe *svc_to_ce_map;
	u32 svc_to_ce_map_len;

	bool single_pdev_only;
	u32 rfkill_pin;
	u32 rfkill_cfg;
	u32 rfkill_on_level;

	bool rxdma1_enable;
	int num_rxmda_per_pdev;
	bool rx_mac_buf_ring;
	bool vdev_start_delay;
	bool htt_peer_map_v2;

	struct {
		u8 fft_sz;
		u8 fft_pad_sz;
		u8 summary_pad_sz;
		u8 fft_hdr_len;
		u16 max_fft_bins;
	} spectral;

	u16 interface_modes;
	bool supports_monitor;
	bool full_monitor_mode;
	bool supports_shadow_regs;
	bool idle_ps;
	bool supports_sta_ps;
	bool cold_boot_calib;
	int fw_mem_mode;
	u32 num_vdevs;
	u32 num_peers;
	bool supports_suspend;
	u32 hal_desc_sz;
	bool supports_regdb;
	bool fix_l1ss;
<<<<<<< HEAD
	u8 max_tx_ring;
	const struct ath11k_hw_hal_params *hal_params;
=======
	bool credit_flow;
	u8 max_tx_ring;
	const struct ath11k_hw_hal_params *hal_params;
	bool supports_dynamic_smps_6ghz;
	bool alloc_cacheable_memory;
	bool wakeup_mhi;
	bool supports_rssi_stats;
	bool fw_wmi_diag_event;
>>>>>>> 754e0b0e
};

struct ath11k_hw_ops {
	u8 (*get_hw_mac_from_pdev_id)(int pdev_id);
	void (*wmi_init_config)(struct ath11k_base *ab,
				struct target_resource_config *config);
	int (*mac_id_to_pdev_id)(struct ath11k_hw_params *hw, int mac_id);
	int (*mac_id_to_srng_id)(struct ath11k_hw_params *hw, int mac_id);
	void (*tx_mesh_enable)(struct ath11k_base *ab,
			       struct hal_tcl_data_cmd *tcl_cmd);
	bool (*rx_desc_get_first_msdu)(struct hal_rx_desc *desc);
	bool (*rx_desc_get_last_msdu)(struct hal_rx_desc *desc);
	u8 (*rx_desc_get_l3_pad_bytes)(struct hal_rx_desc *desc);
	u8 *(*rx_desc_get_hdr_status)(struct hal_rx_desc *desc);
	bool (*rx_desc_encrypt_valid)(struct hal_rx_desc *desc);
	u32 (*rx_desc_get_encrypt_type)(struct hal_rx_desc *desc);
	u8 (*rx_desc_get_decap_type)(struct hal_rx_desc *desc);
	u8 (*rx_desc_get_mesh_ctl)(struct hal_rx_desc *desc);
	bool (*rx_desc_get_mpdu_seq_ctl_vld)(struct hal_rx_desc *desc);
	bool (*rx_desc_get_mpdu_fc_valid)(struct hal_rx_desc *desc);
	u16 (*rx_desc_get_mpdu_start_seq_no)(struct hal_rx_desc *desc);
	u16 (*rx_desc_get_msdu_len)(struct hal_rx_desc *desc);
	u8 (*rx_desc_get_msdu_sgi)(struct hal_rx_desc *desc);
	u8 (*rx_desc_get_msdu_rate_mcs)(struct hal_rx_desc *desc);
	u8 (*rx_desc_get_msdu_rx_bw)(struct hal_rx_desc *desc);
	u32 (*rx_desc_get_msdu_freq)(struct hal_rx_desc *desc);
	u8 (*rx_desc_get_msdu_pkt_type)(struct hal_rx_desc *desc);
	u8 (*rx_desc_get_msdu_nss)(struct hal_rx_desc *desc);
	u8 (*rx_desc_get_mpdu_tid)(struct hal_rx_desc *desc);
	u16 (*rx_desc_get_mpdu_peer_id)(struct hal_rx_desc *desc);
	void (*rx_desc_copy_attn_end_tlv)(struct hal_rx_desc *fdesc,
					  struct hal_rx_desc *ldesc);
	u32 (*rx_desc_get_mpdu_start_tag)(struct hal_rx_desc *desc);
	u32 (*rx_desc_get_mpdu_ppdu_id)(struct hal_rx_desc *desc);
	void (*rx_desc_set_msdu_len)(struct hal_rx_desc *desc, u16 len);
	struct rx_attention *(*rx_desc_get_attention)(struct hal_rx_desc *desc);
	u8 *(*rx_desc_get_msdu_payload)(struct hal_rx_desc *desc);
	void (*reo_setup)(struct ath11k_base *ab);
	u16 (*mpdu_info_get_peerid)(u8 *tlv_data);
	bool (*rx_desc_mac_addr2_valid)(struct hal_rx_desc *desc);
	u8* (*rx_desc_mpdu_start_addr2)(struct hal_rx_desc *desc);
};

extern const struct ath11k_hw_ops ipq8074_ops;
extern const struct ath11k_hw_ops ipq6018_ops;
extern const struct ath11k_hw_ops qca6390_ops;
extern const struct ath11k_hw_ops qcn9074_ops;
extern const struct ath11k_hw_ops wcn6855_ops;

extern const struct ath11k_hw_ring_mask ath11k_hw_ring_mask_ipq8074;
extern const struct ath11k_hw_ring_mask ath11k_hw_ring_mask_qca6390;
extern const struct ath11k_hw_ring_mask ath11k_hw_ring_mask_qcn9074;

extern const struct ath11k_hw_hal_params ath11k_hw_hal_params_ipq8074;
extern const struct ath11k_hw_hal_params ath11k_hw_hal_params_qca6390;

static inline
int ath11k_hw_get_mac_from_pdev_id(struct ath11k_hw_params *hw,
				   int pdev_idx)
{
	if (hw->hw_ops->get_hw_mac_from_pdev_id)
		return hw->hw_ops->get_hw_mac_from_pdev_id(pdev_idx);

	return 0;
}

static inline int ath11k_hw_mac_id_to_pdev_id(struct ath11k_hw_params *hw,
					      int mac_id)
{
	if (hw->hw_ops->mac_id_to_pdev_id)
		return hw->hw_ops->mac_id_to_pdev_id(hw, mac_id);

	return 0;
}

static inline int ath11k_hw_mac_id_to_srng_id(struct ath11k_hw_params *hw,
					      int mac_id)
{
	if (hw->hw_ops->mac_id_to_srng_id)
		return hw->hw_ops->mac_id_to_srng_id(hw, mac_id);

	return 0;
}

struct ath11k_fw_ie {
	__le32 id;
	__le32 len;
	u8 data[];
};

enum ath11k_bd_ie_board_type {
	ATH11K_BD_IE_BOARD_NAME = 0,
	ATH11K_BD_IE_BOARD_DATA = 1,
};

enum ath11k_bd_ie_type {
	/* contains sub IEs of enum ath11k_bd_ie_board_type */
	ATH11K_BD_IE_BOARD = 0,
	ATH11K_BD_IE_BOARD_EXT = 1,
};

struct ath11k_hw_regs {
	u32 hal_tcl1_ring_base_lsb;
	u32 hal_tcl1_ring_base_msb;
	u32 hal_tcl1_ring_id;
	u32 hal_tcl1_ring_misc;
	u32 hal_tcl1_ring_tp_addr_lsb;
	u32 hal_tcl1_ring_tp_addr_msb;
	u32 hal_tcl1_ring_consumer_int_setup_ix0;
	u32 hal_tcl1_ring_consumer_int_setup_ix1;
	u32 hal_tcl1_ring_msi1_base_lsb;
	u32 hal_tcl1_ring_msi1_base_msb;
	u32 hal_tcl1_ring_msi1_data;
	u32 hal_tcl2_ring_base_lsb;
	u32 hal_tcl_ring_base_lsb;

	u32 hal_tcl_status_ring_base_lsb;

	u32 hal_reo1_ring_base_lsb;
	u32 hal_reo1_ring_base_msb;
	u32 hal_reo1_ring_id;
	u32 hal_reo1_ring_misc;
	u32 hal_reo1_ring_hp_addr_lsb;
	u32 hal_reo1_ring_hp_addr_msb;
	u32 hal_reo1_ring_producer_int_setup;
	u32 hal_reo1_ring_msi1_base_lsb;
	u32 hal_reo1_ring_msi1_base_msb;
	u32 hal_reo1_ring_msi1_data;
	u32 hal_reo2_ring_base_lsb;
	u32 hal_reo1_aging_thresh_ix_0;
	u32 hal_reo1_aging_thresh_ix_1;
	u32 hal_reo1_aging_thresh_ix_2;
	u32 hal_reo1_aging_thresh_ix_3;

	u32 hal_reo1_ring_hp;
	u32 hal_reo1_ring_tp;
	u32 hal_reo2_ring_hp;

	u32 hal_reo_tcl_ring_base_lsb;
	u32 hal_reo_tcl_ring_hp;

	u32 hal_reo_status_ring_base_lsb;
	u32 hal_reo_status_hp;

	u32 hal_seq_wcss_umac_ce0_src_reg;
	u32 hal_seq_wcss_umac_ce0_dst_reg;
	u32 hal_seq_wcss_umac_ce1_src_reg;
	u32 hal_seq_wcss_umac_ce1_dst_reg;

	u32 hal_wbm_idle_link_ring_base_lsb;
	u32 hal_wbm_idle_link_ring_misc;

	u32 hal_wbm_release_ring_base_lsb;

	u32 hal_wbm0_release_ring_base_lsb;
	u32 hal_wbm1_release_ring_base_lsb;

	u32 pcie_qserdes_sysclk_en_sel;
	u32 pcie_pcs_osc_dtct_config_base;
};

extern const struct ath11k_hw_regs ipq8074_regs;
extern const struct ath11k_hw_regs qca6390_regs;
extern const struct ath11k_hw_regs qcn9074_regs;
extern const struct ath11k_hw_regs wcn6855_regs;

#endif<|MERGE_RESOLUTION|>--- conflicted
+++ resolved
@@ -184,10 +184,6 @@
 	u32 hal_desc_sz;
 	bool supports_regdb;
 	bool fix_l1ss;
-<<<<<<< HEAD
-	u8 max_tx_ring;
-	const struct ath11k_hw_hal_params *hal_params;
-=======
 	bool credit_flow;
 	u8 max_tx_ring;
 	const struct ath11k_hw_hal_params *hal_params;
@@ -196,7 +192,6 @@
 	bool wakeup_mhi;
 	bool supports_rssi_stats;
 	bool fw_wmi_diag_event;
->>>>>>> 754e0b0e
 };
 
 struct ath11k_hw_ops {
