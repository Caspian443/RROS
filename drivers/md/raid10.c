--- conflicted
+++ resolved
@@ -2635,13 +2635,8 @@
 					r10_bio->devs[m].addr,
 					r10_bio->sectors, 0);
 				rdev_dec_pending(rdev, conf->mddev);
-<<<<<<< HEAD
-			} else if (bio != NULL &&
-				   !test_bit(BIO_UPTODATE, &bio->bi_flags)) {
+			} else if (bio != NULL && bio->bi_error) {
 				fail = true;
-=======
-			} else if (bio != NULL && bio->bi_error) {
->>>>>>> 1081230b
 				if (!narrow_write_error(r10_bio, m)) {
 					md_error(conf->mddev, rdev);
 					set_bit(R10BIO_Degraded,
