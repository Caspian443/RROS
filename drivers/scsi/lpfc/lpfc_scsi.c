--- conflicted
+++ resolved
@@ -2949,7 +2949,6 @@
 	if (phba->sli_rev == LPFC_SLI_REV4) {
 		wcqe = &pIocbOut->wcqe_cmpl;
 		status = bf_get(lpfc_wcqe_c_status, wcqe);
-<<<<<<< HEAD
 
 		if (status == CQE_STATUS_DI_ERROR) {
 			/* Guard Check failed */
@@ -2964,22 +2963,6 @@
 			if (bf_get(lpfc_wcqe_c_bg_re, wcqe))
 				bgstat |= BGS_REFTAG_ERR_MASK;
 
-=======
-
-		if (status == CQE_STATUS_DI_ERROR) {
-			/* Guard Check failed */
-			if (bf_get(lpfc_wcqe_c_bg_ge, wcqe))
-				bgstat |= BGS_GUARD_ERR_MASK;
-
-			/* AppTag Check failed */
-			if (bf_get(lpfc_wcqe_c_bg_ae, wcqe))
-				bgstat |= BGS_APPTAG_ERR_MASK;
-
-			/* RefTag Check failed */
-			if (bf_get(lpfc_wcqe_c_bg_re, wcqe))
-				bgstat |= BGS_REFTAG_ERR_MASK;
-
->>>>>>> 88084a3d
 			/* Check to see if there was any good data before the
 			 * error
 			 */
@@ -4091,12 +4074,7 @@
 lpfc_fcp_io_cmd_wqe_cmpl(struct lpfc_hba *phba, struct lpfc_iocbq *pwqeIn,
 			 struct lpfc_iocbq *pwqeOut)
 {
-<<<<<<< HEAD
-	struct lpfc_io_buf *lpfc_cmd =
-		(struct lpfc_io_buf *)pwqeIn->context1;
-=======
 	struct lpfc_io_buf *lpfc_cmd = pwqeIn->io_buf;
->>>>>>> 88084a3d
 	struct lpfc_wcqe_complete *wcqe = &pwqeOut->wcqe_cmpl;
 	struct lpfc_vport *vport = pwqeIn->vport;
 	struct lpfc_rport_data *rdata;
@@ -4757,11 +4735,7 @@
 		piocbq->iocb.ulpFCP2Rcvy = 0;
 
 	piocbq->iocb.ulpClass = (pnode->nlp_fcp_info & 0x0f);
-<<<<<<< HEAD
-	piocbq->context1  = lpfc_cmd;
-=======
 	piocbq->io_buf  = lpfc_cmd;
->>>>>>> 88084a3d
 	if (!piocbq->cmd_cmpl)
 		piocbq->cmd_cmpl = lpfc_scsi_cmd_iocb_cmpl;
 	piocbq->iocb.ulpTimeout = tmo;
@@ -5474,16 +5448,10 @@
 		uuid = lpfc_is_command_vm_io(cmnd);
 
 		if (uuid) {
-<<<<<<< HEAD
-			err = lpfc_vmid_get_appid(vport, uuid, cmnd,
-				(union lpfc_vmid_io_tag *)
-					&cur_iocbq->vmid_tag);
-=======
 			err = lpfc_vmid_get_appid(vport, uuid,
 					cmnd->sc_data_direction,
 					(union lpfc_vmid_io_tag *)
 						&cur_iocbq->vmid_tag);
->>>>>>> 88084a3d
 			if (!err)
 				cur_iocbq->cmd_flag |= LPFC_IO_VMID;
 		}
@@ -6094,12 +6062,9 @@
 	int status;
 	u32 logit = LOG_FCP;
 
-<<<<<<< HEAD
-=======
 	if (!rport)
 		return FAILED;
 
->>>>>>> 88084a3d
 	rdata = rport->dd_data;
 	if (!rdata || !rdata->pnode) {
 		lpfc_printf_vlog(vport, KERN_ERR, LOG_TRACE_EVENT,
@@ -6178,12 +6143,9 @@
 	unsigned long flags;
 	DECLARE_WAIT_QUEUE_HEAD_ONSTACK(waitq);
 
-<<<<<<< HEAD
-=======
 	if (!rport)
 		return FAILED;
 
->>>>>>> 88084a3d
 	rdata = rport->dd_data;
 	if (!rdata || !rdata->pnode) {
 		lpfc_printf_vlog(vport, KERN_ERR, LOG_TRACE_EVENT,
