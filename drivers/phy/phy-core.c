/*
 * phy-core.c  --  Generic Phy framework.
 *
 * Copyright (C) 2013 Texas Instruments Incorporated - http://www.ti.com
 *
 * Author: Kishon Vijay Abraham I <kishon@ti.com>
 *
 * This program is free software; you can redistribute  it and/or modify it
 * under  the terms of  the GNU General  Public License as published by the
 * Free Software Foundation;  either version 2 of the  License, or (at your
 * option) any later version.
 */

#include <linux/kernel.h>
#include <linux/export.h>
#include <linux/module.h>
#include <linux/err.h>
#include <linux/device.h>
#include <linux/slab.h>
#include <linux/of.h>
#include <linux/phy/phy.h>
#include <linux/idr.h>
#include <linux/pm_runtime.h>

static struct class *phy_class;
static DEFINE_MUTEX(phy_provider_mutex);
static LIST_HEAD(phy_provider_list);
static DEFINE_IDA(phy_ida);

static void devm_phy_release(struct device *dev, void *res)
{
	struct phy *phy = *(struct phy **)res;

	phy_put(phy);
}

static void devm_phy_provider_release(struct device *dev, void *res)
{
	struct phy_provider *phy_provider = *(struct phy_provider **)res;

	of_phy_provider_unregister(phy_provider);
}

static void devm_phy_consume(struct device *dev, void *res)
{
	struct phy *phy = *(struct phy **)res;

	phy_destroy(phy);
}

static int devm_phy_match(struct device *dev, void *res, void *match_data)
{
	return res == match_data;
}

static struct phy *phy_lookup(struct device *device, const char *port)
{
	unsigned int count;
	struct phy *phy;
	struct device *dev;
	struct phy_consumer *consumers;
	struct class_dev_iter iter;

	class_dev_iter_init(&iter, phy_class, NULL, NULL);
	while ((dev = class_dev_iter_next(&iter))) {
		phy = to_phy(dev);
		count = phy->init_data->num_consumers;
		consumers = phy->init_data->consumers;
		while (count--) {
			if (!strcmp(consumers->dev_name, dev_name(device)) &&
					!strcmp(consumers->port, port)) {
				class_dev_iter_exit(&iter);
				return phy;
			}
			consumers++;
		}
	}

	class_dev_iter_exit(&iter);
	return ERR_PTR(-ENODEV);
}

static struct phy_provider *of_phy_provider_lookup(struct device_node *node)
{
	struct phy_provider *phy_provider;

	list_for_each_entry(phy_provider, &phy_provider_list, list) {
		if (phy_provider->dev->of_node == node)
			return phy_provider;
	}

	return ERR_PTR(-EPROBE_DEFER);
}

int phy_pm_runtime_get(struct phy *phy)
{
	int ret;

	if (!pm_runtime_enabled(&phy->dev))
		return -ENOTSUPP;

	ret = pm_runtime_get(&phy->dev);
	if (ret < 0 && ret != -EINPROGRESS)
		pm_runtime_put_noidle(&phy->dev);

	return ret;
}
EXPORT_SYMBOL_GPL(phy_pm_runtime_get);

int phy_pm_runtime_get_sync(struct phy *phy)
{
	int ret;

	if (!pm_runtime_enabled(&phy->dev))
		return -ENOTSUPP;

	ret = pm_runtime_get_sync(&phy->dev);
	if (ret < 0)
		pm_runtime_put_sync(&phy->dev);

	return ret;
}
EXPORT_SYMBOL_GPL(phy_pm_runtime_get_sync);

int phy_pm_runtime_put(struct phy *phy)
{
	if (!pm_runtime_enabled(&phy->dev))
		return -ENOTSUPP;

	return pm_runtime_put(&phy->dev);
}
EXPORT_SYMBOL_GPL(phy_pm_runtime_put);

int phy_pm_runtime_put_sync(struct phy *phy)
{
	if (!pm_runtime_enabled(&phy->dev))
		return -ENOTSUPP;

	return pm_runtime_put_sync(&phy->dev);
}
EXPORT_SYMBOL_GPL(phy_pm_runtime_put_sync);

void phy_pm_runtime_allow(struct phy *phy)
{
	if (!pm_runtime_enabled(&phy->dev))
		return;

	pm_runtime_allow(&phy->dev);
}
EXPORT_SYMBOL_GPL(phy_pm_runtime_allow);

void phy_pm_runtime_forbid(struct phy *phy)
{
	if (!pm_runtime_enabled(&phy->dev))
		return;

	pm_runtime_forbid(&phy->dev);
}
EXPORT_SYMBOL_GPL(phy_pm_runtime_forbid);

int phy_init(struct phy *phy)
{
	int ret;

	if (!phy)
		return 0;

	ret = phy_pm_runtime_get_sync(phy);
	if (ret < 0 && ret != -ENOTSUPP)
		return ret;

	mutex_lock(&phy->mutex);
	if (phy->init_count == 0 && phy->ops->init) {
		ret = phy->ops->init(phy);
		if (ret < 0) {
			dev_err(&phy->dev, "phy init failed --> %d\n", ret);
			goto out;
		}
	} else {
		ret = 0; /* Override possible ret == -ENOTSUPP */
	}
	++phy->init_count;

out:
	mutex_unlock(&phy->mutex);
	phy_pm_runtime_put(phy);
	return ret;
}
EXPORT_SYMBOL_GPL(phy_init);

int phy_exit(struct phy *phy)
{
	int ret;

	if (!phy)
		return 0;

	ret = phy_pm_runtime_get_sync(phy);
	if (ret < 0 && ret != -ENOTSUPP)
		return ret;

	mutex_lock(&phy->mutex);
	if (phy->init_count == 1 && phy->ops->exit) {
		ret = phy->ops->exit(phy);
		if (ret < 0) {
			dev_err(&phy->dev, "phy exit failed --> %d\n", ret);
			goto out;
		}
	}
	--phy->init_count;

out:
	mutex_unlock(&phy->mutex);
	phy_pm_runtime_put(phy);
	return ret;
}
EXPORT_SYMBOL_GPL(phy_exit);

int phy_power_on(struct phy *phy)
{
	int ret;
<<<<<<< HEAD
=======

	if (!phy)
		return 0;
>>>>>>> e3703f8c

	ret = phy_pm_runtime_get_sync(phy);
	if (ret < 0 && ret != -ENOTSUPP)
		return ret;

	mutex_lock(&phy->mutex);
	if (phy->power_count == 0 && phy->ops->power_on) {
		ret = phy->ops->power_on(phy);
		if (ret < 0) {
			dev_err(&phy->dev, "phy poweron failed --> %d\n", ret);
			goto out;
		}
	} else {
		ret = 0; /* Override possible ret == -ENOTSUPP */
	}
	++phy->power_count;
	mutex_unlock(&phy->mutex);
	return 0;

out:
	mutex_unlock(&phy->mutex);
	phy_pm_runtime_put_sync(phy);

	return ret;
}
EXPORT_SYMBOL_GPL(phy_power_on);

int phy_power_off(struct phy *phy)
{
	int ret;
<<<<<<< HEAD
=======

	if (!phy)
		return 0;
>>>>>>> e3703f8c

	mutex_lock(&phy->mutex);
	if (phy->power_count == 1 && phy->ops->power_off) {
		ret =  phy->ops->power_off(phy);
		if (ret < 0) {
			dev_err(&phy->dev, "phy poweroff failed --> %d\n", ret);
			mutex_unlock(&phy->mutex);
			return ret;
		}
	}
	--phy->power_count;
	mutex_unlock(&phy->mutex);
	phy_pm_runtime_put(phy);

	return 0;
}
EXPORT_SYMBOL_GPL(phy_power_off);

/**
 * of_phy_get() - lookup and obtain a reference to a phy by phandle
 * @dev: device that requests this phy
 * @index: the index of the phy
 *
 * Returns the phy associated with the given phandle value,
 * after getting a refcount to it or -ENODEV if there is no such phy or
 * -EPROBE_DEFER if there is a phandle to the phy, but the device is
 * not yet loaded. This function uses of_xlate call back function provided
 * while registering the phy_provider to find the phy instance.
 */
static struct phy *of_phy_get(struct device *dev, int index)
{
	int ret;
	struct phy_provider *phy_provider;
	struct phy *phy = NULL;
	struct of_phandle_args args;

	ret = of_parse_phandle_with_args(dev->of_node, "phys", "#phy-cells",
		index, &args);
	if (ret) {
		dev_dbg(dev, "failed to get phy in %s node\n",
			dev->of_node->full_name);
		return ERR_PTR(-ENODEV);
	}

	mutex_lock(&phy_provider_mutex);
	phy_provider = of_phy_provider_lookup(args.np);
	if (IS_ERR(phy_provider) || !try_module_get(phy_provider->owner)) {
		phy = ERR_PTR(-EPROBE_DEFER);
		goto err0;
	}

	phy = phy_provider->of_xlate(phy_provider->dev, &args);
	module_put(phy_provider->owner);

err0:
	mutex_unlock(&phy_provider_mutex);
	of_node_put(args.np);

	return phy;
}

/**
 * phy_put() - release the PHY
 * @phy: the phy returned by phy_get()
 *
 * Releases a refcount the caller received from phy_get().
 */
void phy_put(struct phy *phy)
{
	if (!phy || IS_ERR(phy))
		return;

	module_put(phy->ops->owner);
	put_device(&phy->dev);
}
EXPORT_SYMBOL_GPL(phy_put);

/**
 * devm_phy_put() - release the PHY
 * @dev: device that wants to release this phy
 * @phy: the phy returned by devm_phy_get()
 *
 * destroys the devres associated with this phy and invokes phy_put
 * to release the phy.
 */
void devm_phy_put(struct device *dev, struct phy *phy)
{
	int r;

	if (!phy)
		return;

	r = devres_destroy(dev, devm_phy_release, devm_phy_match, phy);
	dev_WARN_ONCE(dev, r, "couldn't find PHY resource\n");
}
EXPORT_SYMBOL_GPL(devm_phy_put);

/**
 * of_phy_simple_xlate() - returns the phy instance from phy provider
 * @dev: the PHY provider device
 * @args: of_phandle_args (not used here)
 *
 * Intended to be used by phy provider for the common case where #phy-cells is
 * 0. For other cases where #phy-cells is greater than '0', the phy provider
 * should provide a custom of_xlate function that reads the *args* and returns
 * the appropriate phy.
 */
struct phy *of_phy_simple_xlate(struct device *dev, struct of_phandle_args
	*args)
{
	struct phy *phy;
	struct class_dev_iter iter;
	struct device_node *node = dev->of_node;

	class_dev_iter_init(&iter, phy_class, NULL, NULL);
	while ((dev = class_dev_iter_next(&iter))) {
		phy = to_phy(dev);
		if (node != phy->dev.of_node)
			continue;

		class_dev_iter_exit(&iter);
		return phy;
	}

	class_dev_iter_exit(&iter);
	return ERR_PTR(-ENODEV);
}
EXPORT_SYMBOL_GPL(of_phy_simple_xlate);

/**
 * phy_get() - lookup and obtain a reference to a phy.
 * @dev: device that requests this phy
 * @string: the phy name as given in the dt data or the name of the controller
 * port for non-dt case
 *
 * Returns the phy driver, after getting a refcount to it; or
 * -ENODEV if there is no such phy.  The caller is responsible for
 * calling phy_put() to release that count.
 */
struct phy *phy_get(struct device *dev, const char *string)
{
	int index = 0;
	struct phy *phy;

	if (string == NULL) {
		dev_WARN(dev, "missing string\n");
		return ERR_PTR(-EINVAL);
	}

	if (dev->of_node) {
		index = of_property_match_string(dev->of_node, "phy-names",
			string);
		phy = of_phy_get(dev, index);
	} else {
		phy = phy_lookup(dev, string);
	}
	if (IS_ERR(phy))
		return phy;

	if (!try_module_get(phy->ops->owner))
		return ERR_PTR(-EPROBE_DEFER);

	get_device(&phy->dev);

	return phy;
}
EXPORT_SYMBOL_GPL(phy_get);

/**
 * phy_optional_get() - lookup and obtain a reference to an optional phy.
 * @dev: device that requests this phy
 * @string: the phy name as given in the dt data or the name of the controller
 * port for non-dt case
 *
 * Returns the phy driver, after getting a refcount to it; or
 * NULL if there is no such phy.  The caller is responsible for
 * calling phy_put() to release that count.
 */
struct phy *phy_optional_get(struct device *dev, const char *string)
{
	struct phy *phy = phy_get(dev, string);

	if (PTR_ERR(phy) == -ENODEV)
		phy = NULL;

	return phy;
}
EXPORT_SYMBOL_GPL(phy_optional_get);

/**
 * devm_phy_get() - lookup and obtain a reference to a phy.
 * @dev: device that requests this phy
 * @string: the phy name as given in the dt data or phy device name
 * for non-dt case
 *
 * Gets the phy using phy_get(), and associates a device with it using
 * devres. On driver detach, release function is invoked on the devres data,
 * then, devres data is freed.
 */
struct phy *devm_phy_get(struct device *dev, const char *string)
{
	struct phy **ptr, *phy;

	ptr = devres_alloc(devm_phy_release, sizeof(*ptr), GFP_KERNEL);
	if (!ptr)
		return ERR_PTR(-ENOMEM);

	phy = phy_get(dev, string);
	if (!IS_ERR(phy)) {
		*ptr = phy;
		devres_add(dev, ptr);
	} else {
		devres_free(ptr);
	}

	return phy;
}
EXPORT_SYMBOL_GPL(devm_phy_get);

/**
 * devm_phy_optional_get() - lookup and obtain a reference to an optional phy.
 * @dev: device that requests this phy
 * @string: the phy name as given in the dt data or phy device name
 * for non-dt case
 *
 * Gets the phy using phy_get(), and associates a device with it using
 * devres. On driver detach, release function is invoked on the devres
 * data, then, devres data is freed. This differs to devm_phy_get() in
 * that if the phy does not exist, it is not considered an error and
 * -ENODEV will not be returned. Instead the NULL phy is returned,
 * which can be passed to all other phy consumer calls.
 */
struct phy *devm_phy_optional_get(struct device *dev, const char *string)
{
	struct phy *phy = devm_phy_get(dev, string);

	if (PTR_ERR(phy) == -ENODEV)
		phy = NULL;

	return phy;
}
EXPORT_SYMBOL_GPL(devm_phy_optional_get);

/**
 * phy_create() - create a new phy
 * @dev: device that is creating the new phy
 * @ops: function pointers for performing phy operations
 * @init_data: contains the list of PHY consumers or NULL
 *
 * Called to create a phy using phy framework.
 */
struct phy *phy_create(struct device *dev, const struct phy_ops *ops,
	struct phy_init_data *init_data)
{
	int ret;
	int id;
	struct phy *phy;

	if (WARN_ON(!dev))
		return ERR_PTR(-EINVAL);

	phy = kzalloc(sizeof(*phy), GFP_KERNEL);
	if (!phy)
		return ERR_PTR(-ENOMEM);

	id = ida_simple_get(&phy_ida, 0, 0, GFP_KERNEL);
	if (id < 0) {
		dev_err(dev, "unable to get id\n");
		ret = id;
		goto free_phy;
	}

	device_initialize(&phy->dev);
	mutex_init(&phy->mutex);

	phy->dev.class = phy_class;
	phy->dev.parent = dev;
	phy->dev.of_node = dev->of_node;
	phy->id = id;
	phy->ops = ops;
	phy->init_data = init_data;

	ret = dev_set_name(&phy->dev, "phy-%s.%d", dev_name(dev), id);
	if (ret)
		goto put_dev;

	ret = device_add(&phy->dev);
	if (ret)
		goto put_dev;

	if (pm_runtime_enabled(dev)) {
		pm_runtime_enable(&phy->dev);
		pm_runtime_no_callbacks(&phy->dev);
	}

	return phy;

put_dev:
	put_device(&phy->dev);
	ida_remove(&phy_ida, phy->id);
free_phy:
	kfree(phy);
	return ERR_PTR(ret);
}
EXPORT_SYMBOL_GPL(phy_create);

/**
 * devm_phy_create() - create a new phy
 * @dev: device that is creating the new phy
 * @ops: function pointers for performing phy operations
 * @init_data: contains the list of PHY consumers or NULL
 *
 * Creates a new PHY device adding it to the PHY class.
 * While at that, it also associates the device with the phy using devres.
 * On driver detach, release function is invoked on the devres data,
 * then, devres data is freed.
 */
struct phy *devm_phy_create(struct device *dev, const struct phy_ops *ops,
	struct phy_init_data *init_data)
{
	struct phy **ptr, *phy;

	ptr = devres_alloc(devm_phy_consume, sizeof(*ptr), GFP_KERNEL);
	if (!ptr)
		return ERR_PTR(-ENOMEM);

	phy = phy_create(dev, ops, init_data);
	if (!IS_ERR(phy)) {
		*ptr = phy;
		devres_add(dev, ptr);
	} else {
		devres_free(ptr);
	}

	return phy;
}
EXPORT_SYMBOL_GPL(devm_phy_create);

/**
 * phy_destroy() - destroy the phy
 * @phy: the phy to be destroyed
 *
 * Called to destroy the phy.
 */
void phy_destroy(struct phy *phy)
{
	pm_runtime_disable(&phy->dev);
	device_unregister(&phy->dev);
}
EXPORT_SYMBOL_GPL(phy_destroy);

/**
 * devm_phy_destroy() - destroy the PHY
 * @dev: device that wants to release this phy
 * @phy: the phy returned by devm_phy_get()
 *
 * destroys the devres associated with this phy and invokes phy_destroy
 * to destroy the phy.
 */
void devm_phy_destroy(struct device *dev, struct phy *phy)
{
	int r;

	r = devres_destroy(dev, devm_phy_consume, devm_phy_match, phy);
	dev_WARN_ONCE(dev, r, "couldn't find PHY resource\n");
}
EXPORT_SYMBOL_GPL(devm_phy_destroy);

/**
 * __of_phy_provider_register() - create/register phy provider with the framework
 * @dev: struct device of the phy provider
 * @owner: the module owner containing of_xlate
 * @of_xlate: function pointer to obtain phy instance from phy provider
 *
 * Creates struct phy_provider from dev and of_xlate function pointer.
 * This is used in the case of dt boot for finding the phy instance from
 * phy provider.
 */
struct phy_provider *__of_phy_provider_register(struct device *dev,
	struct module *owner, struct phy * (*of_xlate)(struct device *dev,
	struct of_phandle_args *args))
{
	struct phy_provider *phy_provider;

	phy_provider = kzalloc(sizeof(*phy_provider), GFP_KERNEL);
	if (!phy_provider)
		return ERR_PTR(-ENOMEM);

	phy_provider->dev = dev;
	phy_provider->owner = owner;
	phy_provider->of_xlate = of_xlate;

	mutex_lock(&phy_provider_mutex);
	list_add_tail(&phy_provider->list, &phy_provider_list);
	mutex_unlock(&phy_provider_mutex);

	return phy_provider;
}
EXPORT_SYMBOL_GPL(__of_phy_provider_register);

/**
 * __devm_of_phy_provider_register() - create/register phy provider with the
 * framework
 * @dev: struct device of the phy provider
 * @owner: the module owner containing of_xlate
 * @of_xlate: function pointer to obtain phy instance from phy provider
 *
 * Creates struct phy_provider from dev and of_xlate function pointer.
 * This is used in the case of dt boot for finding the phy instance from
 * phy provider. While at that, it also associates the device with the
 * phy provider using devres. On driver detach, release function is invoked
 * on the devres data, then, devres data is freed.
 */
struct phy_provider *__devm_of_phy_provider_register(struct device *dev,
	struct module *owner, struct phy * (*of_xlate)(struct device *dev,
	struct of_phandle_args *args))
{
	struct phy_provider **ptr, *phy_provider;

	ptr = devres_alloc(devm_phy_provider_release, sizeof(*ptr), GFP_KERNEL);
	if (!ptr)
		return ERR_PTR(-ENOMEM);

	phy_provider = __of_phy_provider_register(dev, owner, of_xlate);
	if (!IS_ERR(phy_provider)) {
		*ptr = phy_provider;
		devres_add(dev, ptr);
	} else {
		devres_free(ptr);
	}

	return phy_provider;
}
EXPORT_SYMBOL_GPL(__devm_of_phy_provider_register);

/**
 * of_phy_provider_unregister() - unregister phy provider from the framework
 * @phy_provider: phy provider returned by of_phy_provider_register()
 *
 * Removes the phy_provider created using of_phy_provider_register().
 */
void of_phy_provider_unregister(struct phy_provider *phy_provider)
{
	if (IS_ERR(phy_provider))
		return;

	mutex_lock(&phy_provider_mutex);
	list_del(&phy_provider->list);
	kfree(phy_provider);
	mutex_unlock(&phy_provider_mutex);
}
EXPORT_SYMBOL_GPL(of_phy_provider_unregister);

/**
 * devm_of_phy_provider_unregister() - remove phy provider from the framework
 * @dev: struct device of the phy provider
 *
 * destroys the devres associated with this phy provider and invokes
 * of_phy_provider_unregister to unregister the phy provider.
 */
void devm_of_phy_provider_unregister(struct device *dev,
	struct phy_provider *phy_provider) {
	int r;

	r = devres_destroy(dev, devm_phy_provider_release, devm_phy_match,
		phy_provider);
	dev_WARN_ONCE(dev, r, "couldn't find PHY provider device resource\n");
}
EXPORT_SYMBOL_GPL(devm_of_phy_provider_unregister);

/**
 * phy_release() - release the phy
 * @dev: the dev member within phy
 *
 * When the last reference to the device is removed, it is called
 * from the embedded kobject as release method.
 */
static void phy_release(struct device *dev)
{
	struct phy *phy;

	phy = to_phy(dev);
	dev_vdbg(dev, "releasing '%s'\n", dev_name(dev));
	ida_remove(&phy_ida, phy->id);
	kfree(phy);
}

static int __init phy_core_init(void)
{
	phy_class = class_create(THIS_MODULE, "phy");
	if (IS_ERR(phy_class)) {
		pr_err("failed to create phy class --> %ld\n",
			PTR_ERR(phy_class));
		return PTR_ERR(phy_class);
	}

	phy_class->dev_release = phy_release;

	return 0;
}
module_init(phy_core_init);

static void __exit phy_core_exit(void)
{
	class_destroy(phy_class);
}
module_exit(phy_core_exit);

MODULE_DESCRIPTION("Generic PHY Framework");
MODULE_AUTHOR("Kishon Vijay Abraham I <kishon@ti.com>");
MODULE_LICENSE("GPL v2");<|MERGE_RESOLUTION|>--- conflicted
+++ resolved
@@ -219,12 +219,9 @@
 int phy_power_on(struct phy *phy)
 {
 	int ret;
-<<<<<<< HEAD
-=======
 
 	if (!phy)
 		return 0;
->>>>>>> e3703f8c
 
 	ret = phy_pm_runtime_get_sync(phy);
 	if (ret < 0 && ret != -ENOTSUPP)
@@ -255,12 +252,9 @@
 int phy_power_off(struct phy *phy)
 {
 	int ret;
-<<<<<<< HEAD
-=======
 
 	if (!phy)
 		return 0;
->>>>>>> e3703f8c
 
 	mutex_lock(&phy->mutex);
 	if (phy->power_count == 1 && phy->ops->power_off) {
