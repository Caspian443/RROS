/*
 * Copyright 2016 Advanced Micro Devices, Inc.
 *
 * Permission is hereby granted, free of charge, to any person obtaining a
 * copy of this software and associated documentation files (the "Software"),
 * to deal in the Software without restriction, including without limitation
 * the rights to use, copy, modify, merge, publish, distribute, sublicense,
 * and/or sell copies of the Software, and to permit persons to whom the
 * Software is furnished to do so, subject to the following conditions:
 *
 * The above copyright notice and this permission notice shall be included in
 * all copies or substantial portions of the Software.
 *
 * THE SOFTWARE IS PROVIDED "AS IS", WITHOUT WARRANTY OF ANY KIND, EXPRESS OR
 * IMPLIED, INCLUDING BUT NOT LIMITED TO THE WARRANTIES OF MERCHANTABILITY,
 * FITNESS FOR A PARTICULAR PURPOSE AND NONINFRINGEMENT.  IN NO EVENT SHALL
 * THE COPYRIGHT HOLDER(S) OR AUTHOR(S) BE LIABLE FOR ANY CLAIM, DAMAGES OR
 * OTHER LIABILITY, WHETHER IN AN ACTION OF CONTRACT, TORT OR OTHERWISE,
 * ARISING FROM, OUT OF OR IN CONNECTION WITH THE SOFTWARE OR THE USE OR
 * OTHER DEALINGS IN THE SOFTWARE.
 *
 * Authors: AMD
 *
 */
#ifndef __DCE_HWSEQ_H__
#define __DCE_HWSEQ_H__

#include "hw_sequencer.h"

#define BL_REG_LIST()\
	SR(LVTMA_PWRSEQ_CNTL), \
	SR(LVTMA_PWRSEQ_STATE)

#define HWSEQ_DCEF_REG_LIST_DCE8() \
	.DCFE_CLOCK_CONTROL[0] = mmCRTC0_CRTC_DCFE_CLOCK_CONTROL, \
	.DCFE_CLOCK_CONTROL[1] = mmCRTC1_CRTC_DCFE_CLOCK_CONTROL, \
	.DCFE_CLOCK_CONTROL[2] = mmCRTC2_CRTC_DCFE_CLOCK_CONTROL, \
	.DCFE_CLOCK_CONTROL[3] = mmCRTC3_CRTC_DCFE_CLOCK_CONTROL, \
	.DCFE_CLOCK_CONTROL[4] = mmCRTC4_CRTC_DCFE_CLOCK_CONTROL, \
	.DCFE_CLOCK_CONTROL[5] = mmCRTC5_CRTC_DCFE_CLOCK_CONTROL

#define HWSEQ_DCEF_REG_LIST() \
	SRII(DCFE_CLOCK_CONTROL, DCFE, 0), \
	SRII(DCFE_CLOCK_CONTROL, DCFE, 1), \
	SRII(DCFE_CLOCK_CONTROL, DCFE, 2), \
	SRII(DCFE_CLOCK_CONTROL, DCFE, 3), \
	SRII(DCFE_CLOCK_CONTROL, DCFE, 4), \
	SRII(DCFE_CLOCK_CONTROL, DCFE, 5), \
	SR(DC_MEM_GLOBAL_PWR_REQ_CNTL)

#define HWSEQ_BLND_REG_LIST() \
	SRII(BLND_V_UPDATE_LOCK, BLND, 0), \
	SRII(BLND_V_UPDATE_LOCK, BLND, 1), \
	SRII(BLND_V_UPDATE_LOCK, BLND, 2), \
	SRII(BLND_V_UPDATE_LOCK, BLND, 3), \
	SRII(BLND_V_UPDATE_LOCK, BLND, 4), \
	SRII(BLND_V_UPDATE_LOCK, BLND, 5), \
	SRII(BLND_CONTROL, BLND, 0), \
	SRII(BLND_CONTROL, BLND, 1), \
	SRII(BLND_CONTROL, BLND, 2), \
	SRII(BLND_CONTROL, BLND, 3), \
	SRII(BLND_CONTROL, BLND, 4), \
	SRII(BLND_CONTROL, BLND, 5)

#define HWSEQ_PIXEL_RATE_REG_LIST(blk) \
	SRII(PIXEL_RATE_CNTL, blk, 0), \
	SRII(PIXEL_RATE_CNTL, blk, 1), \
	SRII(PIXEL_RATE_CNTL, blk, 2), \
	SRII(PIXEL_RATE_CNTL, blk, 3), \
	SRII(PIXEL_RATE_CNTL, blk, 4), \
	SRII(PIXEL_RATE_CNTL, blk, 5)

#define HWSEQ_PHYPLL_REG_LIST(blk) \
	SRII(PHYPLL_PIXEL_RATE_CNTL, blk, 0), \
	SRII(PHYPLL_PIXEL_RATE_CNTL, blk, 1), \
	SRII(PHYPLL_PIXEL_RATE_CNTL, blk, 2), \
	SRII(PHYPLL_PIXEL_RATE_CNTL, blk, 3), \
	SRII(PHYPLL_PIXEL_RATE_CNTL, blk, 4), \
	SRII(PHYPLL_PIXEL_RATE_CNTL, blk, 5)

#define HWSEQ_DCE11_REG_LIST_BASE() \
	SR(DC_MEM_GLOBAL_PWR_REQ_CNTL), \
	SR(DCFEV_CLOCK_CONTROL), \
	SRII(DCFE_CLOCK_CONTROL, DCFE, 0), \
	SRII(DCFE_CLOCK_CONTROL, DCFE, 1), \
	SRII(CRTC_H_BLANK_START_END, CRTC, 0),\
	SRII(CRTC_H_BLANK_START_END, CRTC, 1),\
	SRII(BLND_V_UPDATE_LOCK, BLND, 0),\
	SRII(BLND_V_UPDATE_LOCK, BLND, 1),\
	SRII(BLND_CONTROL, BLND, 0),\
	SRII(BLND_CONTROL, BLND, 1),\
	SR(BLNDV_CONTROL),\
	HWSEQ_PIXEL_RATE_REG_LIST(CRTC),\
	BL_REG_LIST()

#define HWSEQ_DCE8_REG_LIST() \
	HWSEQ_DCEF_REG_LIST_DCE8(), \
	HWSEQ_BLND_REG_LIST(), \
	HWSEQ_PIXEL_RATE_REG_LIST(CRTC),\
	BL_REG_LIST()

#define HWSEQ_DCE10_REG_LIST() \
	HWSEQ_DCEF_REG_LIST(), \
	HWSEQ_BLND_REG_LIST(), \
	HWSEQ_PIXEL_RATE_REG_LIST(CRTC), \
	BL_REG_LIST()

#define HWSEQ_ST_REG_LIST() \
	HWSEQ_DCE11_REG_LIST_BASE(), \
	.DCFE_CLOCK_CONTROL[2] = mmDCFEV_CLOCK_CONTROL, \
	.CRTC_H_BLANK_START_END[2] = mmCRTCV_H_BLANK_START_END, \
	.BLND_V_UPDATE_LOCK[2] = mmBLNDV_V_UPDATE_LOCK, \
	.BLND_CONTROL[2] = mmBLNDV_CONTROL

#define HWSEQ_CZ_REG_LIST() \
	HWSEQ_DCE11_REG_LIST_BASE(), \
	SRII(DCFE_CLOCK_CONTROL, DCFE, 2), \
	SRII(CRTC_H_BLANK_START_END, CRTC, 2), \
	SRII(BLND_V_UPDATE_LOCK, BLND, 2), \
	SRII(BLND_CONTROL, BLND, 2), \
	.DCFE_CLOCK_CONTROL[3] = mmDCFEV_CLOCK_CONTROL, \
	.CRTC_H_BLANK_START_END[3] = mmCRTCV_H_BLANK_START_END, \
	.BLND_V_UPDATE_LOCK[3] = mmBLNDV_V_UPDATE_LOCK, \
	.BLND_CONTROL[3] = mmBLNDV_CONTROL

#define HWSEQ_DCE120_REG_LIST() \
	HWSEQ_DCE10_REG_LIST(), \
	HWSEQ_PIXEL_RATE_REG_LIST(CRTC), \
	HWSEQ_PHYPLL_REG_LIST(CRTC), \
	SR(DCHUB_FB_LOCATION),\
	SR(DCHUB_AGP_BASE),\
	SR(DCHUB_AGP_BOT),\
	SR(DCHUB_AGP_TOP), \
	BL_REG_LIST()

#define HWSEQ_DCE112_REG_LIST() \
	HWSEQ_DCE10_REG_LIST(), \
	HWSEQ_PIXEL_RATE_REG_LIST(CRTC), \
	HWSEQ_PHYPLL_REG_LIST(CRTC), \
	BL_REG_LIST()

#define HWSEQ_DCN_REG_LIST()\
	SRII(DCHUBP_CNTL, HUBP, 0), \
	SRII(DCHUBP_CNTL, HUBP, 1), \
	SRII(DCHUBP_CNTL, HUBP, 2), \
	SRII(DCHUBP_CNTL, HUBP, 3), \
	SRII(HUBP_CLK_CNTL, HUBP, 0), \
	SRII(HUBP_CLK_CNTL, HUBP, 1), \
	SRII(HUBP_CLK_CNTL, HUBP, 2), \
	SRII(HUBP_CLK_CNTL, HUBP, 3), \
	SRII(DPP_CONTROL, DPP_TOP, 0), \
	SRII(DPP_CONTROL, DPP_TOP, 1), \
	SRII(DPP_CONTROL, DPP_TOP, 2), \
	SRII(DPP_CONTROL, DPP_TOP, 3), \
	SRII(OPP_PIPE_CONTROL, OPP_PIPE, 0), \
	SRII(OPP_PIPE_CONTROL, OPP_PIPE, 1), \
	SRII(OPP_PIPE_CONTROL, OPP_PIPE, 2), \
	SRII(OPP_PIPE_CONTROL, OPP_PIPE, 3), \
	SR(REFCLK_CNTL), \
	SR(DCHUBBUB_ARB_DATA_URGENCY_WATERMARK_A),\
	SR(DCHUBBUB_ARB_PTE_META_URGENCY_WATERMARK_A),\
	SR(DCHUBBUB_ARB_ALLOW_DRAM_CLK_CHANGE_WATERMARK_A),\
	SR(DCHUBBUB_ARB_DATA_URGENCY_WATERMARK_B),\
	SR(DCHUBBUB_ARB_PTE_META_URGENCY_WATERMARK_B),\
	SR(DCHUBBUB_ARB_ALLOW_DRAM_CLK_CHANGE_WATERMARK_B),\
	SR(DCHUBBUB_ARB_DATA_URGENCY_WATERMARK_C),\
	SR(DCHUBBUB_ARB_PTE_META_URGENCY_WATERMARK_C),\
	SR(DCHUBBUB_ARB_ALLOW_DRAM_CLK_CHANGE_WATERMARK_C),\
	SR(DCHUBBUB_ARB_DATA_URGENCY_WATERMARK_D),\
	SR(DCHUBBUB_ARB_PTE_META_URGENCY_WATERMARK_D),\
	SR(DCHUBBUB_ARB_ALLOW_DRAM_CLK_CHANGE_WATERMARK_D),\
	SR(DCHUBBUB_ARB_WATERMARK_CHANGE_CNTL),\
	SR(DCHUBBUB_ARB_DRAM_STATE_CNTL),\
	SR(DCHUBBUB_ARB_SAT_LEVEL),\
	SR(DCHUBBUB_ARB_DF_REQ_OUTSTAND),\
	SR(DCHUBBUB_GLOBAL_TIMER_CNTL), \
	SR(DCHUBBUB_TEST_DEBUG_INDEX), \
	SR(DCHUBBUB_TEST_DEBUG_DATA), \
	SR(DIO_MEM_PWR_CTRL), \
	SR(DCCG_GATE_DISABLE_CNTL), \
	SR(DCCG_GATE_DISABLE_CNTL2), \
	SR(DCFCLK_CNTL),\
	SR(DCFCLK_CNTL), \
	/* todo:  get these from GVM instead of reading registers ourselves */\
	MMHUB_SR(VM_CONTEXT0_PAGE_TABLE_BASE_ADDR_HI32),\
	MMHUB_SR(VM_CONTEXT0_PAGE_TABLE_BASE_ADDR_LO32),\
	MMHUB_SR(VM_CONTEXT0_PAGE_TABLE_START_ADDR_HI32),\
	MMHUB_SR(VM_CONTEXT0_PAGE_TABLE_START_ADDR_LO32),\
	MMHUB_SR(VM_CONTEXT0_PAGE_TABLE_END_ADDR_HI32),\
	MMHUB_SR(VM_CONTEXT0_PAGE_TABLE_END_ADDR_LO32),\
	MMHUB_SR(VM_L2_PROTECTION_FAULT_DEFAULT_ADDR_HI32),\
	MMHUB_SR(VM_L2_PROTECTION_FAULT_DEFAULT_ADDR_LO32),\
	MMHUB_SR(MC_VM_SYSTEM_APERTURE_DEFAULT_ADDR_MSB),\
	MMHUB_SR(MC_VM_SYSTEM_APERTURE_DEFAULT_ADDR_LSB),\
	MMHUB_SR(MC_VM_SYSTEM_APERTURE_LOW_ADDR),\
	MMHUB_SR(MC_VM_SYSTEM_APERTURE_HIGH_ADDR)

#define HWSEQ_SR_WATERMARK_REG_LIST()\
	SR(DCHUBBUB_ARB_ALLOW_SR_ENTER_WATERMARK_A),\
	SR(DCHUBBUB_ARB_ALLOW_SR_EXIT_WATERMARK_A),\
	SR(DCHUBBUB_ARB_ALLOW_SR_ENTER_WATERMARK_B),\
	SR(DCHUBBUB_ARB_ALLOW_SR_EXIT_WATERMARK_B),\
	SR(DCHUBBUB_ARB_ALLOW_SR_ENTER_WATERMARK_C),\
	SR(DCHUBBUB_ARB_ALLOW_SR_EXIT_WATERMARK_C),\
	SR(DCHUBBUB_ARB_ALLOW_SR_ENTER_WATERMARK_D),\
	SR(DCHUBBUB_ARB_ALLOW_SR_EXIT_WATERMARK_D)

#define HWSEQ_DCN1_REG_LIST()\
	HWSEQ_DCN_REG_LIST(), \
	HWSEQ_SR_WATERMARK_REG_LIST(), \
	HWSEQ_PIXEL_RATE_REG_LIST(OTG), \
	HWSEQ_PHYPLL_REG_LIST(OTG), \
	SR(DCHUBBUB_SDPIF_FB_TOP),\
	SR(DCHUBBUB_SDPIF_FB_BASE),\
	SR(DCHUBBUB_SDPIF_FB_OFFSET),\
	SR(DCHUBBUB_SDPIF_AGP_BASE),\
	SR(DCHUBBUB_SDPIF_AGP_BOT),\
	SR(DCHUBBUB_SDPIF_AGP_TOP),\
	SR(DOMAIN0_PG_CONFIG), \
	SR(DOMAIN1_PG_CONFIG), \
	SR(DOMAIN2_PG_CONFIG), \
	SR(DOMAIN3_PG_CONFIG), \
	SR(DOMAIN4_PG_CONFIG), \
	SR(DOMAIN5_PG_CONFIG), \
	SR(DOMAIN6_PG_CONFIG), \
	SR(DOMAIN7_PG_CONFIG), \
	SR(DOMAIN0_PG_STATUS), \
	SR(DOMAIN1_PG_STATUS), \
	SR(DOMAIN2_PG_STATUS), \
	SR(DOMAIN3_PG_STATUS), \
	SR(DOMAIN4_PG_STATUS), \
	SR(DOMAIN5_PG_STATUS), \
	SR(DOMAIN6_PG_STATUS), \
	SR(DOMAIN7_PG_STATUS), \
	SR(D1VGA_CONTROL), \
	SR(D2VGA_CONTROL), \
	SR(D3VGA_CONTROL), \
	SR(D4VGA_CONTROL), \
	SR(VGA_TEST_CONTROL), \
	SR(DC_IP_REQUEST_CNTL), \
	BL_REG_LIST()

struct dce_hwseq_registers {

		/* Backlight registers */
	uint32_t LVTMA_PWRSEQ_CNTL;
	uint32_t LVTMA_PWRSEQ_STATE;

	uint32_t DCFE_CLOCK_CONTROL[6];
	uint32_t DCFEV_CLOCK_CONTROL;
	uint32_t DC_MEM_GLOBAL_PWR_REQ_CNTL;
	uint32_t BLND_V_UPDATE_LOCK[6];
	uint32_t BLND_CONTROL[6];
	uint32_t BLNDV_CONTROL;
	uint32_t CRTC_H_BLANK_START_END[6];
	uint32_t PIXEL_RATE_CNTL[6];
	uint32_t PHYPLL_PIXEL_RATE_CNTL[6];
	/*DCHUB*/
	uint32_t DCHUB_FB_LOCATION;
	uint32_t DCHUB_AGP_BASE;
	uint32_t DCHUB_AGP_BOT;
	uint32_t DCHUB_AGP_TOP;

	uint32_t DCHUBP_CNTL[4];
	uint32_t HUBP_CLK_CNTL[4];
	uint32_t DPP_CONTROL[4];
	uint32_t OPP_PIPE_CONTROL[4];
	uint32_t REFCLK_CNTL;
	uint32_t DCHUBBUB_ARB_DATA_URGENCY_WATERMARK_A;
	uint32_t DCHUBBUB_ARB_PTE_META_URGENCY_WATERMARK_A;
	uint32_t DCHUBBUB_ARB_ALLOW_SR_ENTER_WATERMARK_A;
	uint32_t DCHUBBUB_ARB_ALLOW_SR_EXIT_WATERMARK_A;
	uint32_t DCHUBBUB_ARB_ALLOW_DRAM_CLK_CHANGE_WATERMARK_A;
	uint32_t DCHUBBUB_ARB_DATA_URGENCY_WATERMARK_B;
	uint32_t DCHUBBUB_ARB_PTE_META_URGENCY_WATERMARK_B;
	uint32_t DCHUBBUB_ARB_ALLOW_SR_ENTER_WATERMARK_B;
	uint32_t DCHUBBUB_ARB_ALLOW_SR_EXIT_WATERMARK_B;
	uint32_t DCHUBBUB_ARB_ALLOW_DRAM_CLK_CHANGE_WATERMARK_B;
	uint32_t DCHUBBUB_ARB_DATA_URGENCY_WATERMARK_C;
	uint32_t DCHUBBUB_ARB_PTE_META_URGENCY_WATERMARK_C;
	uint32_t DCHUBBUB_ARB_ALLOW_SR_ENTER_WATERMARK_C;
	uint32_t DCHUBBUB_ARB_ALLOW_SR_EXIT_WATERMARK_C;
	uint32_t DCHUBBUB_ARB_ALLOW_DRAM_CLK_CHANGE_WATERMARK_C;
	uint32_t DCHUBBUB_ARB_DATA_URGENCY_WATERMARK_D;
	uint32_t DCHUBBUB_ARB_PTE_META_URGENCY_WATERMARK_D;
	uint32_t DCHUBBUB_ARB_ALLOW_SR_ENTER_WATERMARK_D;
	uint32_t DCHUBBUB_ARB_ALLOW_SR_EXIT_WATERMARK_D;
	uint32_t DCHUBBUB_ARB_ALLOW_DRAM_CLK_CHANGE_WATERMARK_D;
	uint32_t DCHUBBUB_ARB_WATERMARK_CHANGE_CNTL;
	uint32_t DCHUBBUB_ARB_SAT_LEVEL;
	uint32_t DCHUBBUB_ARB_DF_REQ_OUTSTAND;
	uint32_t DCHUBBUB_GLOBAL_TIMER_CNTL;
	uint32_t DCHUBBUB_ARB_DRAM_STATE_CNTL;
	uint32_t DCHUBBUB_TEST_DEBUG_INDEX;
	uint32_t DCHUBBUB_TEST_DEBUG_DATA;
	uint32_t DCHUBBUB_SDPIF_FB_TOP;
	uint32_t DCHUBBUB_SDPIF_FB_BASE;
	uint32_t DCHUBBUB_SDPIF_FB_OFFSET;
	uint32_t DCHUBBUB_SDPIF_AGP_BASE;
	uint32_t DCHUBBUB_SDPIF_AGP_BOT;
	uint32_t DCHUBBUB_SDPIF_AGP_TOP;
	uint32_t DC_IP_REQUEST_CNTL;
	uint32_t DOMAIN0_PG_CONFIG;
	uint32_t DOMAIN1_PG_CONFIG;
	uint32_t DOMAIN2_PG_CONFIG;
	uint32_t DOMAIN3_PG_CONFIG;
	uint32_t DOMAIN4_PG_CONFIG;
	uint32_t DOMAIN5_PG_CONFIG;
	uint32_t DOMAIN6_PG_CONFIG;
	uint32_t DOMAIN7_PG_CONFIG;
	uint32_t DOMAIN0_PG_STATUS;
	uint32_t DOMAIN1_PG_STATUS;
	uint32_t DOMAIN2_PG_STATUS;
	uint32_t DOMAIN3_PG_STATUS;
	uint32_t DOMAIN4_PG_STATUS;
	uint32_t DOMAIN5_PG_STATUS;
	uint32_t DOMAIN6_PG_STATUS;
	uint32_t DOMAIN7_PG_STATUS;
	uint32_t DIO_MEM_PWR_CTRL;
	uint32_t DCCG_GATE_DISABLE_CNTL;
	uint32_t DCCG_GATE_DISABLE_CNTL2;
	uint32_t DCFCLK_CNTL;
	uint32_t MICROSECOND_TIME_BASE_DIV;
	uint32_t MILLISECOND_TIME_BASE_DIV;
	uint32_t DISPCLK_FREQ_CHANGE_CNTL;
	uint32_t RBBMIF_TIMEOUT_DIS;
	uint32_t RBBMIF_TIMEOUT_DIS_2;
	uint32_t DENTIST_DISPCLK_CNTL;
	uint32_t DCHUBBUB_CRC_CTRL;
	uint32_t DPP_TOP0_DPP_CRC_CTRL;
	uint32_t DPP_TOP0_DPP_CRC_VAL_R_G;
	uint32_t DPP_TOP0_DPP_CRC_VAL_B_A;
	uint32_t MPC_CRC_CTRL;
	uint32_t MPC_CRC_RESULT_GB;
	uint32_t MPC_CRC_RESULT_C;
	uint32_t MPC_CRC_RESULT_AR;
	uint32_t D1VGA_CONTROL;
	uint32_t D2VGA_CONTROL;
	uint32_t D3VGA_CONTROL;
	uint32_t D4VGA_CONTROL;
	uint32_t VGA_TEST_CONTROL;
	/* MMHUB registers. read only. temporary hack */
	uint32_t VM_CONTEXT0_PAGE_TABLE_BASE_ADDR_HI32;
	uint32_t VM_CONTEXT0_PAGE_TABLE_BASE_ADDR_LO32;
	uint32_t VM_CONTEXT0_PAGE_TABLE_START_ADDR_HI32;
	uint32_t VM_CONTEXT0_PAGE_TABLE_START_ADDR_LO32;
	uint32_t VM_CONTEXT0_PAGE_TABLE_END_ADDR_HI32;
	uint32_t VM_CONTEXT0_PAGE_TABLE_END_ADDR_LO32;
	uint32_t VM_L2_PROTECTION_FAULT_DEFAULT_ADDR_HI32;
	uint32_t VM_L2_PROTECTION_FAULT_DEFAULT_ADDR_LO32;
	uint32_t MC_VM_SYSTEM_APERTURE_DEFAULT_ADDR_MSB;
	uint32_t MC_VM_SYSTEM_APERTURE_DEFAULT_ADDR_LSB;
	uint32_t MC_VM_SYSTEM_APERTURE_LOW_ADDR;
	uint32_t MC_VM_SYSTEM_APERTURE_HIGH_ADDR;
};
 /* set field name */
#define HWS_SF(blk_name, reg_name, field_name, post_fix)\
	.field_name = blk_name ## reg_name ## __ ## field_name ## post_fix

#define HWS_SF1(blk_name, reg_name, field_name, post_fix)\
	.field_name = blk_name ## reg_name ## __ ## blk_name ## field_name ## post_fix


#define HWSEQ_DCEF_MASK_SH_LIST(mask_sh, blk)\
	HWS_SF(blk, CLOCK_CONTROL, DCFE_CLOCK_ENABLE, mask_sh),\
	SF(DC_MEM_GLOBAL_PWR_REQ_CNTL, DC_MEM_GLOBAL_PWR_REQ_DIS, mask_sh)

#define HWSEQ_BLND_MASK_SH_LIST(mask_sh, blk)\
	HWS_SF(blk, V_UPDATE_LOCK, BLND_DCP_GRPH_V_UPDATE_LOCK, mask_sh),\
	HWS_SF(blk, V_UPDATE_LOCK, BLND_SCL_V_UPDATE_LOCK, mask_sh),\
	HWS_SF(blk, V_UPDATE_LOCK, BLND_DCP_GRPH_SURF_V_UPDATE_LOCK, mask_sh),\
	HWS_SF(blk, V_UPDATE_LOCK, BLND_BLND_V_UPDATE_LOCK, mask_sh),\
	HWS_SF(blk, V_UPDATE_LOCK, BLND_V_UPDATE_LOCK_MODE, mask_sh),\
	HWS_SF(blk, CONTROL, BLND_FEEDTHROUGH_EN, mask_sh),\
	HWS_SF(blk, CONTROL, BLND_ALPHA_MODE, mask_sh),\
	HWS_SF(blk, CONTROL, BLND_MODE, mask_sh),\
	HWS_SF(blk, CONTROL, BLND_MULTIPLIED_MODE, mask_sh)

#define HWSEQ_PIXEL_RATE_MASK_SH_LIST(mask_sh, blk)\
	HWS_SF1(blk, PIXEL_RATE_CNTL, PIXEL_RATE_SOURCE, mask_sh),\
	HWS_SF(blk, PIXEL_RATE_CNTL, DP_DTO0_ENABLE, mask_sh)

#define HWSEQ_PHYPLL_MASK_SH_LIST(mask_sh, blk)\
	HWS_SF1(blk, PHYPLL_PIXEL_RATE_CNTL, PHYPLL_PIXEL_RATE_SOURCE, mask_sh),\
	HWS_SF1(blk, PHYPLL_PIXEL_RATE_CNTL, PIXEL_RATE_PLL_SOURCE, mask_sh)

#define HWSEQ_DCE8_MASK_SH_LIST(mask_sh)\
	.DCFE_CLOCK_ENABLE = CRTC_DCFE_CLOCK_CONTROL__CRTC_DCFE_CLOCK_ENABLE ## mask_sh, \
	HWS_SF(BLND_, V_UPDATE_LOCK, BLND_DCP_GRPH_V_UPDATE_LOCK, mask_sh),\
	HWS_SF(BLND_, V_UPDATE_LOCK, BLND_SCL_V_UPDATE_LOCK, mask_sh),\
	HWS_SF(BLND_, V_UPDATE_LOCK, BLND_DCP_GRPH_SURF_V_UPDATE_LOCK, mask_sh),\
	HWS_SF(BLND_, CONTROL, BLND_MODE, mask_sh),\
	HWS_SF(, LVTMA_PWRSEQ_CNTL, LVTMA_BLON, mask_sh),\
	HWS_SF(, LVTMA_PWRSEQ_STATE, LVTMA_PWRSEQ_TARGET_STATE_R, mask_sh),\
	HWSEQ_PIXEL_RATE_MASK_SH_LIST(mask_sh, CRTC0_)

#define HWSEQ_DCE10_MASK_SH_LIST(mask_sh)\
	HWSEQ_DCEF_MASK_SH_LIST(mask_sh, DCFE_),\
	HWSEQ_BLND_MASK_SH_LIST(mask_sh, BLND_),\
	HWSEQ_PIXEL_RATE_MASK_SH_LIST(mask_sh, CRTC0_), \
	HWS_SF(, LVTMA_PWRSEQ_CNTL, LVTMA_BLON, mask_sh), \
	HWS_SF(, LVTMA_PWRSEQ_STATE, LVTMA_PWRSEQ_TARGET_STATE_R, mask_sh)

#define HWSEQ_DCE11_MASK_SH_LIST(mask_sh)\
	HWSEQ_DCE10_MASK_SH_LIST(mask_sh),\
	SF(DCFEV_CLOCK_CONTROL, DCFEV_CLOCK_ENABLE, mask_sh),\
	HWS_SF(, LVTMA_PWRSEQ_CNTL, LVTMA_BLON, mask_sh),\
	HWS_SF(, LVTMA_PWRSEQ_STATE, LVTMA_PWRSEQ_TARGET_STATE_R, mask_sh),\
	HWSEQ_PIXEL_RATE_MASK_SH_LIST(mask_sh, CRTC0_)

#define HWSEQ_DCE112_MASK_SH_LIST(mask_sh)\
	HWSEQ_DCE10_MASK_SH_LIST(mask_sh),\
	HWS_SF(, LVTMA_PWRSEQ_CNTL, LVTMA_BLON, mask_sh),\
	HWS_SF(, LVTMA_PWRSEQ_STATE, LVTMA_PWRSEQ_TARGET_STATE_R, mask_sh),\
	HWSEQ_PHYPLL_MASK_SH_LIST(mask_sh, CRTC0_)

#define HWSEQ_GFX9_DCHUB_MASK_SH_LIST(mask_sh)\
	SF(DCHUB_FB_LOCATION, FB_TOP, mask_sh),\
	SF(DCHUB_FB_LOCATION, FB_BASE, mask_sh),\
	SF(DCHUB_AGP_BASE, AGP_BASE, mask_sh),\
	SF(DCHUB_AGP_BOT, AGP_BOT, mask_sh),\
	SF(DCHUB_AGP_TOP, AGP_TOP, mask_sh), \
	HWS_SF(, LVTMA_PWRSEQ_CNTL, LVTMA_BLON, mask_sh), \
	HWS_SF(, LVTMA_PWRSEQ_STATE, LVTMA_PWRSEQ_TARGET_STATE_R, mask_sh)

#define HWSEQ_DCE12_MASK_SH_LIST(mask_sh)\
	HWSEQ_DCEF_MASK_SH_LIST(mask_sh, DCFE0_DCFE_),\
	HWSEQ_BLND_MASK_SH_LIST(mask_sh, BLND0_BLND_),\
	HWSEQ_PIXEL_RATE_MASK_SH_LIST(mask_sh, CRTC0_),\
	HWSEQ_PHYPLL_MASK_SH_LIST(mask_sh, CRTC0_),\
	HWSEQ_GFX9_DCHUB_MASK_SH_LIST(mask_sh), \
	HWS_SF(, LVTMA_PWRSEQ_CNTL, LVTMA_BLON, mask_sh), \
	HWS_SF(, LVTMA_PWRSEQ_STATE, LVTMA_PWRSEQ_TARGET_STATE_R, mask_sh)

#define HWSEQ_DCN_MASK_SH_LIST(mask_sh)\
	HWSEQ_PIXEL_RATE_MASK_SH_LIST(mask_sh, OTG0_),\
	HWS_SF1(OTG0_, PHYPLL_PIXEL_RATE_CNTL, PHYPLL_PIXEL_RATE_SOURCE, mask_sh), \
	HWS_SF(HUBP0_, DCHUBP_CNTL, HUBP_VTG_SEL, mask_sh), \
	HWS_SF(HUBP0_, HUBP_CLK_CNTL, HUBP_CLOCK_ENABLE, mask_sh), \
	HWS_SF(DPP_TOP0_, DPP_CONTROL, DPP_CLOCK_ENABLE, mask_sh), \
	HWS_SF(OPP_PIPE0_, OPP_PIPE_CONTROL, OPP_PIPE_CLOCK_EN, mask_sh),\
	HWS_SF(, DCHUBBUB_GLOBAL_TIMER_CNTL, DCHUBBUB_GLOBAL_TIMER_ENABLE, mask_sh), \
	HWS_SF(, DCHUBBUB_ARB_WATERMARK_CHANGE_CNTL, DCHUBBUB_ARB_WATERMARK_CHANGE_REQUEST, mask_sh), \
	HWS_SF(, DCHUBBUB_ARB_WATERMARK_CHANGE_CNTL, DCHUBBUB_ARB_WATERMARK_CHANGE_DONE_INTERRUPT_DISABLE, mask_sh), \
	HWS_SF(, DCHUBBUB_ARB_DRAM_STATE_CNTL, DCHUBBUB_ARB_ALLOW_SELF_REFRESH_FORCE_VALUE, mask_sh), \
	HWS_SF(, DCHUBBUB_ARB_DRAM_STATE_CNTL, DCHUBBUB_ARB_ALLOW_SELF_REFRESH_FORCE_ENABLE, mask_sh), \
	HWS_SF(, DCHUBBUB_ARB_DRAM_STATE_CNTL, DCHUBBUB_ARB_ALLOW_PSTATE_CHANGE_FORCE_VALUE, mask_sh), \
	HWS_SF(, DCHUBBUB_ARB_DRAM_STATE_CNTL, DCHUBBUB_ARB_ALLOW_PSTATE_CHANGE_FORCE_ENABLE, mask_sh), \
	HWS_SF(, DCHUBBUB_ARB_SAT_LEVEL, DCHUBBUB_ARB_SAT_LEVEL, mask_sh), \
	HWS_SF(, DCHUBBUB_ARB_DF_REQ_OUTSTAND, DCHUBBUB_ARB_MIN_REQ_OUTSTAND, mask_sh), \
	HWS_SF(, DCFCLK_CNTL, DCFCLK_GATE_DIS, mask_sh)

#define HWSEQ_DCN1_MASK_SH_LIST(mask_sh)\
	HWSEQ_DCN_MASK_SH_LIST(mask_sh), \
	HWS_SF1(OTG0_, PHYPLL_PIXEL_RATE_CNTL, PIXEL_RATE_PLL_SOURCE, mask_sh), \
	HWS_SF(, DCHUBBUB_SDPIF_FB_TOP, SDPIF_FB_TOP, mask_sh), \
	HWS_SF(, DCHUBBUB_SDPIF_FB_BASE, SDPIF_FB_BASE, mask_sh), \
	HWS_SF(, DCHUBBUB_SDPIF_FB_OFFSET, SDPIF_FB_OFFSET, mask_sh), \
	HWS_SF(, DCHUBBUB_SDPIF_AGP_BASE, SDPIF_AGP_BASE, mask_sh), \
	HWS_SF(, DCHUBBUB_SDPIF_AGP_BOT, SDPIF_AGP_BOT, mask_sh), \
	HWS_SF(, DCHUBBUB_SDPIF_AGP_TOP, SDPIF_AGP_TOP, mask_sh), \
	HWS_SF(DPP_TOP0_, DPP_CONTROL, DPPCLK_RATE_CONTROL, mask_sh), \
	/* todo:  get these from GVM instead of reading registers ourselves */\
	HWS_SF(, VM_CONTEXT0_PAGE_TABLE_BASE_ADDR_HI32, PAGE_DIRECTORY_ENTRY_HI32, mask_sh),\
	HWS_SF(, VM_CONTEXT0_PAGE_TABLE_BASE_ADDR_LO32, PAGE_DIRECTORY_ENTRY_LO32, mask_sh),\
	HWS_SF(, VM_CONTEXT0_PAGE_TABLE_START_ADDR_HI32, LOGICAL_PAGE_NUMBER_HI4, mask_sh),\
	HWS_SF(, VM_CONTEXT0_PAGE_TABLE_START_ADDR_LO32, LOGICAL_PAGE_NUMBER_LO32, mask_sh),\
	HWS_SF(, VM_L2_PROTECTION_FAULT_DEFAULT_ADDR_HI32, PHYSICAL_PAGE_ADDR_HI4, mask_sh),\
	HWS_SF(, VM_L2_PROTECTION_FAULT_DEFAULT_ADDR_LO32, PHYSICAL_PAGE_ADDR_LO32, mask_sh),\
	HWS_SF(, MC_VM_SYSTEM_APERTURE_DEFAULT_ADDR_MSB, PHYSICAL_PAGE_NUMBER_MSB, mask_sh),\
	HWS_SF(, MC_VM_SYSTEM_APERTURE_DEFAULT_ADDR_LSB, PHYSICAL_PAGE_NUMBER_LSB, mask_sh),\
	HWS_SF(, MC_VM_SYSTEM_APERTURE_LOW_ADDR, LOGICAL_ADDR, mask_sh),\
	HWS_SF(, DOMAIN0_PG_CONFIG, DOMAIN0_POWER_FORCEON, mask_sh), \
	HWS_SF(, DOMAIN0_PG_CONFIG, DOMAIN0_POWER_GATE, mask_sh), \
	HWS_SF(, DOMAIN1_PG_CONFIG, DOMAIN1_POWER_FORCEON, mask_sh), \
	HWS_SF(, DOMAIN1_PG_CONFIG, DOMAIN1_POWER_GATE, mask_sh), \
	HWS_SF(, DOMAIN2_PG_CONFIG, DOMAIN2_POWER_FORCEON, mask_sh), \
	HWS_SF(, DOMAIN2_PG_CONFIG, DOMAIN2_POWER_GATE, mask_sh), \
	HWS_SF(, DOMAIN3_PG_CONFIG, DOMAIN3_POWER_FORCEON, mask_sh), \
	HWS_SF(, DOMAIN3_PG_CONFIG, DOMAIN3_POWER_GATE, mask_sh), \
	HWS_SF(, DOMAIN4_PG_CONFIG, DOMAIN4_POWER_FORCEON, mask_sh), \
	HWS_SF(, DOMAIN4_PG_CONFIG, DOMAIN4_POWER_GATE, mask_sh), \
	HWS_SF(, DOMAIN5_PG_CONFIG, DOMAIN5_POWER_FORCEON, mask_sh), \
	HWS_SF(, DOMAIN5_PG_CONFIG, DOMAIN5_POWER_GATE, mask_sh), \
	HWS_SF(, DOMAIN6_PG_CONFIG, DOMAIN6_POWER_FORCEON, mask_sh), \
	HWS_SF(, DOMAIN6_PG_CONFIG, DOMAIN6_POWER_GATE, mask_sh), \
	HWS_SF(, DOMAIN7_PG_CONFIG, DOMAIN7_POWER_FORCEON, mask_sh), \
	HWS_SF(, DOMAIN7_PG_CONFIG, DOMAIN7_POWER_GATE, mask_sh), \
	HWS_SF(, DOMAIN0_PG_STATUS, DOMAIN0_PGFSM_PWR_STATUS, mask_sh), \
	HWS_SF(, DOMAIN1_PG_STATUS, DOMAIN1_PGFSM_PWR_STATUS, mask_sh), \
	HWS_SF(, DOMAIN2_PG_STATUS, DOMAIN2_PGFSM_PWR_STATUS, mask_sh), \
	HWS_SF(, DOMAIN3_PG_STATUS, DOMAIN3_PGFSM_PWR_STATUS, mask_sh), \
	HWS_SF(, DOMAIN4_PG_STATUS, DOMAIN4_PGFSM_PWR_STATUS, mask_sh), \
	HWS_SF(, DOMAIN5_PG_STATUS, DOMAIN5_PGFSM_PWR_STATUS, mask_sh), \
	HWS_SF(, DOMAIN6_PG_STATUS, DOMAIN6_PGFSM_PWR_STATUS, mask_sh), \
	HWS_SF(, DOMAIN7_PG_STATUS, DOMAIN7_PGFSM_PWR_STATUS, mask_sh), \
	HWS_SF(, DC_IP_REQUEST_CNTL, IP_REQUEST_EN, mask_sh), \
	HWS_SF(, D1VGA_CONTROL, D1VGA_MODE_ENABLE, mask_sh),\
<<<<<<< HEAD
=======
	HWS_SF(, D2VGA_CONTROL, D2VGA_MODE_ENABLE, mask_sh),\
	HWS_SF(, D3VGA_CONTROL, D3VGA_MODE_ENABLE, mask_sh),\
	HWS_SF(, D4VGA_CONTROL, D4VGA_MODE_ENABLE, mask_sh),\
>>>>>>> 99fec39e
	HWS_SF(, VGA_TEST_CONTROL, VGA_TEST_ENABLE, mask_sh),\
	HWS_SF(, VGA_TEST_CONTROL, VGA_TEST_RENDER_START, mask_sh),\
	HWS_SF(, LVTMA_PWRSEQ_CNTL, LVTMA_BLON, mask_sh), \
	HWS_SF(, LVTMA_PWRSEQ_STATE, LVTMA_PWRSEQ_TARGET_STATE_R, mask_sh)

#define HWSEQ_REG_FIELD_LIST(type) \
	type DCFE_CLOCK_ENABLE; \
	type DCFEV_CLOCK_ENABLE; \
	type DC_MEM_GLOBAL_PWR_REQ_DIS; \
	type BLND_DCP_GRPH_V_UPDATE_LOCK; \
	type BLND_SCL_V_UPDATE_LOCK; \
	type BLND_DCP_GRPH_SURF_V_UPDATE_LOCK; \
	type BLND_BLND_V_UPDATE_LOCK; \
	type BLND_V_UPDATE_LOCK_MODE; \
	type BLND_FEEDTHROUGH_EN; \
	type BLND_ALPHA_MODE; \
	type BLND_MODE; \
	type BLND_MULTIPLIED_MODE; \
	type DP_DTO0_ENABLE; \
	type PIXEL_RATE_SOURCE; \
	type PHYPLL_PIXEL_RATE_SOURCE; \
	type PIXEL_RATE_PLL_SOURCE; \
	/* todo:  get these from GVM instead of reading registers ourselves */\
	type PAGE_DIRECTORY_ENTRY_HI32;\
	type PAGE_DIRECTORY_ENTRY_LO32;\
	type LOGICAL_PAGE_NUMBER_HI4;\
	type LOGICAL_PAGE_NUMBER_LO32;\
	type PHYSICAL_PAGE_ADDR_HI4;\
	type PHYSICAL_PAGE_ADDR_LO32;\
	type PHYSICAL_PAGE_NUMBER_MSB;\
	type PHYSICAL_PAGE_NUMBER_LSB;\
	type LOGICAL_ADDR; \
	type ENABLE_L1_TLB;\
	type SYSTEM_ACCESS_MODE;\
	type LVTMA_BLON;\
	type LVTMA_PWRSEQ_TARGET_STATE_R;

#define HWSEQ_DCN_REG_FIELD_LIST(type) \
	type HUBP_VTG_SEL; \
	type HUBP_CLOCK_ENABLE; \
	type DPP_CLOCK_ENABLE; \
	type DPPCLK_RATE_CONTROL; \
	type SDPIF_FB_TOP;\
	type SDPIF_FB_BASE;\
	type SDPIF_FB_OFFSET;\
	type SDPIF_AGP_BASE;\
	type SDPIF_AGP_BOT;\
	type SDPIF_AGP_TOP;\
	type FB_TOP;\
	type FB_BASE;\
	type FB_OFFSET;\
	type AGP_BASE;\
	type AGP_BOT;\
	type AGP_TOP;\
	type DCHUBBUB_GLOBAL_TIMER_ENABLE; \
	type DCHUBBUB_ARB_WATERMARK_CHANGE_REQUEST;\
	type DCHUBBUB_ARB_WATERMARK_CHANGE_DONE_INTERRUPT_DISABLE;\
	type DCHUBBUB_ARB_ALLOW_SELF_REFRESH_FORCE_VALUE;\
	type DCHUBBUB_ARB_ALLOW_SELF_REFRESH_FORCE_ENABLE;\
	type DCHUBBUB_ARB_ALLOW_PSTATE_CHANGE_FORCE_VALUE;\
	type DCHUBBUB_ARB_ALLOW_PSTATE_CHANGE_FORCE_ENABLE;\
	type DCHUBBUB_ARB_SAT_LEVEL;\
	type DCHUBBUB_ARB_MIN_REQ_OUTSTAND;\
	type OPP_PIPE_CLOCK_EN;\
	type IP_REQUEST_EN; \
	type DOMAIN0_POWER_FORCEON; \
	type DOMAIN0_POWER_GATE; \
	type DOMAIN1_POWER_FORCEON; \
	type DOMAIN1_POWER_GATE; \
	type DOMAIN2_POWER_FORCEON; \
	type DOMAIN2_POWER_GATE; \
	type DOMAIN3_POWER_FORCEON; \
	type DOMAIN3_POWER_GATE; \
	type DOMAIN4_POWER_FORCEON; \
	type DOMAIN4_POWER_GATE; \
	type DOMAIN5_POWER_FORCEON; \
	type DOMAIN5_POWER_GATE; \
	type DOMAIN6_POWER_FORCEON; \
	type DOMAIN6_POWER_GATE; \
	type DOMAIN7_POWER_FORCEON; \
	type DOMAIN7_POWER_GATE; \
	type DOMAIN0_PGFSM_PWR_STATUS; \
	type DOMAIN1_PGFSM_PWR_STATUS; \
	type DOMAIN2_PGFSM_PWR_STATUS; \
	type DOMAIN3_PGFSM_PWR_STATUS; \
	type DOMAIN4_PGFSM_PWR_STATUS; \
	type DOMAIN5_PGFSM_PWR_STATUS; \
	type DOMAIN6_PGFSM_PWR_STATUS; \
	type DOMAIN7_PGFSM_PWR_STATUS; \
	type DCFCLK_GATE_DIS; \
	type DCHUBBUB_GLOBAL_TIMER_REFDIV; \
	type DENTIST_DPPCLK_WDIVIDER; \
	type DENTIST_DISPCLK_WDIVIDER; \
	type VGA_TEST_ENABLE; \
	type VGA_TEST_RENDER_START; \
<<<<<<< HEAD
	type D1VGA_MODE_ENABLE;
=======
	type D1VGA_MODE_ENABLE; \
	type D2VGA_MODE_ENABLE; \
	type D3VGA_MODE_ENABLE; \
	type D4VGA_MODE_ENABLE;
>>>>>>> 99fec39e

struct dce_hwseq_shift {
	HWSEQ_REG_FIELD_LIST(uint8_t)
	HWSEQ_DCN_REG_FIELD_LIST(uint8_t)
};

struct dce_hwseq_mask {
	HWSEQ_REG_FIELD_LIST(uint32_t)
	HWSEQ_DCN_REG_FIELD_LIST(uint32_t)
};


enum blnd_mode {
	BLND_MODE_CURRENT_PIPE = 0,/* Data from current pipe only */
	BLND_MODE_OTHER_PIPE, /* Data from other pipe only */
	BLND_MODE_BLENDING,/* Alpha blending - blend 'current' and 'other' */
};

void dce_enable_fe_clock(struct dce_hwseq *hwss,
		unsigned int inst, bool enable);

void dce_pipe_control_lock(struct dc *dc,
		struct pipe_ctx *pipe,
		bool lock);

void dce_set_blender_mode(struct dce_hwseq *hws,
	unsigned int blnd_inst, enum blnd_mode mode);

void dce_clock_gating_power_up(struct dce_hwseq *hws,
		bool enable);

void dce_crtc_switch_to_clk_src(struct dce_hwseq *hws,
		struct clock_source *clk_src,
		unsigned int tg_inst);

bool dce_use_lut(const struct dc_plane_state *plane_state);
#endif   /*__DCE_HWSEQ_H__*/<|MERGE_RESOLUTION|>--- conflicted
+++ resolved
@@ -496,12 +496,9 @@
 	HWS_SF(, DOMAIN7_PG_STATUS, DOMAIN7_PGFSM_PWR_STATUS, mask_sh), \
 	HWS_SF(, DC_IP_REQUEST_CNTL, IP_REQUEST_EN, mask_sh), \
 	HWS_SF(, D1VGA_CONTROL, D1VGA_MODE_ENABLE, mask_sh),\
-<<<<<<< HEAD
-=======
 	HWS_SF(, D2VGA_CONTROL, D2VGA_MODE_ENABLE, mask_sh),\
 	HWS_SF(, D3VGA_CONTROL, D3VGA_MODE_ENABLE, mask_sh),\
 	HWS_SF(, D4VGA_CONTROL, D4VGA_MODE_ENABLE, mask_sh),\
->>>>>>> 99fec39e
 	HWS_SF(, VGA_TEST_CONTROL, VGA_TEST_ENABLE, mask_sh),\
 	HWS_SF(, VGA_TEST_CONTROL, VGA_TEST_RENDER_START, mask_sh),\
 	HWS_SF(, LVTMA_PWRSEQ_CNTL, LVTMA_BLON, mask_sh), \
@@ -597,14 +594,10 @@
 	type DENTIST_DISPCLK_WDIVIDER; \
 	type VGA_TEST_ENABLE; \
 	type VGA_TEST_RENDER_START; \
-<<<<<<< HEAD
-	type D1VGA_MODE_ENABLE;
-=======
 	type D1VGA_MODE_ENABLE; \
 	type D2VGA_MODE_ENABLE; \
 	type D3VGA_MODE_ENABLE; \
 	type D4VGA_MODE_ENABLE;
->>>>>>> 99fec39e
 
 struct dce_hwseq_shift {
 	HWSEQ_REG_FIELD_LIST(uint8_t)
