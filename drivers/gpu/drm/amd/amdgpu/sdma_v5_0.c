/*
 * Copyright 2019 Advanced Micro Devices, Inc.
 *
 * Permission is hereby granted, free of charge, to any person obtaining a
 * copy of this software and associated documentation files (the "Software"),
 * to deal in the Software without restriction, including without limitation
 * the rights to use, copy, modify, merge, publish, distribute, sublicense,
 * and/or sell copies of the Software, and to permit persons to whom the
 * Software is furnished to do so, subject to the following conditions:
 *
 * The above copyright notice and this permission notice shall be included in
 * all copies or substantial portions of the Software.
 *
 * THE SOFTWARE IS PROVIDED "AS IS", WITHOUT WARRANTY OF ANY KIND, EXPRESS OR
 * IMPLIED, INCLUDING BUT NOT LIMITED TO THE WARRANTIES OF MERCHANTABILITY,
 * FITNESS FOR A PARTICULAR PURPOSE AND NONINFRINGEMENT.  IN NO EVENT SHALL
 * THE COPYRIGHT HOLDER(S) OR AUTHOR(S) BE LIABLE FOR ANY CLAIM, DAMAGES OR
 * OTHER LIABILITY, WHETHER IN AN ACTION OF CONTRACT, TORT OR OTHERWISE,
 * ARISING FROM, OUT OF OR IN CONNECTION WITH THE SOFTWARE OR THE USE OR
 * OTHER DEALINGS IN THE SOFTWARE.
 *
 */

#include <linux/delay.h>
#include <linux/firmware.h>
#include <linux/module.h>
#include <linux/pci.h>

#include "amdgpu.h"
#include "amdgpu_ucode.h"
#include "amdgpu_trace.h"

#include "gc/gc_10_1_0_offset.h"
#include "gc/gc_10_1_0_sh_mask.h"
#include "ivsrcid/sdma0/irqsrcs_sdma0_5_0.h"
#include "ivsrcid/sdma1/irqsrcs_sdma1_5_0.h"

#include "soc15_common.h"
#include "soc15.h"
#include "navi10_sdma_pkt_open.h"
#include "nbio_v2_3.h"
#include "sdma_common.h"
#include "sdma_v5_0.h"

MODULE_FIRMWARE("amdgpu/navi10_sdma.bin");
MODULE_FIRMWARE("amdgpu/navi10_sdma1.bin");

MODULE_FIRMWARE("amdgpu/navi14_sdma.bin");
MODULE_FIRMWARE("amdgpu/navi14_sdma1.bin");

MODULE_FIRMWARE("amdgpu/navi12_sdma.bin");
MODULE_FIRMWARE("amdgpu/navi12_sdma1.bin");

MODULE_FIRMWARE("amdgpu/cyan_skillfish_sdma.bin");
MODULE_FIRMWARE("amdgpu/cyan_skillfish_sdma1.bin");

MODULE_FIRMWARE("amdgpu/cyan_skillfish2_sdma.bin");
MODULE_FIRMWARE("amdgpu/cyan_skillfish2_sdma1.bin");

#define SDMA1_REG_OFFSET 0x600
#define SDMA0_HYP_DEC_REG_START 0x5880
#define SDMA0_HYP_DEC_REG_END 0x5893
#define SDMA1_HYP_DEC_REG_OFFSET 0x20

static void sdma_v5_0_set_ring_funcs(struct amdgpu_device *adev);
static void sdma_v5_0_set_buffer_funcs(struct amdgpu_device *adev);
static void sdma_v5_0_set_vm_pte_funcs(struct amdgpu_device *adev);
static void sdma_v5_0_set_irq_funcs(struct amdgpu_device *adev);

static const struct soc15_reg_golden golden_settings_sdma_5[] = {
	SOC15_REG_GOLDEN_VALUE(GC, 0, mmSDMA0_CHICKEN_BITS, 0xffbf1f0f, 0x03ab0107),
	SOC15_REG_GOLDEN_VALUE(GC, 0, mmSDMA0_GFX_RB_WPTR_POLL_CNTL, 0xfffffff7, 0x00403000),
	SOC15_REG_GOLDEN_VALUE(GC, 0, mmSDMA0_PAGE_RB_WPTR_POLL_CNTL, 0xfffffff7, 0x00403000),
	SOC15_REG_GOLDEN_VALUE(GC, 0, mmSDMA0_RLC0_RB_WPTR_POLL_CNTL, 0xfffffff7, 0x00403000),
	SOC15_REG_GOLDEN_VALUE(GC, 0, mmSDMA0_RLC1_RB_WPTR_POLL_CNTL, 0xfffffff7, 0x00403000),
	SOC15_REG_GOLDEN_VALUE(GC, 0, mmSDMA0_RLC2_RB_WPTR_POLL_CNTL, 0xfffffff7, 0x00403000),
	SOC15_REG_GOLDEN_VALUE(GC, 0, mmSDMA0_RLC3_RB_WPTR_POLL_CNTL, 0xfffffff7, 0x00403000),
	SOC15_REG_GOLDEN_VALUE(GC, 0, mmSDMA0_RLC4_RB_WPTR_POLL_CNTL, 0xfffffff7, 0x00403000),
	SOC15_REG_GOLDEN_VALUE(GC, 0, mmSDMA0_RLC5_RB_WPTR_POLL_CNTL, 0xfffffff7, 0x00403000),
	SOC15_REG_GOLDEN_VALUE(GC, 0, mmSDMA0_RLC6_RB_WPTR_POLL_CNTL, 0xfffffff7, 0x00403000),
	SOC15_REG_GOLDEN_VALUE(GC, 0, mmSDMA0_RLC7_RB_WPTR_POLL_CNTL, 0xfffffff7, 0x00403000),
	SOC15_REG_GOLDEN_VALUE(GC, 0, mmSDMA0_UTCL1_PAGE, 0x00ffffff, 0x000c5c00),
	SOC15_REG_GOLDEN_VALUE(GC, 0, mmSDMA1_CHICKEN_BITS, 0xffbf1f0f, 0x03ab0107),
	SOC15_REG_GOLDEN_VALUE(GC, 0, mmSDMA1_GFX_RB_WPTR_POLL_CNTL, 0xfffffff7, 0x00403000),
	SOC15_REG_GOLDEN_VALUE(GC, 0, mmSDMA1_PAGE_RB_WPTR_POLL_CNTL, 0xfffffff7, 0x00403000),
	SOC15_REG_GOLDEN_VALUE(GC, 0, mmSDMA1_RLC0_RB_WPTR_POLL_CNTL, 0xfffffff7, 0x00403000),
	SOC15_REG_GOLDEN_VALUE(GC, 0, mmSDMA1_RLC1_RB_WPTR_POLL_CNTL, 0xfffffff7, 0x00403000),
	SOC15_REG_GOLDEN_VALUE(GC, 0, mmSDMA1_RLC2_RB_WPTR_POLL_CNTL, 0xfffffff7, 0x00403000),
	SOC15_REG_GOLDEN_VALUE(GC, 0, mmSDMA1_RLC3_RB_WPTR_POLL_CNTL, 0xfffffff7, 0x00403000),
	SOC15_REG_GOLDEN_VALUE(GC, 0, mmSDMA1_RLC4_RB_WPTR_POLL_CNTL, 0xfffffff7, 0x00403000),
	SOC15_REG_GOLDEN_VALUE(GC, 0, mmSDMA1_RLC5_RB_WPTR_POLL_CNTL, 0xfffffff7, 0x00403000),
	SOC15_REG_GOLDEN_VALUE(GC, 0, mmSDMA1_RLC6_RB_WPTR_POLL_CNTL, 0xfffffff7, 0x00403000),
	SOC15_REG_GOLDEN_VALUE(GC, 0, mmSDMA1_RLC7_RB_WPTR_POLL_CNTL, 0xfffffff7, 0x00403000),
	SOC15_REG_GOLDEN_VALUE(GC, 0, mmSDMA1_UTCL1_PAGE, 0x00ffffff, 0x000c5c00)
};

static const struct soc15_reg_golden golden_settings_sdma_5_sriov[] = {
	SOC15_REG_GOLDEN_VALUE(GC, 0, mmSDMA0_GFX_RB_WPTR_POLL_CNTL, 0xfffffff7, 0x00403000),
	SOC15_REG_GOLDEN_VALUE(GC, 0, mmSDMA0_PAGE_RB_WPTR_POLL_CNTL, 0xfffffff7, 0x00403000),
	SOC15_REG_GOLDEN_VALUE(GC, 0, mmSDMA0_RLC0_RB_WPTR_POLL_CNTL, 0xfffffff7, 0x00403000),
	SOC15_REG_GOLDEN_VALUE(GC, 0, mmSDMA0_RLC1_RB_WPTR_POLL_CNTL, 0xfffffff7, 0x00403000),
	SOC15_REG_GOLDEN_VALUE(GC, 0, mmSDMA0_RLC2_RB_WPTR_POLL_CNTL, 0xfffffff7, 0x00403000),
	SOC15_REG_GOLDEN_VALUE(GC, 0, mmSDMA0_RLC3_RB_WPTR_POLL_CNTL, 0xfffffff7, 0x00403000),
	SOC15_REG_GOLDEN_VALUE(GC, 0, mmSDMA0_RLC4_RB_WPTR_POLL_CNTL, 0xfffffff7, 0x00403000),
	SOC15_REG_GOLDEN_VALUE(GC, 0, mmSDMA0_RLC5_RB_WPTR_POLL_CNTL, 0xfffffff7, 0x00403000),
	SOC15_REG_GOLDEN_VALUE(GC, 0, mmSDMA0_RLC6_RB_WPTR_POLL_CNTL, 0xfffffff7, 0x00403000),
	SOC15_REG_GOLDEN_VALUE(GC, 0, mmSDMA0_RLC7_RB_WPTR_POLL_CNTL, 0xfffffff7, 0x00403000),
	SOC15_REG_GOLDEN_VALUE(GC, 0, mmSDMA1_GFX_RB_WPTR_POLL_CNTL, 0xfffffff7, 0x00403000),
	SOC15_REG_GOLDEN_VALUE(GC, 0, mmSDMA1_PAGE_RB_WPTR_POLL_CNTL, 0xfffffff7, 0x00403000),
	SOC15_REG_GOLDEN_VALUE(GC, 0, mmSDMA1_RLC0_RB_WPTR_POLL_CNTL, 0xfffffff7, 0x00403000),
	SOC15_REG_GOLDEN_VALUE(GC, 0, mmSDMA1_RLC1_RB_WPTR_POLL_CNTL, 0xfffffff7, 0x00403000),
	SOC15_REG_GOLDEN_VALUE(GC, 0, mmSDMA1_RLC2_RB_WPTR_POLL_CNTL, 0xfffffff7, 0x00403000),
	SOC15_REG_GOLDEN_VALUE(GC, 0, mmSDMA1_RLC3_RB_WPTR_POLL_CNTL, 0xfffffff7, 0x00403000),
	SOC15_REG_GOLDEN_VALUE(GC, 0, mmSDMA1_RLC4_RB_WPTR_POLL_CNTL, 0xfffffff7, 0x00403000),
	SOC15_REG_GOLDEN_VALUE(GC, 0, mmSDMA1_RLC5_RB_WPTR_POLL_CNTL, 0xfffffff7, 0x00403000),
	SOC15_REG_GOLDEN_VALUE(GC, 0, mmSDMA1_RLC6_RB_WPTR_POLL_CNTL, 0xfffffff7, 0x00403000),
	SOC15_REG_GOLDEN_VALUE(GC, 0, mmSDMA1_RLC7_RB_WPTR_POLL_CNTL, 0xfffffff7, 0x00403000),
};

static const struct soc15_reg_golden golden_settings_sdma_nv10[] = {
	SOC15_REG_GOLDEN_VALUE(GC, 0, mmSDMA0_RLC3_RB_WPTR_POLL_CNTL, 0x0000fff0, 0x00403000),
	SOC15_REG_GOLDEN_VALUE(GC, 0, mmSDMA1_RLC3_RB_WPTR_POLL_CNTL, 0x0000fff0, 0x00403000),
};

static const struct soc15_reg_golden golden_settings_sdma_nv14[] = {
	SOC15_REG_GOLDEN_VALUE(GC, 0, mmSDMA0_RLC3_RB_WPTR_POLL_CNTL, 0xfffffff7, 0x00403000),
	SOC15_REG_GOLDEN_VALUE(GC, 0, mmSDMA1_RLC3_RB_WPTR_POLL_CNTL, 0xfffffff7, 0x00403000),
};

static const struct soc15_reg_golden golden_settings_sdma_nv12[] = {
	SOC15_REG_GOLDEN_VALUE(GC, 0, mmSDMA0_RLC3_RB_WPTR_POLL_CNTL, 0xfffffff7, 0x00403000),
	SOC15_REG_GOLDEN_VALUE(GC, 0, mmSDMA0_GB_ADDR_CONFIG, 0x001877ff, 0x00000044),
	SOC15_REG_GOLDEN_VALUE(GC, 0, mmSDMA0_GB_ADDR_CONFIG_READ, 0x001877ff, 0x00000044),
	SOC15_REG_GOLDEN_VALUE(GC, 0, mmSDMA1_GB_ADDR_CONFIG, 0x001877ff, 0x00000044),
	SOC15_REG_GOLDEN_VALUE(GC, 0, mmSDMA1_GB_ADDR_CONFIG_READ, 0x001877ff, 0x00000044),
	SOC15_REG_GOLDEN_VALUE(GC, 0, mmSDMA1_RLC3_RB_WPTR_POLL_CNTL, 0xfffffff7, 0x00403000),
};

static const struct soc15_reg_golden golden_settings_sdma_cyan_skillfish[] = {
	SOC15_REG_GOLDEN_VALUE(GC, 0, mmSDMA0_CHICKEN_BITS, 0xffbf1f0f, 0x03ab0107),
	SOC15_REG_GOLDEN_VALUE(GC, 0, mmSDMA0_GB_ADDR_CONFIG, 0x001877ff, 0x00000044),
	SOC15_REG_GOLDEN_VALUE(GC, 0, mmSDMA0_GB_ADDR_CONFIG_READ, 0x001877ff, 0x00000044),
	SOC15_REG_GOLDEN_VALUE(GC, 0, mmSDMA0_GFX_RB_WPTR_POLL_CNTL, 0xfffffff7, 0x00403000),
	SOC15_REG_GOLDEN_VALUE(GC, 0, mmSDMA0_PAGE_RB_WPTR_POLL_CNTL, 0xfffffff7, 0x00403000),
	SOC15_REG_GOLDEN_VALUE(GC, 0, mmSDMA0_RLC0_RB_WPTR_POLL_CNTL, 0xfffffff7, 0x00403000),
	SOC15_REG_GOLDEN_VALUE(GC, 0, mmSDMA0_RLC1_RB_WPTR_POLL_CNTL, 0xfffffff7, 0x00403000),
	SOC15_REG_GOLDEN_VALUE(GC, 0, mmSDMA0_RLC2_RB_WPTR_POLL_CNTL, 0xfffffff7, 0x00403000),
	SOC15_REG_GOLDEN_VALUE(GC, 0, mmSDMA0_RLC3_RB_WPTR_POLL_CNTL, 0xfffffff7, 0x00403000),
	SOC15_REG_GOLDEN_VALUE(GC, 0, mmSDMA0_RLC4_RB_WPTR_POLL_CNTL, 0xfffffff7, 0x00403000),
	SOC15_REG_GOLDEN_VALUE(GC, 0, mmSDMA0_RLC5_RB_WPTR_POLL_CNTL, 0xfffffff7, 0x00403000),
	SOC15_REG_GOLDEN_VALUE(GC, 0, mmSDMA0_RLC6_RB_WPTR_POLL_CNTL, 0xfffffff7, 0x00403000),
	SOC15_REG_GOLDEN_VALUE(GC, 0, mmSDMA0_RLC7_RB_WPTR_POLL_CNTL, 0xfffffff7, 0x00403000),
	SOC15_REG_GOLDEN_VALUE(GC, 0, mmSDMA0_UTCL1_PAGE, 0x007fffff, 0x004c5c00),
	SOC15_REG_GOLDEN_VALUE(GC, 0, mmSDMA1_CHICKEN_BITS, 0xffbf1f0f, 0x03ab0107),
	SOC15_REG_GOLDEN_VALUE(GC, 0, mmSDMA1_GB_ADDR_CONFIG, 0x001877ff, 0x00000044),
	SOC15_REG_GOLDEN_VALUE(GC, 0, mmSDMA1_GB_ADDR_CONFIG_READ, 0x001877ff, 0x00000044),
	SOC15_REG_GOLDEN_VALUE(GC, 0, mmSDMA1_GFX_RB_WPTR_POLL_CNTL, 0xfffffff7, 0x00403000),
	SOC15_REG_GOLDEN_VALUE(GC, 0, mmSDMA1_PAGE_RB_WPTR_POLL_CNTL, 0xfffffff7, 0x00403000),
	SOC15_REG_GOLDEN_VALUE(GC, 0, mmSDMA1_RLC0_RB_WPTR_POLL_CNTL, 0xfffffff7, 0x00403000),
	SOC15_REG_GOLDEN_VALUE(GC, 0, mmSDMA1_RLC1_RB_WPTR_POLL_CNTL, 0xfffffff7, 0x00403000),
	SOC15_REG_GOLDEN_VALUE(GC, 0, mmSDMA1_RLC2_RB_WPTR_POLL_CNTL, 0xfffffff7, 0x00403000),
	SOC15_REG_GOLDEN_VALUE(GC, 0, mmSDMA1_RLC3_RB_WPTR_POLL_CNTL, 0xfffffff7, 0x00403000),
	SOC15_REG_GOLDEN_VALUE(GC, 0, mmSDMA1_RLC4_RB_WPTR_POLL_CNTL, 0xfffffff7, 0x00403000),
	SOC15_REG_GOLDEN_VALUE(GC, 0, mmSDMA1_RLC5_RB_WPTR_POLL_CNTL, 0xfffffff7, 0x00403000),
	SOC15_REG_GOLDEN_VALUE(GC, 0, mmSDMA1_RLC6_RB_WPTR_POLL_CNTL, 0xfffffff7, 0x00403000),
	SOC15_REG_GOLDEN_VALUE(GC, 0, mmSDMA1_RLC7_RB_WPTR_POLL_CNTL, 0xfffffff7, 0x00403000),
	SOC15_REG_GOLDEN_VALUE(GC, 0, mmSDMA1_UTCL1_PAGE, 0x007fffff, 0x004c5c00)
};

static u32 sdma_v5_0_get_reg_offset(struct amdgpu_device *adev, u32 instance, u32 internal_offset)
{
	u32 base;

	if (internal_offset >= SDMA0_HYP_DEC_REG_START &&
	    internal_offset <= SDMA0_HYP_DEC_REG_END) {
		base = adev->reg_offset[GC_HWIP][0][1];
		if (instance == 1)
			internal_offset += SDMA1_HYP_DEC_REG_OFFSET;
	} else {
		base = adev->reg_offset[GC_HWIP][0][0];
		if (instance == 1)
			internal_offset += SDMA1_REG_OFFSET;
	}

	return base + internal_offset;
}

static void sdma_v5_0_init_golden_registers(struct amdgpu_device *adev)
{
	switch (adev->ip_versions[SDMA0_HWIP][0]) {
	case IP_VERSION(5, 0, 0):
		soc15_program_register_sequence(adev,
						golden_settings_sdma_5,
						(const u32)ARRAY_SIZE(golden_settings_sdma_5));
		soc15_program_register_sequence(adev,
						golden_settings_sdma_nv10,
						(const u32)ARRAY_SIZE(golden_settings_sdma_nv10));
		break;
	case IP_VERSION(5, 0, 2):
		soc15_program_register_sequence(adev,
						golden_settings_sdma_5,
						(const u32)ARRAY_SIZE(golden_settings_sdma_5));
		soc15_program_register_sequence(adev,
						golden_settings_sdma_nv14,
						(const u32)ARRAY_SIZE(golden_settings_sdma_nv14));
		break;
	case IP_VERSION(5, 0, 5):
		if (amdgpu_sriov_vf(adev))
			soc15_program_register_sequence(adev,
							golden_settings_sdma_5_sriov,
							(const u32)ARRAY_SIZE(golden_settings_sdma_5_sriov));
		else
			soc15_program_register_sequence(adev,
							golden_settings_sdma_5,
							(const u32)ARRAY_SIZE(golden_settings_sdma_5));
		soc15_program_register_sequence(adev,
						golden_settings_sdma_nv12,
						(const u32)ARRAY_SIZE(golden_settings_sdma_nv12));
		break;
<<<<<<< HEAD
	case CHIP_CYAN_SKILLFISH:
=======
	case IP_VERSION(5, 0, 1):
>>>>>>> df0cc57e
		soc15_program_register_sequence(adev,
						golden_settings_sdma_cyan_skillfish,
						(const u32)ARRAY_SIZE(golden_settings_sdma_cyan_skillfish));
		break;
	default:
		break;
	}
}

/**
 * sdma_v5_0_init_microcode - load ucode images from disk
 *
 * @adev: amdgpu_device pointer
 *
 * Use the firmware interface to load the ucode images into
 * the driver (not loaded into hw).
 * Returns 0 on success, error on failure.
 */

// emulation only, won't work on real chip
// navi10 real chip need to use PSP to load firmware
static int sdma_v5_0_init_microcode(struct amdgpu_device *adev)
{
	const char *chip_name;
	char fw_name[40];
	int err = 0, i;
	struct amdgpu_firmware_info *info = NULL;
	const struct common_firmware_header *header = NULL;
	const struct sdma_firmware_header_v1_0 *hdr;

	if (amdgpu_sriov_vf(adev) && (adev->ip_versions[SDMA0_HWIP][0] == IP_VERSION(5, 0, 5)))
		return 0;

	DRM_DEBUG("\n");

	switch (adev->ip_versions[SDMA0_HWIP][0]) {
	case IP_VERSION(5, 0, 0):
		chip_name = "navi10";
		break;
	case IP_VERSION(5, 0, 2):
		chip_name = "navi14";
		break;
	case IP_VERSION(5, 0, 5):
		chip_name = "navi12";
		break;
<<<<<<< HEAD
	case CHIP_CYAN_SKILLFISH:
=======
	case IP_VERSION(5, 0, 1):
>>>>>>> df0cc57e
		if (adev->apu_flags & AMD_APU_IS_CYAN_SKILLFISH2)
			chip_name = "cyan_skillfish2";
		else
			chip_name = "cyan_skillfish";
		break;
	default:
		BUG();
	}

	for (i = 0; i < adev->sdma.num_instances; i++) {
		if (i == 0)
			snprintf(fw_name, sizeof(fw_name), "amdgpu/%s_sdma.bin", chip_name);
		else
			snprintf(fw_name, sizeof(fw_name), "amdgpu/%s_sdma1.bin", chip_name);
		err = request_firmware(&adev->sdma.instance[i].fw, fw_name, adev->dev);
		if (err)
			goto out;
		err = amdgpu_ucode_validate(adev->sdma.instance[i].fw);
		if (err)
			goto out;
		hdr = (const struct sdma_firmware_header_v1_0 *)adev->sdma.instance[i].fw->data;
		adev->sdma.instance[i].fw_version = le32_to_cpu(hdr->header.ucode_version);
		adev->sdma.instance[i].feature_version = le32_to_cpu(hdr->ucode_feature_version);
		if (adev->sdma.instance[i].feature_version >= 20)
			adev->sdma.instance[i].burst_nop = true;
		DRM_DEBUG("psp_load == '%s'\n",
				adev->firmware.load_type == AMDGPU_FW_LOAD_PSP ? "true" : "false");

		if (adev->firmware.load_type == AMDGPU_FW_LOAD_PSP) {
			info = &adev->firmware.ucode[AMDGPU_UCODE_ID_SDMA0 + i];
			info->ucode_id = AMDGPU_UCODE_ID_SDMA0 + i;
			info->fw = adev->sdma.instance[i].fw;
			header = (const struct common_firmware_header *)info->fw->data;
			adev->firmware.fw_size +=
				ALIGN(le32_to_cpu(header->ucode_size_bytes), PAGE_SIZE);
		}
	}
out:
	if (err) {
		DRM_ERROR("sdma_v5_0: Failed to load firmware \"%s\"\n", fw_name);
		for (i = 0; i < adev->sdma.num_instances; i++) {
			release_firmware(adev->sdma.instance[i].fw);
			adev->sdma.instance[i].fw = NULL;
		}
	}
	return err;
}

static unsigned sdma_v5_0_ring_init_cond_exec(struct amdgpu_ring *ring)
{
	unsigned ret;

	amdgpu_ring_write(ring, SDMA_PKT_HEADER_OP(SDMA_OP_COND_EXE));
	amdgpu_ring_write(ring, lower_32_bits(ring->cond_exe_gpu_addr));
	amdgpu_ring_write(ring, upper_32_bits(ring->cond_exe_gpu_addr));
	amdgpu_ring_write(ring, 1);
	ret = ring->wptr & ring->buf_mask;/* this is the offset we need patch later */
	amdgpu_ring_write(ring, 0x55aa55aa);/* insert dummy here and patch it later */

	return ret;
}

static void sdma_v5_0_ring_patch_cond_exec(struct amdgpu_ring *ring,
					   unsigned offset)
{
	unsigned cur;

	BUG_ON(offset > ring->buf_mask);
	BUG_ON(ring->ring[offset] != 0x55aa55aa);

	cur = (ring->wptr - 1) & ring->buf_mask;
	if (cur > offset)
		ring->ring[offset] = cur - offset;
	else
		ring->ring[offset] = (ring->buf_mask + 1) - offset + cur;
}

/**
 * sdma_v5_0_ring_get_rptr - get the current read pointer
 *
 * @ring: amdgpu ring pointer
 *
 * Get the current rptr from the hardware (NAVI10+).
 */
static uint64_t sdma_v5_0_ring_get_rptr(struct amdgpu_ring *ring)
{
	u64 *rptr;

	/* XXX check if swapping is necessary on BE */
	rptr = ((u64 *)&ring->adev->wb.wb[ring->rptr_offs]);

	DRM_DEBUG("rptr before shift == 0x%016llx\n", *rptr);
	return ((*rptr) >> 2);
}

/**
 * sdma_v5_0_ring_get_wptr - get the current write pointer
 *
 * @ring: amdgpu ring pointer
 *
 * Get the current wptr from the hardware (NAVI10+).
 */
static uint64_t sdma_v5_0_ring_get_wptr(struct amdgpu_ring *ring)
{
	struct amdgpu_device *adev = ring->adev;
	u64 wptr;

	if (ring->use_doorbell) {
		/* XXX check if swapping is necessary on BE */
		wptr = READ_ONCE(*((u64 *)&adev->wb.wb[ring->wptr_offs]));
		DRM_DEBUG("wptr/doorbell before shift == 0x%016llx\n", wptr);
	} else {
		wptr = RREG32_SOC15_IP(GC, sdma_v5_0_get_reg_offset(adev, ring->me, mmSDMA0_GFX_RB_WPTR_HI));
		wptr = wptr << 32;
		wptr |= RREG32_SOC15_IP(GC, sdma_v5_0_get_reg_offset(adev, ring->me, mmSDMA0_GFX_RB_WPTR));
		DRM_DEBUG("wptr before shift [%i] wptr == 0x%016llx\n", ring->me, wptr);
	}

	return wptr >> 2;
}

/**
 * sdma_v5_0_ring_set_wptr - commit the write pointer
 *
 * @ring: amdgpu ring pointer
 *
 * Write the wptr back to the hardware (NAVI10+).
 */
static void sdma_v5_0_ring_set_wptr(struct amdgpu_ring *ring)
{
	struct amdgpu_device *adev = ring->adev;

	DRM_DEBUG("Setting write pointer\n");
	if (ring->use_doorbell) {
		DRM_DEBUG("Using doorbell -- "
				"wptr_offs == 0x%08x "
				"lower_32_bits(ring->wptr) << 2 == 0x%08x "
				"upper_32_bits(ring->wptr) << 2 == 0x%08x\n",
				ring->wptr_offs,
				lower_32_bits(ring->wptr << 2),
				upper_32_bits(ring->wptr << 2));
		/* XXX check if swapping is necessary on BE */
		adev->wb.wb[ring->wptr_offs] = lower_32_bits(ring->wptr << 2);
		adev->wb.wb[ring->wptr_offs + 1] = upper_32_bits(ring->wptr << 2);
		DRM_DEBUG("calling WDOORBELL64(0x%08x, 0x%016llx)\n",
				ring->doorbell_index, ring->wptr << 2);
		WDOORBELL64(ring->doorbell_index, ring->wptr << 2);
	} else {
		DRM_DEBUG("Not using doorbell -- "
				"mmSDMA%i_GFX_RB_WPTR == 0x%08x "
				"mmSDMA%i_GFX_RB_WPTR_HI == 0x%08x\n",
				ring->me,
				lower_32_bits(ring->wptr << 2),
				ring->me,
				upper_32_bits(ring->wptr << 2));
		WREG32_SOC15_IP(GC, sdma_v5_0_get_reg_offset(adev, ring->me, mmSDMA0_GFX_RB_WPTR),
			lower_32_bits(ring->wptr << 2));
		WREG32_SOC15_IP(GC, sdma_v5_0_get_reg_offset(adev, ring->me, mmSDMA0_GFX_RB_WPTR_HI),
			upper_32_bits(ring->wptr << 2));
	}
}

static void sdma_v5_0_ring_insert_nop(struct amdgpu_ring *ring, uint32_t count)
{
	struct amdgpu_sdma_instance *sdma = amdgpu_sdma_get_instance_from_ring(ring);
	int i;

	for (i = 0; i < count; i++)
		if (sdma && sdma->burst_nop && (i == 0))
			amdgpu_ring_write(ring, ring->funcs->nop |
				SDMA_PKT_NOP_HEADER_COUNT(count - 1));
		else
			amdgpu_ring_write(ring, ring->funcs->nop);
}

/**
 * sdma_v5_0_ring_emit_ib - Schedule an IB on the DMA engine
 *
 * @ring: amdgpu ring pointer
 * @job: job to retrieve vmid from
 * @ib: IB object to schedule
 * @flags: unused
 *
 * Schedule an IB in the DMA ring (NAVI10).
 */
static void sdma_v5_0_ring_emit_ib(struct amdgpu_ring *ring,
				   struct amdgpu_job *job,
				   struct amdgpu_ib *ib,
				   uint32_t flags)
{
	unsigned vmid = AMDGPU_JOB_GET_VMID(job);
	uint64_t csa_mc_addr = amdgpu_sdma_get_csa_mc_addr(ring, vmid);

	/* An IB packet must end on a 8 DW boundary--the next dword
	 * must be on a 8-dword boundary. Our IB packet below is 6
	 * dwords long, thus add x number of NOPs, such that, in
	 * modular arithmetic,
	 * wptr + 6 + x = 8k, k >= 0, which in C is,
	 * (wptr + 6 + x) % 8 = 0.
	 * The expression below, is a solution of x.
	 */
	sdma_v5_0_ring_insert_nop(ring, (2 - lower_32_bits(ring->wptr)) & 7);

	amdgpu_ring_write(ring, SDMA_PKT_HEADER_OP(SDMA_OP_INDIRECT) |
			  SDMA_PKT_INDIRECT_HEADER_VMID(vmid & 0xf));
	/* base must be 32 byte aligned */
	amdgpu_ring_write(ring, lower_32_bits(ib->gpu_addr) & 0xffffffe0);
	amdgpu_ring_write(ring, upper_32_bits(ib->gpu_addr));
	amdgpu_ring_write(ring, ib->length_dw);
	amdgpu_ring_write(ring, lower_32_bits(csa_mc_addr));
	amdgpu_ring_write(ring, upper_32_bits(csa_mc_addr));
}

/**
 * sdma_v5_0_ring_emit_mem_sync - flush the IB by graphics cache rinse
 *
 * @ring: amdgpu ring pointer
 * @job: job to retrieve vmid from
 * @ib: IB object to schedule
 *
 * flush the IB by graphics cache rinse.
 */
static void sdma_v5_0_ring_emit_mem_sync(struct amdgpu_ring *ring)
{
	uint32_t gcr_cntl = SDMA_GCR_GL2_INV | SDMA_GCR_GL2_WB | SDMA_GCR_GLM_INV |
			    SDMA_GCR_GL1_INV | SDMA_GCR_GLV_INV | SDMA_GCR_GLK_INV |
			    SDMA_GCR_GLI_INV(1);

	/* flush entire cache L0/L1/L2, this can be optimized by performance requirement */
	amdgpu_ring_write(ring, SDMA_PKT_HEADER_OP(SDMA_OP_GCR_REQ));
	amdgpu_ring_write(ring, SDMA_PKT_GCR_REQ_PAYLOAD1_BASE_VA_31_7(0));
	amdgpu_ring_write(ring, SDMA_PKT_GCR_REQ_PAYLOAD2_GCR_CONTROL_15_0(gcr_cntl) |
			  SDMA_PKT_GCR_REQ_PAYLOAD2_BASE_VA_47_32(0));
	amdgpu_ring_write(ring, SDMA_PKT_GCR_REQ_PAYLOAD3_LIMIT_VA_31_7(0) |
			  SDMA_PKT_GCR_REQ_PAYLOAD3_GCR_CONTROL_18_16(gcr_cntl >> 16));
	amdgpu_ring_write(ring, SDMA_PKT_GCR_REQ_PAYLOAD4_LIMIT_VA_47_32(0) |
			  SDMA_PKT_GCR_REQ_PAYLOAD4_VMID(0));
}

/**
 * sdma_v5_0_ring_emit_hdp_flush - emit an hdp flush on the DMA ring
 *
 * @ring: amdgpu ring pointer
 *
 * Emit an hdp flush packet on the requested DMA ring.
 */
static void sdma_v5_0_ring_emit_hdp_flush(struct amdgpu_ring *ring)
{
	struct amdgpu_device *adev = ring->adev;
	u32 ref_and_mask = 0;
	const struct nbio_hdp_flush_reg *nbio_hf_reg = adev->nbio.hdp_flush_reg;

	if (ring->me == 0)
		ref_and_mask = nbio_hf_reg->ref_and_mask_sdma0;
	else
		ref_and_mask = nbio_hf_reg->ref_and_mask_sdma1;

	amdgpu_ring_write(ring, SDMA_PKT_HEADER_OP(SDMA_OP_POLL_REGMEM) |
			  SDMA_PKT_POLL_REGMEM_HEADER_HDP_FLUSH(1) |
			  SDMA_PKT_POLL_REGMEM_HEADER_FUNC(3)); /* == */
	amdgpu_ring_write(ring, (adev->nbio.funcs->get_hdp_flush_done_offset(adev)) << 2);
	amdgpu_ring_write(ring, (adev->nbio.funcs->get_hdp_flush_req_offset(adev)) << 2);
	amdgpu_ring_write(ring, ref_and_mask); /* reference */
	amdgpu_ring_write(ring, ref_and_mask); /* mask */
	amdgpu_ring_write(ring, SDMA_PKT_POLL_REGMEM_DW5_RETRY_COUNT(0xfff) |
			  SDMA_PKT_POLL_REGMEM_DW5_INTERVAL(10)); /* retry count, poll interval */
}

/**
 * sdma_v5_0_ring_emit_fence - emit a fence on the DMA ring
 *
 * @ring: amdgpu ring pointer
 * @addr: address
 * @seq: sequence number
 * @flags: fence related flags
 *
 * Add a DMA fence packet to the ring to write
 * the fence seq number and DMA trap packet to generate
 * an interrupt if needed (NAVI10).
 */
static void sdma_v5_0_ring_emit_fence(struct amdgpu_ring *ring, u64 addr, u64 seq,
				      unsigned flags)
{
	bool write64bit = flags & AMDGPU_FENCE_FLAG_64BIT;
	/* write the fence */
	amdgpu_ring_write(ring, SDMA_PKT_HEADER_OP(SDMA_OP_FENCE) |
			  SDMA_PKT_FENCE_HEADER_MTYPE(0x3)); /* Ucached(UC) */
	/* zero in first two bits */
	BUG_ON(addr & 0x3);
	amdgpu_ring_write(ring, lower_32_bits(addr));
	amdgpu_ring_write(ring, upper_32_bits(addr));
	amdgpu_ring_write(ring, lower_32_bits(seq));

	/* optionally write high bits as well */
	if (write64bit) {
		addr += 4;
		amdgpu_ring_write(ring, SDMA_PKT_HEADER_OP(SDMA_OP_FENCE) |
				  SDMA_PKT_FENCE_HEADER_MTYPE(0x3));
		/* zero in first two bits */
		BUG_ON(addr & 0x3);
		amdgpu_ring_write(ring, lower_32_bits(addr));
		amdgpu_ring_write(ring, upper_32_bits(addr));
		amdgpu_ring_write(ring, upper_32_bits(seq));
	}

	if (flags & AMDGPU_FENCE_FLAG_INT) {
		/* generate an interrupt */
		amdgpu_ring_write(ring, SDMA_PKT_HEADER_OP(SDMA_OP_TRAP));
		amdgpu_ring_write(ring, SDMA_PKT_TRAP_INT_CONTEXT_INT_CONTEXT(0));
	}
}


/**
 * sdma_v5_0_gfx_stop - stop the gfx async dma engines
 *
 * @adev: amdgpu_device pointer
 *
 * Stop the gfx async dma ring buffers (NAVI10).
 */
static void sdma_v5_0_gfx_stop(struct amdgpu_device *adev)
{
	struct amdgpu_ring *sdma0 = &adev->sdma.instance[0].ring;
	struct amdgpu_ring *sdma1 = &adev->sdma.instance[1].ring;
	u32 rb_cntl, ib_cntl;
	int i;

	if ((adev->mman.buffer_funcs_ring == sdma0) ||
	    (adev->mman.buffer_funcs_ring == sdma1))
		amdgpu_ttm_set_buffer_funcs_status(adev, false);

	for (i = 0; i < adev->sdma.num_instances; i++) {
		rb_cntl = RREG32_SOC15_IP(GC, sdma_v5_0_get_reg_offset(adev, i, mmSDMA0_GFX_RB_CNTL));
		rb_cntl = REG_SET_FIELD(rb_cntl, SDMA0_GFX_RB_CNTL, RB_ENABLE, 0);
		WREG32_SOC15_IP(GC, sdma_v5_0_get_reg_offset(adev, i, mmSDMA0_GFX_RB_CNTL), rb_cntl);
		ib_cntl = RREG32_SOC15_IP(GC, sdma_v5_0_get_reg_offset(adev, i, mmSDMA0_GFX_IB_CNTL));
		ib_cntl = REG_SET_FIELD(ib_cntl, SDMA0_GFX_IB_CNTL, IB_ENABLE, 0);
		WREG32_SOC15_IP(GC, sdma_v5_0_get_reg_offset(adev, i, mmSDMA0_GFX_IB_CNTL), ib_cntl);
	}
}

/**
 * sdma_v5_0_rlc_stop - stop the compute async dma engines
 *
 * @adev: amdgpu_device pointer
 *
 * Stop the compute async dma queues (NAVI10).
 */
static void sdma_v5_0_rlc_stop(struct amdgpu_device *adev)
{
	/* XXX todo */
}

/**
 * sdma_v5_0_ctx_switch_enable - stop the async dma engines context switch
 *
 * @adev: amdgpu_device pointer
 * @enable: enable/disable the DMA MEs context switch.
 *
 * Halt or unhalt the async dma engines context switch (NAVI10).
 */
static void sdma_v5_0_ctx_switch_enable(struct amdgpu_device *adev, bool enable)
{
	u32 f32_cntl = 0, phase_quantum = 0;
	int i;

	if (amdgpu_sdma_phase_quantum) {
		unsigned value = amdgpu_sdma_phase_quantum;
		unsigned unit = 0;

		while (value > (SDMA0_PHASE0_QUANTUM__VALUE_MASK >>
				SDMA0_PHASE0_QUANTUM__VALUE__SHIFT)) {
			value = (value + 1) >> 1;
			unit++;
		}
		if (unit > (SDMA0_PHASE0_QUANTUM__UNIT_MASK >>
			    SDMA0_PHASE0_QUANTUM__UNIT__SHIFT)) {
			value = (SDMA0_PHASE0_QUANTUM__VALUE_MASK >>
				 SDMA0_PHASE0_QUANTUM__VALUE__SHIFT);
			unit = (SDMA0_PHASE0_QUANTUM__UNIT_MASK >>
				SDMA0_PHASE0_QUANTUM__UNIT__SHIFT);
			WARN_ONCE(1,
			"clamping sdma_phase_quantum to %uK clock cycles\n",
				  value << unit);
		}
		phase_quantum =
			value << SDMA0_PHASE0_QUANTUM__VALUE__SHIFT |
			unit  << SDMA0_PHASE0_QUANTUM__UNIT__SHIFT;
	}

	for (i = 0; i < adev->sdma.num_instances; i++) {
		if (!amdgpu_sriov_vf(adev)) {
			f32_cntl = RREG32(sdma_v5_0_get_reg_offset(adev, i, mmSDMA0_CNTL));
			f32_cntl = REG_SET_FIELD(f32_cntl, SDMA0_CNTL,
						 AUTO_CTXSW_ENABLE, enable ? 1 : 0);
		}

		if (enable && amdgpu_sdma_phase_quantum) {
			WREG32_SOC15_IP(GC, sdma_v5_0_get_reg_offset(adev, i, mmSDMA0_PHASE0_QUANTUM),
			       phase_quantum);
			WREG32_SOC15_IP(GC, sdma_v5_0_get_reg_offset(adev, i, mmSDMA0_PHASE1_QUANTUM),
			       phase_quantum);
			WREG32_SOC15_IP(GC, sdma_v5_0_get_reg_offset(adev, i, mmSDMA0_PHASE2_QUANTUM),
			       phase_quantum);
		}
		if (!amdgpu_sriov_vf(adev))
			WREG32(sdma_v5_0_get_reg_offset(adev, i, mmSDMA0_CNTL), f32_cntl);
	}

}

/**
 * sdma_v5_0_enable - stop the async dma engines
 *
 * @adev: amdgpu_device pointer
 * @enable: enable/disable the DMA MEs.
 *
 * Halt or unhalt the async dma engines (NAVI10).
 */
static void sdma_v5_0_enable(struct amdgpu_device *adev, bool enable)
{
	u32 f32_cntl;
	int i;

	if (!enable) {
		sdma_v5_0_gfx_stop(adev);
		sdma_v5_0_rlc_stop(adev);
	}

	if (amdgpu_sriov_vf(adev))
		return;

	for (i = 0; i < adev->sdma.num_instances; i++) {
		f32_cntl = RREG32(sdma_v5_0_get_reg_offset(adev, i, mmSDMA0_F32_CNTL));
		f32_cntl = REG_SET_FIELD(f32_cntl, SDMA0_F32_CNTL, HALT, enable ? 0 : 1);
		WREG32(sdma_v5_0_get_reg_offset(adev, i, mmSDMA0_F32_CNTL), f32_cntl);
	}
}

/**
 * sdma_v5_0_gfx_resume - setup and start the async dma engines
 *
 * @adev: amdgpu_device pointer
 *
 * Set up the gfx DMA ring buffers and enable them (NAVI10).
 * Returns 0 for success, error for failure.
 */
static int sdma_v5_0_gfx_resume(struct amdgpu_device *adev)
{
	struct amdgpu_ring *ring;
	u32 rb_cntl, ib_cntl;
	u32 rb_bufsz;
	u32 wb_offset;
	u32 doorbell;
	u32 doorbell_offset;
	u32 temp;
	u32 wptr_poll_cntl;
	u64 wptr_gpu_addr;
	int i, r;

	for (i = 0; i < adev->sdma.num_instances; i++) {
		ring = &adev->sdma.instance[i].ring;
		wb_offset = (ring->rptr_offs * 4);

		if (!amdgpu_sriov_vf(adev))
			WREG32(sdma_v5_0_get_reg_offset(adev, i, mmSDMA0_SEM_WAIT_FAIL_TIMER_CNTL), 0);

		/* Set ring buffer size in dwords */
		rb_bufsz = order_base_2(ring->ring_size / 4);
		rb_cntl = RREG32_SOC15_IP(GC, sdma_v5_0_get_reg_offset(adev, i, mmSDMA0_GFX_RB_CNTL));
		rb_cntl = REG_SET_FIELD(rb_cntl, SDMA0_GFX_RB_CNTL, RB_SIZE, rb_bufsz);
#ifdef __BIG_ENDIAN
		rb_cntl = REG_SET_FIELD(rb_cntl, SDMA0_GFX_RB_CNTL, RB_SWAP_ENABLE, 1);
		rb_cntl = REG_SET_FIELD(rb_cntl, SDMA0_GFX_RB_CNTL,
					RPTR_WRITEBACK_SWAP_ENABLE, 1);
#endif
		WREG32_SOC15_IP(GC, sdma_v5_0_get_reg_offset(adev, i, mmSDMA0_GFX_RB_CNTL), rb_cntl);

		/* Initialize the ring buffer's read and write pointers */
		WREG32_SOC15_IP(GC, sdma_v5_0_get_reg_offset(adev, i, mmSDMA0_GFX_RB_RPTR), 0);
		WREG32_SOC15_IP(GC, sdma_v5_0_get_reg_offset(adev, i, mmSDMA0_GFX_RB_RPTR_HI), 0);
		WREG32_SOC15_IP(GC, sdma_v5_0_get_reg_offset(adev, i, mmSDMA0_GFX_RB_WPTR), 0);
		WREG32_SOC15_IP(GC, sdma_v5_0_get_reg_offset(adev, i, mmSDMA0_GFX_RB_WPTR_HI), 0);

		/* setup the wptr shadow polling */
		wptr_gpu_addr = adev->wb.gpu_addr + (ring->wptr_offs * 4);
		WREG32_SOC15_IP(GC, sdma_v5_0_get_reg_offset(adev, i, mmSDMA0_GFX_RB_WPTR_POLL_ADDR_LO),
		       lower_32_bits(wptr_gpu_addr));
		WREG32_SOC15_IP(GC, sdma_v5_0_get_reg_offset(adev, i, mmSDMA0_GFX_RB_WPTR_POLL_ADDR_HI),
		       upper_32_bits(wptr_gpu_addr));
		wptr_poll_cntl = RREG32_SOC15_IP(GC, sdma_v5_0_get_reg_offset(adev, i,
							 mmSDMA0_GFX_RB_WPTR_POLL_CNTL));
		wptr_poll_cntl = REG_SET_FIELD(wptr_poll_cntl,
					       SDMA0_GFX_RB_WPTR_POLL_CNTL,
					       F32_POLL_ENABLE, 1);
		WREG32_SOC15_IP(GC, sdma_v5_0_get_reg_offset(adev, i, mmSDMA0_GFX_RB_WPTR_POLL_CNTL),
		       wptr_poll_cntl);

		/* set the wb address whether it's enabled or not */
		WREG32_SOC15_IP(GC, sdma_v5_0_get_reg_offset(adev, i, mmSDMA0_GFX_RB_RPTR_ADDR_HI),
		       upper_32_bits(adev->wb.gpu_addr + wb_offset) & 0xFFFFFFFF);
		WREG32_SOC15_IP(GC, sdma_v5_0_get_reg_offset(adev, i, mmSDMA0_GFX_RB_RPTR_ADDR_LO),
		       lower_32_bits(adev->wb.gpu_addr + wb_offset) & 0xFFFFFFFC);

		rb_cntl = REG_SET_FIELD(rb_cntl, SDMA0_GFX_RB_CNTL, RPTR_WRITEBACK_ENABLE, 1);

		WREG32_SOC15_IP(GC, sdma_v5_0_get_reg_offset(adev, i, mmSDMA0_GFX_RB_BASE),
		       ring->gpu_addr >> 8);
		WREG32_SOC15_IP(GC, sdma_v5_0_get_reg_offset(adev, i, mmSDMA0_GFX_RB_BASE_HI),
		       ring->gpu_addr >> 40);

		ring->wptr = 0;

		/* before programing wptr to a less value, need set minor_ptr_update first */
		WREG32_SOC15_IP(GC, sdma_v5_0_get_reg_offset(adev, i, mmSDMA0_GFX_MINOR_PTR_UPDATE), 1);

		if (!amdgpu_sriov_vf(adev)) { /* only bare-metal use register write for wptr */
			WREG32(sdma_v5_0_get_reg_offset(adev, i, mmSDMA0_GFX_RB_WPTR),
			       lower_32_bits(ring->wptr) << 2);
			WREG32(sdma_v5_0_get_reg_offset(adev, i, mmSDMA0_GFX_RB_WPTR_HI),
			       upper_32_bits(ring->wptr) << 2);
		}

		doorbell = RREG32_SOC15_IP(GC, sdma_v5_0_get_reg_offset(adev, i, mmSDMA0_GFX_DOORBELL));
		doorbell_offset = RREG32_SOC15_IP(GC, sdma_v5_0_get_reg_offset(adev, i,
						mmSDMA0_GFX_DOORBELL_OFFSET));

		if (ring->use_doorbell) {
			doorbell = REG_SET_FIELD(doorbell, SDMA0_GFX_DOORBELL, ENABLE, 1);
			doorbell_offset = REG_SET_FIELD(doorbell_offset, SDMA0_GFX_DOORBELL_OFFSET,
					OFFSET, ring->doorbell_index);
		} else {
			doorbell = REG_SET_FIELD(doorbell, SDMA0_GFX_DOORBELL, ENABLE, 0);
		}
		WREG32_SOC15_IP(GC, sdma_v5_0_get_reg_offset(adev, i, mmSDMA0_GFX_DOORBELL), doorbell);
		WREG32_SOC15_IP(GC, sdma_v5_0_get_reg_offset(adev, i, mmSDMA0_GFX_DOORBELL_OFFSET),
		       doorbell_offset);

		adev->nbio.funcs->sdma_doorbell_range(adev, i, ring->use_doorbell,
						      ring->doorbell_index, 20);

		if (amdgpu_sriov_vf(adev))
			sdma_v5_0_ring_set_wptr(ring);

		/* set minor_ptr_update to 0 after wptr programed */
		WREG32_SOC15_IP(GC, sdma_v5_0_get_reg_offset(adev, i, mmSDMA0_GFX_MINOR_PTR_UPDATE), 0);

		if (!amdgpu_sriov_vf(adev)) {
			/* set utc l1 enable flag always to 1 */
			temp = RREG32(sdma_v5_0_get_reg_offset(adev, i, mmSDMA0_CNTL));
			temp = REG_SET_FIELD(temp, SDMA0_CNTL, UTC_L1_ENABLE, 1);

			/* enable MCBP */
			temp = REG_SET_FIELD(temp, SDMA0_CNTL, MIDCMD_PREEMPT_ENABLE, 1);
			WREG32(sdma_v5_0_get_reg_offset(adev, i, mmSDMA0_CNTL), temp);

			/* Set up RESP_MODE to non-copy addresses */
			temp = RREG32(sdma_v5_0_get_reg_offset(adev, i, mmSDMA0_UTCL1_CNTL));
			temp = REG_SET_FIELD(temp, SDMA0_UTCL1_CNTL, RESP_MODE, 3);
			temp = REG_SET_FIELD(temp, SDMA0_UTCL1_CNTL, REDO_DELAY, 9);
			WREG32(sdma_v5_0_get_reg_offset(adev, i, mmSDMA0_UTCL1_CNTL), temp);

			/* program default cache read and write policy */
			temp = RREG32(sdma_v5_0_get_reg_offset(adev, i, mmSDMA0_UTCL1_PAGE));
			/* clean read policy and write policy bits */
			temp &= 0xFF0FFF;
			temp |= ((CACHE_READ_POLICY_L2__DEFAULT << 12) | (CACHE_WRITE_POLICY_L2__DEFAULT << 14));
			WREG32(sdma_v5_0_get_reg_offset(adev, i, mmSDMA0_UTCL1_PAGE), temp);
		}

		if (!amdgpu_sriov_vf(adev)) {
			/* unhalt engine */
			temp = RREG32(sdma_v5_0_get_reg_offset(adev, i, mmSDMA0_F32_CNTL));
			temp = REG_SET_FIELD(temp, SDMA0_F32_CNTL, HALT, 0);
			WREG32(sdma_v5_0_get_reg_offset(adev, i, mmSDMA0_F32_CNTL), temp);
		}

		/* enable DMA RB */
		rb_cntl = REG_SET_FIELD(rb_cntl, SDMA0_GFX_RB_CNTL, RB_ENABLE, 1);
		WREG32_SOC15_IP(GC, sdma_v5_0_get_reg_offset(adev, i, mmSDMA0_GFX_RB_CNTL), rb_cntl);

		ib_cntl = RREG32_SOC15_IP(GC, sdma_v5_0_get_reg_offset(adev, i, mmSDMA0_GFX_IB_CNTL));
		ib_cntl = REG_SET_FIELD(ib_cntl, SDMA0_GFX_IB_CNTL, IB_ENABLE, 1);
#ifdef __BIG_ENDIAN
		ib_cntl = REG_SET_FIELD(ib_cntl, SDMA0_GFX_IB_CNTL, IB_SWAP_ENABLE, 1);
#endif
		/* enable DMA IBs */
		WREG32_SOC15_IP(GC, sdma_v5_0_get_reg_offset(adev, i, mmSDMA0_GFX_IB_CNTL), ib_cntl);

		ring->sched.ready = true;

		if (amdgpu_sriov_vf(adev)) { /* bare-metal sequence doesn't need below to lines */
			sdma_v5_0_ctx_switch_enable(adev, true);
			sdma_v5_0_enable(adev, true);
		}

		r = amdgpu_ring_test_helper(ring);
		if (r)
			return r;

		if (adev->mman.buffer_funcs_ring == ring)
			amdgpu_ttm_set_buffer_funcs_status(adev, true);
	}

	return 0;
}

/**
 * sdma_v5_0_rlc_resume - setup and start the async dma engines
 *
 * @adev: amdgpu_device pointer
 *
 * Set up the compute DMA queues and enable them (NAVI10).
 * Returns 0 for success, error for failure.
 */
static int sdma_v5_0_rlc_resume(struct amdgpu_device *adev)
{
	return 0;
}

/**
 * sdma_v5_0_load_microcode - load the sDMA ME ucode
 *
 * @adev: amdgpu_device pointer
 *
 * Loads the sDMA0/1 ucode.
 * Returns 0 for success, -EINVAL if the ucode is not available.
 */
static int sdma_v5_0_load_microcode(struct amdgpu_device *adev)
{
	const struct sdma_firmware_header_v1_0 *hdr;
	const __le32 *fw_data;
	u32 fw_size;
	int i, j;

	/* halt the MEs */
	sdma_v5_0_enable(adev, false);

	for (i = 0; i < adev->sdma.num_instances; i++) {
		if (!adev->sdma.instance[i].fw)
			return -EINVAL;

		hdr = (const struct sdma_firmware_header_v1_0 *)adev->sdma.instance[i].fw->data;
		amdgpu_ucode_print_sdma_hdr(&hdr->header);
		fw_size = le32_to_cpu(hdr->header.ucode_size_bytes) / 4;

		fw_data = (const __le32 *)
			(adev->sdma.instance[i].fw->data +
				le32_to_cpu(hdr->header.ucode_array_offset_bytes));

		WREG32(sdma_v5_0_get_reg_offset(adev, i, mmSDMA0_UCODE_ADDR), 0);

		for (j = 0; j < fw_size; j++) {
			if (amdgpu_emu_mode == 1 && j % 500 == 0)
				msleep(1);
			WREG32(sdma_v5_0_get_reg_offset(adev, i, mmSDMA0_UCODE_DATA), le32_to_cpup(fw_data++));
		}

		WREG32(sdma_v5_0_get_reg_offset(adev, i, mmSDMA0_UCODE_ADDR), adev->sdma.instance[i].fw_version);
	}

	return 0;
}

/**
 * sdma_v5_0_start - setup and start the async dma engines
 *
 * @adev: amdgpu_device pointer
 *
 * Set up the DMA engines and enable them (NAVI10).
 * Returns 0 for success, error for failure.
 */
static int sdma_v5_0_start(struct amdgpu_device *adev)
{
	int r = 0;

	if (amdgpu_sriov_vf(adev)) {
		sdma_v5_0_ctx_switch_enable(adev, false);
		sdma_v5_0_enable(adev, false);

		/* set RB registers */
		r = sdma_v5_0_gfx_resume(adev);
		return r;
	}

	if (adev->firmware.load_type == AMDGPU_FW_LOAD_DIRECT) {
		r = sdma_v5_0_load_microcode(adev);
		if (r)
			return r;
	}

	/* unhalt the MEs */
	sdma_v5_0_enable(adev, true);
	/* enable sdma ring preemption */
	sdma_v5_0_ctx_switch_enable(adev, true);

	/* start the gfx rings and rlc compute queues */
	r = sdma_v5_0_gfx_resume(adev);
	if (r)
		return r;
	r = sdma_v5_0_rlc_resume(adev);

	return r;
}

/**
 * sdma_v5_0_ring_test_ring - simple async dma engine test
 *
 * @ring: amdgpu_ring structure holding ring information
 *
 * Test the DMA engine by writing using it to write an
 * value to memory. (NAVI10).
 * Returns 0 for success, error for failure.
 */
static int sdma_v5_0_ring_test_ring(struct amdgpu_ring *ring)
{
	struct amdgpu_device *adev = ring->adev;
	unsigned i;
	unsigned index;
	int r;
	u32 tmp;
	u64 gpu_addr;

	r = amdgpu_device_wb_get(adev, &index);
	if (r) {
		dev_err(adev->dev, "(%d) failed to allocate wb slot\n", r);
		return r;
	}

	gpu_addr = adev->wb.gpu_addr + (index * 4);
	tmp = 0xCAFEDEAD;
	adev->wb.wb[index] = cpu_to_le32(tmp);

	r = amdgpu_ring_alloc(ring, 5);
	if (r) {
		DRM_ERROR("amdgpu: dma failed to lock ring %d (%d).\n", ring->idx, r);
		amdgpu_device_wb_free(adev, index);
		return r;
	}

	amdgpu_ring_write(ring, SDMA_PKT_HEADER_OP(SDMA_OP_WRITE) |
			  SDMA_PKT_HEADER_SUB_OP(SDMA_SUBOP_WRITE_LINEAR));
	amdgpu_ring_write(ring, lower_32_bits(gpu_addr));
	amdgpu_ring_write(ring, upper_32_bits(gpu_addr));
	amdgpu_ring_write(ring, SDMA_PKT_WRITE_UNTILED_DW_3_COUNT(0));
	amdgpu_ring_write(ring, 0xDEADBEEF);
	amdgpu_ring_commit(ring);

	for (i = 0; i < adev->usec_timeout; i++) {
		tmp = le32_to_cpu(adev->wb.wb[index]);
		if (tmp == 0xDEADBEEF)
			break;
		if (amdgpu_emu_mode == 1)
			msleep(1);
		else
			udelay(1);
	}

	if (i >= adev->usec_timeout)
		r = -ETIMEDOUT;

	amdgpu_device_wb_free(adev, index);

	return r;
}

/**
 * sdma_v5_0_ring_test_ib - test an IB on the DMA engine
 *
 * @ring: amdgpu_ring structure holding ring information
 * @timeout: timeout value in jiffies, or MAX_SCHEDULE_TIMEOUT
 *
 * Test a simple IB in the DMA ring (NAVI10).
 * Returns 0 on success, error on failure.
 */
static int sdma_v5_0_ring_test_ib(struct amdgpu_ring *ring, long timeout)
{
	struct amdgpu_device *adev = ring->adev;
	struct amdgpu_ib ib;
	struct dma_fence *f = NULL;
	unsigned index;
	long r;
	u32 tmp = 0;
	u64 gpu_addr;

	r = amdgpu_device_wb_get(adev, &index);
	if (r) {
		dev_err(adev->dev, "(%ld) failed to allocate wb slot\n", r);
		return r;
	}

	gpu_addr = adev->wb.gpu_addr + (index * 4);
	tmp = 0xCAFEDEAD;
	adev->wb.wb[index] = cpu_to_le32(tmp);
	memset(&ib, 0, sizeof(ib));
	r = amdgpu_ib_get(adev, NULL, 256,
					AMDGPU_IB_POOL_DIRECT, &ib);
	if (r) {
		DRM_ERROR("amdgpu: failed to get ib (%ld).\n", r);
		goto err0;
	}

	ib.ptr[0] = SDMA_PKT_HEADER_OP(SDMA_OP_WRITE) |
		SDMA_PKT_HEADER_SUB_OP(SDMA_SUBOP_WRITE_LINEAR);
	ib.ptr[1] = lower_32_bits(gpu_addr);
	ib.ptr[2] = upper_32_bits(gpu_addr);
	ib.ptr[3] = SDMA_PKT_WRITE_UNTILED_DW_3_COUNT(0);
	ib.ptr[4] = 0xDEADBEEF;
	ib.ptr[5] = SDMA_PKT_NOP_HEADER_OP(SDMA_OP_NOP);
	ib.ptr[6] = SDMA_PKT_NOP_HEADER_OP(SDMA_OP_NOP);
	ib.ptr[7] = SDMA_PKT_NOP_HEADER_OP(SDMA_OP_NOP);
	ib.length_dw = 8;

	r = amdgpu_ib_schedule(ring, 1, &ib, NULL, &f);
	if (r)
		goto err1;

	r = dma_fence_wait_timeout(f, false, timeout);
	if (r == 0) {
		DRM_ERROR("amdgpu: IB test timed out\n");
		r = -ETIMEDOUT;
		goto err1;
	} else if (r < 0) {
		DRM_ERROR("amdgpu: fence wait failed (%ld).\n", r);
		goto err1;
	}
	tmp = le32_to_cpu(adev->wb.wb[index]);
	if (tmp == 0xDEADBEEF)
		r = 0;
	else
		r = -EINVAL;

err1:
	amdgpu_ib_free(adev, &ib, NULL);
	dma_fence_put(f);
err0:
	amdgpu_device_wb_free(adev, index);
	return r;
}


/**
 * sdma_v5_0_vm_copy_pte - update PTEs by copying them from the GART
 *
 * @ib: indirect buffer to fill with commands
 * @pe: addr of the page entry
 * @src: src addr to copy from
 * @count: number of page entries to update
 *
 * Update PTEs by copying them from the GART using sDMA (NAVI10).
 */
static void sdma_v5_0_vm_copy_pte(struct amdgpu_ib *ib,
				  uint64_t pe, uint64_t src,
				  unsigned count)
{
	unsigned bytes = count * 8;

	ib->ptr[ib->length_dw++] = SDMA_PKT_HEADER_OP(SDMA_OP_COPY) |
		SDMA_PKT_HEADER_SUB_OP(SDMA_SUBOP_COPY_LINEAR);
	ib->ptr[ib->length_dw++] = bytes - 1;
	ib->ptr[ib->length_dw++] = 0; /* src/dst endian swap */
	ib->ptr[ib->length_dw++] = lower_32_bits(src);
	ib->ptr[ib->length_dw++] = upper_32_bits(src);
	ib->ptr[ib->length_dw++] = lower_32_bits(pe);
	ib->ptr[ib->length_dw++] = upper_32_bits(pe);

}

/**
 * sdma_v5_0_vm_write_pte - update PTEs by writing them manually
 *
 * @ib: indirect buffer to fill with commands
 * @pe: addr of the page entry
 * @value: dst addr to write into pe
 * @count: number of page entries to update
 * @incr: increase next addr by incr bytes
 *
 * Update PTEs by writing them manually using sDMA (NAVI10).
 */
static void sdma_v5_0_vm_write_pte(struct amdgpu_ib *ib, uint64_t pe,
				   uint64_t value, unsigned count,
				   uint32_t incr)
{
	unsigned ndw = count * 2;

	ib->ptr[ib->length_dw++] = SDMA_PKT_HEADER_OP(SDMA_OP_WRITE) |
		SDMA_PKT_HEADER_SUB_OP(SDMA_SUBOP_WRITE_LINEAR);
	ib->ptr[ib->length_dw++] = lower_32_bits(pe);
	ib->ptr[ib->length_dw++] = upper_32_bits(pe);
	ib->ptr[ib->length_dw++] = ndw - 1;
	for (; ndw > 0; ndw -= 2) {
		ib->ptr[ib->length_dw++] = lower_32_bits(value);
		ib->ptr[ib->length_dw++] = upper_32_bits(value);
		value += incr;
	}
}

/**
 * sdma_v5_0_vm_set_pte_pde - update the page tables using sDMA
 *
 * @ib: indirect buffer to fill with commands
 * @pe: addr of the page entry
 * @addr: dst addr to write into pe
 * @count: number of page entries to update
 * @incr: increase next addr by incr bytes
 * @flags: access flags
 *
 * Update the page tables using sDMA (NAVI10).
 */
static void sdma_v5_0_vm_set_pte_pde(struct amdgpu_ib *ib,
				     uint64_t pe,
				     uint64_t addr, unsigned count,
				     uint32_t incr, uint64_t flags)
{
	/* for physically contiguous pages (vram) */
	ib->ptr[ib->length_dw++] = SDMA_PKT_HEADER_OP(SDMA_OP_PTEPDE);
	ib->ptr[ib->length_dw++] = lower_32_bits(pe); /* dst addr */
	ib->ptr[ib->length_dw++] = upper_32_bits(pe);
	ib->ptr[ib->length_dw++] = lower_32_bits(flags); /* mask */
	ib->ptr[ib->length_dw++] = upper_32_bits(flags);
	ib->ptr[ib->length_dw++] = lower_32_bits(addr); /* value */
	ib->ptr[ib->length_dw++] = upper_32_bits(addr);
	ib->ptr[ib->length_dw++] = incr; /* increment size */
	ib->ptr[ib->length_dw++] = 0;
	ib->ptr[ib->length_dw++] = count - 1; /* number of entries */
}

/**
 * sdma_v5_0_ring_pad_ib - pad the IB
 * @ring: amdgpu_ring structure holding ring information
 * @ib: indirect buffer to fill with padding
 *
 * Pad the IB with NOPs to a boundary multiple of 8.
 */
static void sdma_v5_0_ring_pad_ib(struct amdgpu_ring *ring, struct amdgpu_ib *ib)
{
	struct amdgpu_sdma_instance *sdma = amdgpu_sdma_get_instance_from_ring(ring);
	u32 pad_count;
	int i;

	pad_count = (-ib->length_dw) & 0x7;
	for (i = 0; i < pad_count; i++)
		if (sdma && sdma->burst_nop && (i == 0))
			ib->ptr[ib->length_dw++] =
				SDMA_PKT_HEADER_OP(SDMA_OP_NOP) |
				SDMA_PKT_NOP_HEADER_COUNT(pad_count - 1);
		else
			ib->ptr[ib->length_dw++] =
				SDMA_PKT_HEADER_OP(SDMA_OP_NOP);
}


/**
 * sdma_v5_0_ring_emit_pipeline_sync - sync the pipeline
 *
 * @ring: amdgpu_ring pointer
 *
 * Make sure all previous operations are completed (CIK).
 */
static void sdma_v5_0_ring_emit_pipeline_sync(struct amdgpu_ring *ring)
{
	uint32_t seq = ring->fence_drv.sync_seq;
	uint64_t addr = ring->fence_drv.gpu_addr;

	/* wait for idle */
	amdgpu_ring_write(ring, SDMA_PKT_HEADER_OP(SDMA_OP_POLL_REGMEM) |
			  SDMA_PKT_POLL_REGMEM_HEADER_HDP_FLUSH(0) |
			  SDMA_PKT_POLL_REGMEM_HEADER_FUNC(3) | /* equal */
			  SDMA_PKT_POLL_REGMEM_HEADER_MEM_POLL(1));
	amdgpu_ring_write(ring, addr & 0xfffffffc);
	amdgpu_ring_write(ring, upper_32_bits(addr) & 0xffffffff);
	amdgpu_ring_write(ring, seq); /* reference */
	amdgpu_ring_write(ring, 0xffffffff); /* mask */
	amdgpu_ring_write(ring, SDMA_PKT_POLL_REGMEM_DW5_RETRY_COUNT(0xfff) |
			  SDMA_PKT_POLL_REGMEM_DW5_INTERVAL(4)); /* retry count, poll interval */
}


/**
 * sdma_v5_0_ring_emit_vm_flush - vm flush using sDMA
 *
 * @ring: amdgpu_ring pointer
 * @vmid: vmid number to use
 * @pd_addr: address
 *
 * Update the page table base and flush the VM TLB
 * using sDMA (NAVI10).
 */
static void sdma_v5_0_ring_emit_vm_flush(struct amdgpu_ring *ring,
					 unsigned vmid, uint64_t pd_addr)
{
	amdgpu_gmc_emit_flush_gpu_tlb(ring, vmid, pd_addr);
}

static void sdma_v5_0_ring_emit_wreg(struct amdgpu_ring *ring,
				     uint32_t reg, uint32_t val)
{
	amdgpu_ring_write(ring, SDMA_PKT_HEADER_OP(SDMA_OP_SRBM_WRITE) |
			  SDMA_PKT_SRBM_WRITE_HEADER_BYTE_EN(0xf));
	amdgpu_ring_write(ring, reg);
	amdgpu_ring_write(ring, val);
}

static void sdma_v5_0_ring_emit_reg_wait(struct amdgpu_ring *ring, uint32_t reg,
					 uint32_t val, uint32_t mask)
{
	amdgpu_ring_write(ring, SDMA_PKT_HEADER_OP(SDMA_OP_POLL_REGMEM) |
			  SDMA_PKT_POLL_REGMEM_HEADER_HDP_FLUSH(0) |
			  SDMA_PKT_POLL_REGMEM_HEADER_FUNC(3)); /* equal */
	amdgpu_ring_write(ring, reg << 2);
	amdgpu_ring_write(ring, 0);
	amdgpu_ring_write(ring, val); /* reference */
	amdgpu_ring_write(ring, mask); /* mask */
	amdgpu_ring_write(ring, SDMA_PKT_POLL_REGMEM_DW5_RETRY_COUNT(0xfff) |
			  SDMA_PKT_POLL_REGMEM_DW5_INTERVAL(10));
}

static void sdma_v5_0_ring_emit_reg_write_reg_wait(struct amdgpu_ring *ring,
						   uint32_t reg0, uint32_t reg1,
						   uint32_t ref, uint32_t mask)
{
	amdgpu_ring_emit_wreg(ring, reg0, ref);
	/* wait for a cycle to reset vm_inv_eng*_ack */
	amdgpu_ring_emit_reg_wait(ring, reg0, 0, 0);
	amdgpu_ring_emit_reg_wait(ring, reg1, mask, mask);
}

static int sdma_v5_0_early_init(void *handle)
{
	struct amdgpu_device *adev = (struct amdgpu_device *)handle;

	sdma_v5_0_set_ring_funcs(adev);
	sdma_v5_0_set_buffer_funcs(adev);
	sdma_v5_0_set_vm_pte_funcs(adev);
	sdma_v5_0_set_irq_funcs(adev);

	return 0;
}


static int sdma_v5_0_sw_init(void *handle)
{
	struct amdgpu_ring *ring;
	int r, i;
	struct amdgpu_device *adev = (struct amdgpu_device *)handle;

	/* SDMA trap event */
	r = amdgpu_irq_add_id(adev, SOC15_IH_CLIENTID_SDMA0,
			      SDMA0_5_0__SRCID__SDMA_TRAP,
			      &adev->sdma.trap_irq);
	if (r)
		return r;

	/* SDMA trap event */
	r = amdgpu_irq_add_id(adev, SOC15_IH_CLIENTID_SDMA1,
			      SDMA1_5_0__SRCID__SDMA_TRAP,
			      &adev->sdma.trap_irq);
	if (r)
		return r;

	r = sdma_v5_0_init_microcode(adev);
	if (r) {
		DRM_ERROR("Failed to load sdma firmware!\n");
		return r;
	}

	for (i = 0; i < adev->sdma.num_instances; i++) {
		ring = &adev->sdma.instance[i].ring;
		ring->ring_obj = NULL;
		ring->use_doorbell = true;

		DRM_DEBUG("SDMA %d use_doorbell being set to: [%s]\n", i,
				ring->use_doorbell?"true":"false");

		ring->doorbell_index = (i == 0) ?
			(adev->doorbell_index.sdma_engine[0] << 1) //get DWORD offset
			: (adev->doorbell_index.sdma_engine[1] << 1); // get DWORD offset

		sprintf(ring->name, "sdma%d", i);
		r = amdgpu_ring_init(adev, ring, 1024, &adev->sdma.trap_irq,
				     (i == 0) ? AMDGPU_SDMA_IRQ_INSTANCE0 :
				     AMDGPU_SDMA_IRQ_INSTANCE1,
				     AMDGPU_RING_PRIO_DEFAULT, NULL);
		if (r)
			return r;
	}

	return r;
}

static int sdma_v5_0_sw_fini(void *handle)
{
	struct amdgpu_device *adev = (struct amdgpu_device *)handle;
	int i;

	for (i = 0; i < adev->sdma.num_instances; i++) {
		release_firmware(adev->sdma.instance[i].fw);
		adev->sdma.instance[i].fw = NULL;

		amdgpu_ring_fini(&adev->sdma.instance[i].ring);
	}

	return 0;
}

static int sdma_v5_0_hw_init(void *handle)
{
	int r;
	struct amdgpu_device *adev = (struct amdgpu_device *)handle;

	sdma_v5_0_init_golden_registers(adev);

	r = sdma_v5_0_start(adev);

	return r;
}

static int sdma_v5_0_hw_fini(void *handle)
{
	struct amdgpu_device *adev = (struct amdgpu_device *)handle;

	if (amdgpu_sriov_vf(adev))
		return 0;

	sdma_v5_0_ctx_switch_enable(adev, false);
	sdma_v5_0_enable(adev, false);

	return 0;
}

static int sdma_v5_0_suspend(void *handle)
{
	struct amdgpu_device *adev = (struct amdgpu_device *)handle;

	return sdma_v5_0_hw_fini(adev);
}

static int sdma_v5_0_resume(void *handle)
{
	struct amdgpu_device *adev = (struct amdgpu_device *)handle;

	return sdma_v5_0_hw_init(adev);
}

static bool sdma_v5_0_is_idle(void *handle)
{
	struct amdgpu_device *adev = (struct amdgpu_device *)handle;
	u32 i;

	for (i = 0; i < adev->sdma.num_instances; i++) {
		u32 tmp = RREG32(sdma_v5_0_get_reg_offset(adev, i, mmSDMA0_STATUS_REG));

		if (!(tmp & SDMA0_STATUS_REG__IDLE_MASK))
			return false;
	}

	return true;
}

static int sdma_v5_0_wait_for_idle(void *handle)
{
	unsigned i;
	u32 sdma0, sdma1;
	struct amdgpu_device *adev = (struct amdgpu_device *)handle;

	for (i = 0; i < adev->usec_timeout; i++) {
		sdma0 = RREG32(sdma_v5_0_get_reg_offset(adev, 0, mmSDMA0_STATUS_REG));
		sdma1 = RREG32(sdma_v5_0_get_reg_offset(adev, 1, mmSDMA0_STATUS_REG));

		if (sdma0 & sdma1 & SDMA0_STATUS_REG__IDLE_MASK)
			return 0;
		udelay(1);
	}
	return -ETIMEDOUT;
}

static int sdma_v5_0_soft_reset(void *handle)
{
	/* todo */

	return 0;
}

static int sdma_v5_0_ring_preempt_ib(struct amdgpu_ring *ring)
{
	int i, r = 0;
	struct amdgpu_device *adev = ring->adev;
	u32 index = 0;
	u64 sdma_gfx_preempt;

	amdgpu_sdma_get_index_from_ring(ring, &index);
	if (index == 0)
		sdma_gfx_preempt = mmSDMA0_GFX_PREEMPT;
	else
		sdma_gfx_preempt = mmSDMA1_GFX_PREEMPT;

	/* assert preemption condition */
	amdgpu_ring_set_preempt_cond_exec(ring, false);

	/* emit the trailing fence */
	ring->trail_seq += 1;
	amdgpu_ring_alloc(ring, 10);
	sdma_v5_0_ring_emit_fence(ring, ring->trail_fence_gpu_addr,
				  ring->trail_seq, 0);
	amdgpu_ring_commit(ring);

	/* assert IB preemption */
	WREG32(sdma_gfx_preempt, 1);

	/* poll the trailing fence */
	for (i = 0; i < adev->usec_timeout; i++) {
		if (ring->trail_seq ==
		    le32_to_cpu(*(ring->trail_fence_cpu_addr)))
			break;
		udelay(1);
	}

	if (i >= adev->usec_timeout) {
		r = -EINVAL;
		DRM_ERROR("ring %d failed to be preempted\n", ring->idx);
	}

	/* deassert IB preemption */
	WREG32(sdma_gfx_preempt, 0);

	/* deassert the preemption condition */
	amdgpu_ring_set_preempt_cond_exec(ring, true);
	return r;
}

static int sdma_v5_0_set_trap_irq_state(struct amdgpu_device *adev,
					struct amdgpu_irq_src *source,
					unsigned type,
					enum amdgpu_interrupt_state state)
{
	u32 sdma_cntl;

	if (!amdgpu_sriov_vf(adev)) {
		u32 reg_offset = (type == AMDGPU_SDMA_IRQ_INSTANCE0) ?
			sdma_v5_0_get_reg_offset(adev, 0, mmSDMA0_CNTL) :
			sdma_v5_0_get_reg_offset(adev, 1, mmSDMA0_CNTL);

		sdma_cntl = RREG32(reg_offset);
		sdma_cntl = REG_SET_FIELD(sdma_cntl, SDMA0_CNTL, TRAP_ENABLE,
					  state == AMDGPU_IRQ_STATE_ENABLE ? 1 : 0);
		WREG32(reg_offset, sdma_cntl);
	}

	return 0;
}

static int sdma_v5_0_process_trap_irq(struct amdgpu_device *adev,
				      struct amdgpu_irq_src *source,
				      struct amdgpu_iv_entry *entry)
{
	DRM_DEBUG("IH: SDMA trap\n");
	switch (entry->client_id) {
	case SOC15_IH_CLIENTID_SDMA0:
		switch (entry->ring_id) {
		case 0:
			amdgpu_fence_process(&adev->sdma.instance[0].ring);
			break;
		case 1:
			/* XXX compute */
			break;
		case 2:
			/* XXX compute */
			break;
		case 3:
			/* XXX page queue*/
			break;
		}
		break;
	case SOC15_IH_CLIENTID_SDMA1:
		switch (entry->ring_id) {
		case 0:
			amdgpu_fence_process(&adev->sdma.instance[1].ring);
			break;
		case 1:
			/* XXX compute */
			break;
		case 2:
			/* XXX compute */
			break;
		case 3:
			/* XXX page queue*/
			break;
		}
		break;
	}
	return 0;
}

static int sdma_v5_0_process_illegal_inst_irq(struct amdgpu_device *adev,
					      struct amdgpu_irq_src *source,
					      struct amdgpu_iv_entry *entry)
{
	return 0;
}

static void sdma_v5_0_update_medium_grain_clock_gating(struct amdgpu_device *adev,
						       bool enable)
{
	uint32_t data, def;
	int i;

	for (i = 0; i < adev->sdma.num_instances; i++) {
		if (enable && (adev->cg_flags & AMD_CG_SUPPORT_SDMA_MGCG)) {
			/* Enable sdma clock gating */
			def = data = RREG32(sdma_v5_0_get_reg_offset(adev, i, mmSDMA0_CLK_CTRL));
			data &= ~(SDMA0_CLK_CTRL__SOFT_OVERRIDE7_MASK |
				  SDMA0_CLK_CTRL__SOFT_OVERRIDE6_MASK |
				  SDMA0_CLK_CTRL__SOFT_OVERRIDE5_MASK |
				  SDMA0_CLK_CTRL__SOFT_OVERRIDE4_MASK |
				  SDMA0_CLK_CTRL__SOFT_OVERRIDE3_MASK |
				  SDMA0_CLK_CTRL__SOFT_OVERRIDE2_MASK |
				  SDMA0_CLK_CTRL__SOFT_OVERRIDE1_MASK |
				  SDMA0_CLK_CTRL__SOFT_OVERRIDE0_MASK);
			if (def != data)
				WREG32(sdma_v5_0_get_reg_offset(adev, i, mmSDMA0_CLK_CTRL), data);
		} else {
			/* Disable sdma clock gating */
			def = data = RREG32(sdma_v5_0_get_reg_offset(adev, i, mmSDMA0_CLK_CTRL));
			data |= (SDMA0_CLK_CTRL__SOFT_OVERRIDE7_MASK |
				 SDMA0_CLK_CTRL__SOFT_OVERRIDE6_MASK |
				 SDMA0_CLK_CTRL__SOFT_OVERRIDE5_MASK |
				 SDMA0_CLK_CTRL__SOFT_OVERRIDE4_MASK |
				 SDMA0_CLK_CTRL__SOFT_OVERRIDE3_MASK |
				 SDMA0_CLK_CTRL__SOFT_OVERRIDE2_MASK |
				 SDMA0_CLK_CTRL__SOFT_OVERRIDE1_MASK |
				 SDMA0_CLK_CTRL__SOFT_OVERRIDE0_MASK);
			if (def != data)
				WREG32(sdma_v5_0_get_reg_offset(adev, i, mmSDMA0_CLK_CTRL), data);
		}
	}
}

static void sdma_v5_0_update_medium_grain_light_sleep(struct amdgpu_device *adev,
						      bool enable)
{
	uint32_t data, def;
	int i;

	for (i = 0; i < adev->sdma.num_instances; i++) {
		if (enable && (adev->cg_flags & AMD_CG_SUPPORT_SDMA_LS)) {
			/* Enable sdma mem light sleep */
			def = data = RREG32(sdma_v5_0_get_reg_offset(adev, i, mmSDMA0_POWER_CNTL));
			data |= SDMA0_POWER_CNTL__MEM_POWER_OVERRIDE_MASK;
			if (def != data)
				WREG32(sdma_v5_0_get_reg_offset(adev, i, mmSDMA0_POWER_CNTL), data);

		} else {
			/* Disable sdma mem light sleep */
			def = data = RREG32(sdma_v5_0_get_reg_offset(adev, i, mmSDMA0_POWER_CNTL));
			data &= ~SDMA0_POWER_CNTL__MEM_POWER_OVERRIDE_MASK;
			if (def != data)
				WREG32(sdma_v5_0_get_reg_offset(adev, i, mmSDMA0_POWER_CNTL), data);

		}
	}
}

static int sdma_v5_0_set_clockgating_state(void *handle,
					   enum amd_clockgating_state state)
{
	struct amdgpu_device *adev = (struct amdgpu_device *)handle;

	if (amdgpu_sriov_vf(adev))
		return 0;

	switch (adev->ip_versions[SDMA0_HWIP][0]) {
	case IP_VERSION(5, 0, 0):
	case IP_VERSION(5, 0, 2):
	case IP_VERSION(5, 0, 5):
		sdma_v5_0_update_medium_grain_clock_gating(adev,
				state == AMD_CG_STATE_GATE);
		sdma_v5_0_update_medium_grain_light_sleep(adev,
				state == AMD_CG_STATE_GATE);
		break;
	default:
		break;
	}

	return 0;
}

static int sdma_v5_0_set_powergating_state(void *handle,
					  enum amd_powergating_state state)
{
	return 0;
}

static void sdma_v5_0_get_clockgating_state(void *handle, u32 *flags)
{
	struct amdgpu_device *adev = (struct amdgpu_device *)handle;
	int data;

	if (amdgpu_sriov_vf(adev))
		*flags = 0;

	/* AMD_CG_SUPPORT_SDMA_MGCG */
	data = RREG32(sdma_v5_0_get_reg_offset(adev, 0, mmSDMA0_CLK_CTRL));
	if (!(data & SDMA0_CLK_CTRL__SOFT_OVERRIDE7_MASK))
		*flags |= AMD_CG_SUPPORT_SDMA_MGCG;

	/* AMD_CG_SUPPORT_SDMA_LS */
	data = RREG32(sdma_v5_0_get_reg_offset(adev, 0, mmSDMA0_POWER_CNTL));
	if (data & SDMA0_POWER_CNTL__MEM_POWER_OVERRIDE_MASK)
		*flags |= AMD_CG_SUPPORT_SDMA_LS;
}

const struct amd_ip_funcs sdma_v5_0_ip_funcs = {
	.name = "sdma_v5_0",
	.early_init = sdma_v5_0_early_init,
	.late_init = NULL,
	.sw_init = sdma_v5_0_sw_init,
	.sw_fini = sdma_v5_0_sw_fini,
	.hw_init = sdma_v5_0_hw_init,
	.hw_fini = sdma_v5_0_hw_fini,
	.suspend = sdma_v5_0_suspend,
	.resume = sdma_v5_0_resume,
	.is_idle = sdma_v5_0_is_idle,
	.wait_for_idle = sdma_v5_0_wait_for_idle,
	.soft_reset = sdma_v5_0_soft_reset,
	.set_clockgating_state = sdma_v5_0_set_clockgating_state,
	.set_powergating_state = sdma_v5_0_set_powergating_state,
	.get_clockgating_state = sdma_v5_0_get_clockgating_state,
};

static const struct amdgpu_ring_funcs sdma_v5_0_ring_funcs = {
	.type = AMDGPU_RING_TYPE_SDMA,
	.align_mask = 0xf,
	.nop = SDMA_PKT_NOP_HEADER_OP(SDMA_OP_NOP),
	.support_64bit_ptrs = true,
	.vmhub = AMDGPU_GFXHUB_0,
	.get_rptr = sdma_v5_0_ring_get_rptr,
	.get_wptr = sdma_v5_0_ring_get_wptr,
	.set_wptr = sdma_v5_0_ring_set_wptr,
	.emit_frame_size =
		5 + /* sdma_v5_0_ring_init_cond_exec */
		6 + /* sdma_v5_0_ring_emit_hdp_flush */
		3 + /* hdp_invalidate */
		6 + /* sdma_v5_0_ring_emit_pipeline_sync */
		/* sdma_v5_0_ring_emit_vm_flush */
		SOC15_FLUSH_GPU_TLB_NUM_WREG * 3 +
		SOC15_FLUSH_GPU_TLB_NUM_REG_WAIT * 6 * 2 +
		10 + 10 + 10, /* sdma_v5_0_ring_emit_fence x3 for user fence, vm fence */
	.emit_ib_size = 5 + 7 + 6, /* sdma_v5_0_ring_emit_ib */
	.emit_ib = sdma_v5_0_ring_emit_ib,
	.emit_mem_sync = sdma_v5_0_ring_emit_mem_sync,
	.emit_fence = sdma_v5_0_ring_emit_fence,
	.emit_pipeline_sync = sdma_v5_0_ring_emit_pipeline_sync,
	.emit_vm_flush = sdma_v5_0_ring_emit_vm_flush,
	.emit_hdp_flush = sdma_v5_0_ring_emit_hdp_flush,
	.test_ring = sdma_v5_0_ring_test_ring,
	.test_ib = sdma_v5_0_ring_test_ib,
	.insert_nop = sdma_v5_0_ring_insert_nop,
	.pad_ib = sdma_v5_0_ring_pad_ib,
	.emit_wreg = sdma_v5_0_ring_emit_wreg,
	.emit_reg_wait = sdma_v5_0_ring_emit_reg_wait,
	.emit_reg_write_reg_wait = sdma_v5_0_ring_emit_reg_write_reg_wait,
	.init_cond_exec = sdma_v5_0_ring_init_cond_exec,
	.patch_cond_exec = sdma_v5_0_ring_patch_cond_exec,
	.preempt_ib = sdma_v5_0_ring_preempt_ib,
};

static void sdma_v5_0_set_ring_funcs(struct amdgpu_device *adev)
{
	int i;

	for (i = 0; i < adev->sdma.num_instances; i++) {
		adev->sdma.instance[i].ring.funcs = &sdma_v5_0_ring_funcs;
		adev->sdma.instance[i].ring.me = i;
	}
}

static const struct amdgpu_irq_src_funcs sdma_v5_0_trap_irq_funcs = {
	.set = sdma_v5_0_set_trap_irq_state,
	.process = sdma_v5_0_process_trap_irq,
};

static const struct amdgpu_irq_src_funcs sdma_v5_0_illegal_inst_irq_funcs = {
	.process = sdma_v5_0_process_illegal_inst_irq,
};

static void sdma_v5_0_set_irq_funcs(struct amdgpu_device *adev)
{
	adev->sdma.trap_irq.num_types = AMDGPU_SDMA_IRQ_INSTANCE0 +
					adev->sdma.num_instances;
	adev->sdma.trap_irq.funcs = &sdma_v5_0_trap_irq_funcs;
	adev->sdma.illegal_inst_irq.funcs = &sdma_v5_0_illegal_inst_irq_funcs;
}

/**
 * sdma_v5_0_emit_copy_buffer - copy buffer using the sDMA engine
 *
 * @ib: indirect buffer to copy to
 * @src_offset: src GPU address
 * @dst_offset: dst GPU address
 * @byte_count: number of bytes to xfer
 * @tmz: if a secure copy should be used
 *
 * Copy GPU buffers using the DMA engine (NAVI10).
 * Used by the amdgpu ttm implementation to move pages if
 * registered as the asic copy callback.
 */
static void sdma_v5_0_emit_copy_buffer(struct amdgpu_ib *ib,
				       uint64_t src_offset,
				       uint64_t dst_offset,
				       uint32_t byte_count,
				       bool tmz)
{
	ib->ptr[ib->length_dw++] = SDMA_PKT_HEADER_OP(SDMA_OP_COPY) |
		SDMA_PKT_HEADER_SUB_OP(SDMA_SUBOP_COPY_LINEAR) |
		SDMA_PKT_COPY_LINEAR_HEADER_TMZ(tmz ? 1 : 0);
	ib->ptr[ib->length_dw++] = byte_count - 1;
	ib->ptr[ib->length_dw++] = 0; /* src/dst endian swap */
	ib->ptr[ib->length_dw++] = lower_32_bits(src_offset);
	ib->ptr[ib->length_dw++] = upper_32_bits(src_offset);
	ib->ptr[ib->length_dw++] = lower_32_bits(dst_offset);
	ib->ptr[ib->length_dw++] = upper_32_bits(dst_offset);
}

/**
 * sdma_v5_0_emit_fill_buffer - fill buffer using the sDMA engine
 *
 * @ib: indirect buffer to fill
 * @src_data: value to write to buffer
 * @dst_offset: dst GPU address
 * @byte_count: number of bytes to xfer
 *
 * Fill GPU buffers using the DMA engine (NAVI10).
 */
static void sdma_v5_0_emit_fill_buffer(struct amdgpu_ib *ib,
				       uint32_t src_data,
				       uint64_t dst_offset,
				       uint32_t byte_count)
{
	ib->ptr[ib->length_dw++] = SDMA_PKT_HEADER_OP(SDMA_OP_CONST_FILL);
	ib->ptr[ib->length_dw++] = lower_32_bits(dst_offset);
	ib->ptr[ib->length_dw++] = upper_32_bits(dst_offset);
	ib->ptr[ib->length_dw++] = src_data;
	ib->ptr[ib->length_dw++] = byte_count - 1;
}

static const struct amdgpu_buffer_funcs sdma_v5_0_buffer_funcs = {
	.copy_max_bytes = 0x400000,
	.copy_num_dw = 7,
	.emit_copy_buffer = sdma_v5_0_emit_copy_buffer,

	.fill_max_bytes = 0x400000,
	.fill_num_dw = 5,
	.emit_fill_buffer = sdma_v5_0_emit_fill_buffer,
};

static void sdma_v5_0_set_buffer_funcs(struct amdgpu_device *adev)
{
	if (adev->mman.buffer_funcs == NULL) {
		adev->mman.buffer_funcs = &sdma_v5_0_buffer_funcs;
		adev->mman.buffer_funcs_ring = &adev->sdma.instance[0].ring;
	}
}

static const struct amdgpu_vm_pte_funcs sdma_v5_0_vm_pte_funcs = {
	.copy_pte_num_dw = 7,
	.copy_pte = sdma_v5_0_vm_copy_pte,
	.write_pte = sdma_v5_0_vm_write_pte,
	.set_pte_pde = sdma_v5_0_vm_set_pte_pde,
};

static void sdma_v5_0_set_vm_pte_funcs(struct amdgpu_device *adev)
{
	unsigned i;

	if (adev->vm_manager.vm_pte_funcs == NULL) {
		adev->vm_manager.vm_pte_funcs = &sdma_v5_0_vm_pte_funcs;
		for (i = 0; i < adev->sdma.num_instances; i++) {
			adev->vm_manager.vm_pte_scheds[i] =
				&adev->sdma.instance[i].ring.sched;
		}
		adev->vm_manager.vm_pte_num_scheds = adev->sdma.num_instances;
	}
}

const struct amdgpu_ip_block_version sdma_v5_0_ip_block = {
	.type = AMD_IP_BLOCK_TYPE_SDMA,
	.major = 5,
	.minor = 0,
	.rev = 0,
	.funcs = &sdma_v5_0_ip_funcs,
};<|MERGE_RESOLUTION|>--- conflicted
+++ resolved
@@ -217,11 +217,7 @@
 						golden_settings_sdma_nv12,
 						(const u32)ARRAY_SIZE(golden_settings_sdma_nv12));
 		break;
-<<<<<<< HEAD
-	case CHIP_CYAN_SKILLFISH:
-=======
 	case IP_VERSION(5, 0, 1):
->>>>>>> df0cc57e
 		soc15_program_register_sequence(adev,
 						golden_settings_sdma_cyan_skillfish,
 						(const u32)ARRAY_SIZE(golden_settings_sdma_cyan_skillfish));
@@ -267,11 +263,7 @@
 	case IP_VERSION(5, 0, 5):
 		chip_name = "navi12";
 		break;
-<<<<<<< HEAD
-	case CHIP_CYAN_SKILLFISH:
-=======
 	case IP_VERSION(5, 0, 1):
->>>>>>> df0cc57e
 		if (adev->apu_flags & AMD_APU_IS_CYAN_SKILLFISH2)
 			chip_name = "cyan_skillfish2";
 		else
