// SPDX-License-Identifier: MIT
/*
 * Copyright © 2014 Intel Corporation
 */

#include "gen8_engine_cs.h"
#include "i915_drv.h"
#include "intel_engine_regs.h"
#include "intel_gpu_commands.h"
#include "intel_lrc.h"
#include "intel_ring.h"

int gen8_emit_flush_rcs(struct i915_request *rq, u32 mode)
{
	bool vf_flush_wa = false, dc_flush_wa = false;
	u32 *cs, flags = 0;
	int len;

	flags |= PIPE_CONTROL_CS_STALL;

	if (mode & EMIT_FLUSH) {
		flags |= PIPE_CONTROL_RENDER_TARGET_CACHE_FLUSH;
		flags |= PIPE_CONTROL_DEPTH_CACHE_FLUSH;
		flags |= PIPE_CONTROL_DC_FLUSH_ENABLE;
		flags |= PIPE_CONTROL_FLUSH_ENABLE;
	}

	if (mode & EMIT_INVALIDATE) {
		flags |= PIPE_CONTROL_TLB_INVALIDATE;
		flags |= PIPE_CONTROL_INSTRUCTION_CACHE_INVALIDATE;
		flags |= PIPE_CONTROL_TEXTURE_CACHE_INVALIDATE;
		flags |= PIPE_CONTROL_VF_CACHE_INVALIDATE;
		flags |= PIPE_CONTROL_CONST_CACHE_INVALIDATE;
		flags |= PIPE_CONTROL_STATE_CACHE_INVALIDATE;
		flags |= PIPE_CONTROL_QW_WRITE;
		flags |= PIPE_CONTROL_STORE_DATA_INDEX;

		/*
		 * On GEN9: before VF_CACHE_INVALIDATE we need to emit a NULL
		 * pipe control.
		 */
		if (GRAPHICS_VER(rq->engine->i915) == 9)
			vf_flush_wa = true;

		/* WaForGAMHang:kbl */
		if (IS_KBL_GRAPHICS_STEP(rq->engine->i915, 0, STEP_C0))
			dc_flush_wa = true;
	}

	len = 6;

	if (vf_flush_wa)
		len += 6;

	if (dc_flush_wa)
		len += 12;

	cs = intel_ring_begin(rq, len);
	if (IS_ERR(cs))
		return PTR_ERR(cs);

	if (vf_flush_wa)
		cs = gen8_emit_pipe_control(cs, 0, 0);

	if (dc_flush_wa)
		cs = gen8_emit_pipe_control(cs, PIPE_CONTROL_DC_FLUSH_ENABLE,
					    0);

	cs = gen8_emit_pipe_control(cs, flags, LRC_PPHWSP_SCRATCH_ADDR);

	if (dc_flush_wa)
		cs = gen8_emit_pipe_control(cs, PIPE_CONTROL_CS_STALL, 0);

	intel_ring_advance(rq, cs);

	return 0;
}

int gen8_emit_flush_xcs(struct i915_request *rq, u32 mode)
{
	u32 cmd, *cs;

	cs = intel_ring_begin(rq, 4);
	if (IS_ERR(cs))
		return PTR_ERR(cs);

	cmd = MI_FLUSH_DW + 1;

	/*
	 * We always require a command barrier so that subsequent
	 * commands, such as breadcrumb interrupts, are strictly ordered
	 * wrt the contents of the write cache being flushed to memory
	 * (and thus being coherent from the CPU).
	 */
	cmd |= MI_FLUSH_DW_STORE_INDEX | MI_FLUSH_DW_OP_STOREDW;

	if (mode & EMIT_INVALIDATE) {
		cmd |= MI_INVALIDATE_TLB;
		if (rq->engine->class == VIDEO_DECODE_CLASS)
			cmd |= MI_INVALIDATE_BSD;
	}

	*cs++ = cmd;
	*cs++ = LRC_PPHWSP_SCRATCH_ADDR;
	*cs++ = 0; /* upper addr */
	*cs++ = 0; /* value */
	intel_ring_advance(rq, cs);

	return 0;
}

int gen11_emit_flush_rcs(struct i915_request *rq, u32 mode)
{
	if (mode & EMIT_FLUSH) {
		u32 *cs;
		u32 flags = 0;

		flags |= PIPE_CONTROL_CS_STALL;

		flags |= PIPE_CONTROL_TILE_CACHE_FLUSH;
		flags |= PIPE_CONTROL_RENDER_TARGET_CACHE_FLUSH;
		flags |= PIPE_CONTROL_DEPTH_CACHE_FLUSH;
		flags |= PIPE_CONTROL_DC_FLUSH_ENABLE;
		flags |= PIPE_CONTROL_FLUSH_ENABLE;
		flags |= PIPE_CONTROL_QW_WRITE;
		flags |= PIPE_CONTROL_STORE_DATA_INDEX;

		cs = intel_ring_begin(rq, 6);
		if (IS_ERR(cs))
			return PTR_ERR(cs);

		cs = gen8_emit_pipe_control(cs, flags, LRC_PPHWSP_SCRATCH_ADDR);
		intel_ring_advance(rq, cs);
	}

	if (mode & EMIT_INVALIDATE) {
		u32 *cs;
		u32 flags = 0;

		flags |= PIPE_CONTROL_CS_STALL;

		flags |= PIPE_CONTROL_COMMAND_CACHE_INVALIDATE;
		flags |= PIPE_CONTROL_TLB_INVALIDATE;
		flags |= PIPE_CONTROL_INSTRUCTION_CACHE_INVALIDATE;
		flags |= PIPE_CONTROL_TEXTURE_CACHE_INVALIDATE;
		flags |= PIPE_CONTROL_VF_CACHE_INVALIDATE;
		flags |= PIPE_CONTROL_CONST_CACHE_INVALIDATE;
		flags |= PIPE_CONTROL_STATE_CACHE_INVALIDATE;
		flags |= PIPE_CONTROL_QW_WRITE;
		flags |= PIPE_CONTROL_STORE_DATA_INDEX;

		cs = intel_ring_begin(rq, 6);
		if (IS_ERR(cs))
			return PTR_ERR(cs);

		cs = gen8_emit_pipe_control(cs, flags, LRC_PPHWSP_SCRATCH_ADDR);
		intel_ring_advance(rq, cs);
	}

	return 0;
}

static u32 preparser_disable(bool state)
{
	return MI_ARB_CHECK | 1 << 8 | state;
}

u32 *gen12_emit_aux_table_inv(u32 *cs, const i915_reg_t inv_reg)
{
	*cs++ = MI_LOAD_REGISTER_IMM(1) | MI_LRI_MMIO_REMAP_EN;
	*cs++ = i915_mmio_reg_offset(inv_reg);
	*cs++ = AUX_INV;
	*cs++ = MI_NOOP;

	return cs;
}

int gen12_emit_flush_rcs(struct i915_request *rq, u32 mode)
{
	struct intel_engine_cs *engine = rq->engine;

	if (mode & EMIT_FLUSH) {
		u32 flags = 0;
		u32 *cs;

		flags |= PIPE_CONTROL_TILE_CACHE_FLUSH;
		flags |= PIPE_CONTROL_FLUSH_L3;
		flags |= PIPE_CONTROL_RENDER_TARGET_CACHE_FLUSH;
		flags |= PIPE_CONTROL_DEPTH_CACHE_FLUSH;
		/* Wa_1409600907:tgl,adl-p */
		flags |= PIPE_CONTROL_DEPTH_STALL;
		flags |= PIPE_CONTROL_DC_FLUSH_ENABLE;
		flags |= PIPE_CONTROL_FLUSH_ENABLE;

		flags |= PIPE_CONTROL_STORE_DATA_INDEX;
		flags |= PIPE_CONTROL_QW_WRITE;

		flags |= PIPE_CONTROL_CS_STALL;

		if (!HAS_3D_PIPELINE(engine->i915))
			flags &= ~PIPE_CONTROL_3D_ARCH_FLAGS;
		else if (engine->class == COMPUTE_CLASS)
			flags &= ~PIPE_CONTROL_3D_ENGINE_FLAGS;

		cs = intel_ring_begin(rq, 6);
		if (IS_ERR(cs))
			return PTR_ERR(cs);

		cs = gen12_emit_pipe_control(cs,
					     PIPE_CONTROL0_HDC_PIPELINE_FLUSH,
					     flags, LRC_PPHWSP_SCRATCH_ADDR);
		intel_ring_advance(rq, cs);
	}

	if (mode & EMIT_INVALIDATE) {
		u32 flags = 0;
		u32 *cs, count;

		flags |= PIPE_CONTROL_COMMAND_CACHE_INVALIDATE;
		flags |= PIPE_CONTROL_TLB_INVALIDATE;
		flags |= PIPE_CONTROL_INSTRUCTION_CACHE_INVALIDATE;
		flags |= PIPE_CONTROL_TEXTURE_CACHE_INVALIDATE;
		flags |= PIPE_CONTROL_VF_CACHE_INVALIDATE;
		flags |= PIPE_CONTROL_CONST_CACHE_INVALIDATE;
		flags |= PIPE_CONTROL_STATE_CACHE_INVALIDATE;

		flags |= PIPE_CONTROL_STORE_DATA_INDEX;
		flags |= PIPE_CONTROL_QW_WRITE;

		flags |= PIPE_CONTROL_CS_STALL;

		if (!HAS_3D_PIPELINE(engine->i915))
			flags &= ~PIPE_CONTROL_3D_ARCH_FLAGS;
		else if (engine->class == COMPUTE_CLASS)
			flags &= ~PIPE_CONTROL_3D_ENGINE_FLAGS;

		if (!HAS_FLAT_CCS(rq->engine->i915))
			count = 8 + 4;
		else
			count = 8;

<<<<<<< HEAD
		if (!HAS_FLAT_CCS(rq->engine->i915))
			count = 8 + 4;
		else
			count = 8;

=======
>>>>>>> a0696856
		cs = intel_ring_begin(rq, count);
		if (IS_ERR(cs))
			return PTR_ERR(cs);

		/*
		 * Prevent the pre-parser from skipping past the TLB
		 * invalidate and loading a stale page for the batch
		 * buffer / request payload.
		 */
		*cs++ = preparser_disable(true);

		cs = gen8_emit_pipe_control(cs, flags, LRC_PPHWSP_SCRATCH_ADDR);

		if (!HAS_FLAT_CCS(rq->engine->i915)) {
			/* hsdes: 1809175790 */
			cs = gen12_emit_aux_table_inv(cs, GEN12_GFX_CCS_AUX_NV);
		}

		*cs++ = preparser_disable(false);
		intel_ring_advance(rq, cs);
	}

	return 0;
}

int gen12_emit_flush_xcs(struct i915_request *rq, u32 mode)
{
	intel_engine_mask_t aux_inv = 0;
	u32 cmd, *cs;

	cmd = 4;
	if (mode & EMIT_INVALIDATE) {
		cmd += 2;

		if (!HAS_FLAT_CCS(rq->engine->i915) &&
		    (rq->engine->class == VIDEO_DECODE_CLASS ||
		     rq->engine->class == VIDEO_ENHANCEMENT_CLASS)) {
<<<<<<< HEAD
			aux_inv = rq->engine->mask & ~BIT(BCS0);
=======
			aux_inv = rq->engine->mask &
				~GENMASK(_BCS(I915_MAX_BCS - 1), BCS0);
>>>>>>> a0696856
			if (aux_inv)
				cmd += 4;
		}
	}

	cs = intel_ring_begin(rq, cmd);
	if (IS_ERR(cs))
		return PTR_ERR(cs);

	if (mode & EMIT_INVALIDATE)
		*cs++ = preparser_disable(true);

	cmd = MI_FLUSH_DW + 1;

	/*
	 * We always require a command barrier so that subsequent
	 * commands, such as breadcrumb interrupts, are strictly ordered
	 * wrt the contents of the write cache being flushed to memory
	 * (and thus being coherent from the CPU).
	 */
	cmd |= MI_FLUSH_DW_STORE_INDEX | MI_FLUSH_DW_OP_STOREDW;

	if (mode & EMIT_INVALIDATE) {
		cmd |= MI_INVALIDATE_TLB;
		if (rq->engine->class == VIDEO_DECODE_CLASS)
			cmd |= MI_INVALIDATE_BSD;
	}

	*cs++ = cmd;
	*cs++ = LRC_PPHWSP_SCRATCH_ADDR;
	*cs++ = 0; /* upper addr */
	*cs++ = 0; /* value */

	if (aux_inv) { /* hsdes: 1809175790 */
		if (rq->engine->class == VIDEO_DECODE_CLASS)
			cs = gen12_emit_aux_table_inv(cs, GEN12_VD0_AUX_NV);
		else
			cs = gen12_emit_aux_table_inv(cs, GEN12_VE0_AUX_NV);
	}

	if (mode & EMIT_INVALIDATE)
		*cs++ = preparser_disable(false);

	intel_ring_advance(rq, cs);

	return 0;
}

static u32 preempt_address(struct intel_engine_cs *engine)
{
	return (i915_ggtt_offset(engine->status_page.vma) +
		I915_GEM_HWS_PREEMPT_ADDR);
}

static u32 hwsp_offset(const struct i915_request *rq)
{
	const struct intel_timeline *tl;

	/* Before the request is executed, the timeline is fixed */
	tl = rcu_dereference_protected(rq->timeline,
				       !i915_request_signaled(rq));

	/* See the comment in i915_request_active_seqno(). */
	return page_mask_bits(tl->hwsp_offset) + offset_in_page(rq->hwsp_seqno);
}

int gen8_emit_init_breadcrumb(struct i915_request *rq)
{
	u32 *cs;

	GEM_BUG_ON(i915_request_has_initial_breadcrumb(rq));
	if (!i915_request_timeline(rq)->has_initial_breadcrumb)
		return 0;

	cs = intel_ring_begin(rq, 6);
	if (IS_ERR(cs))
		return PTR_ERR(cs);

	*cs++ = MI_STORE_DWORD_IMM_GEN4 | MI_USE_GGTT;
	*cs++ = hwsp_offset(rq);
	*cs++ = 0;
	*cs++ = rq->fence.seqno - 1;

	/*
	 * Check if we have been preempted before we even get started.
	 *
	 * After this point i915_request_started() reports true, even if
	 * we get preempted and so are no longer running.
	 *
	 * i915_request_started() is used during preemption processing
	 * to decide if the request is currently inside the user payload
	 * or spinning on a kernel semaphore (or earlier). For no-preemption
	 * requests, we do allow preemption on the semaphore before the user
	 * payload, but do not allow preemption once the request is started.
	 *
	 * i915_request_started() is similarly used during GPU hangs to
	 * determine if the user's payload was guilty, and if so, the
	 * request is banned. Before the request is started, it is assumed
	 * to be unharmed and an innocent victim of another's hang.
	 */
	*cs++ = MI_NOOP;
	*cs++ = MI_ARB_CHECK;

	intel_ring_advance(rq, cs);

	/* Record the updated position of the request's payload */
	rq->infix = intel_ring_offset(rq, cs);

	__set_bit(I915_FENCE_FLAG_INITIAL_BREADCRUMB, &rq->fence.flags);

	return 0;
}

static int __gen125_emit_bb_start(struct i915_request *rq,
				  u64 offset, u32 len,
				  const unsigned int flags,
				  u32 arb)
{
	struct intel_context *ce = rq->context;
	u32 wa_offset = lrc_indirect_bb(ce);
	u32 *cs;

	cs = intel_ring_begin(rq, 12);
	if (IS_ERR(cs))
		return PTR_ERR(cs);

	*cs++ = MI_ARB_ON_OFF | arb;

	*cs++ = MI_LOAD_REGISTER_MEM_GEN8 |
		MI_SRM_LRM_GLOBAL_GTT |
		MI_LRI_LRM_CS_MMIO;
	*cs++ = i915_mmio_reg_offset(RING_PREDICATE_RESULT(0));
	*cs++ = wa_offset + DG2_PREDICATE_RESULT_WA;
	*cs++ = 0;

	*cs++ = MI_BATCH_BUFFER_START_GEN8 |
		(flags & I915_DISPATCH_SECURE ? 0 : BIT(8));
	*cs++ = lower_32_bits(offset);
	*cs++ = upper_32_bits(offset);

	/* Fixup stray MI_SET_PREDICATE as it prevents us executing the ring */
	*cs++ = MI_BATCH_BUFFER_START_GEN8;
	*cs++ = wa_offset + DG2_PREDICATE_RESULT_BB;
	*cs++ = 0;

	*cs++ = MI_ARB_ON_OFF | MI_ARB_DISABLE;

	intel_ring_advance(rq, cs);

	return 0;
}

int gen125_emit_bb_start_noarb(struct i915_request *rq,
			       u64 offset, u32 len,
			       const unsigned int flags)
{
	return __gen125_emit_bb_start(rq, offset, len, flags, MI_ARB_DISABLE);
}

int gen125_emit_bb_start(struct i915_request *rq,
			 u64 offset, u32 len,
			 const unsigned int flags)
{
	return __gen125_emit_bb_start(rq, offset, len, flags, MI_ARB_ENABLE);
}

int gen8_emit_bb_start_noarb(struct i915_request *rq,
			     u64 offset, u32 len,
			     const unsigned int flags)
{
	u32 *cs;

	cs = intel_ring_begin(rq, 4);
	if (IS_ERR(cs))
		return PTR_ERR(cs);

	/*
	 * WaDisableCtxRestoreArbitration:bdw,chv
	 *
	 * We don't need to perform MI_ARB_ENABLE as often as we do (in
	 * particular all the gen that do not need the w/a at all!), if we
	 * took care to make sure that on every switch into this context
	 * (both ordinary and for preemption) that arbitrartion was enabled
	 * we would be fine.  However, for gen8 there is another w/a that
	 * requires us to not preempt inside GPGPU execution, so we keep
	 * arbitration disabled for gen8 batches. Arbitration will be
	 * re-enabled before we close the request
	 * (engine->emit_fini_breadcrumb).
	 */
	*cs++ = MI_ARB_ON_OFF | MI_ARB_DISABLE;

	/* FIXME(BDW+): Address space and security selectors. */
	*cs++ = MI_BATCH_BUFFER_START_GEN8 |
		(flags & I915_DISPATCH_SECURE ? 0 : BIT(8));
	*cs++ = lower_32_bits(offset);
	*cs++ = upper_32_bits(offset);

	intel_ring_advance(rq, cs);

	return 0;
}

int gen8_emit_bb_start(struct i915_request *rq,
		       u64 offset, u32 len,
		       const unsigned int flags)
{
	u32 *cs;

	if (unlikely(i915_request_has_nopreempt(rq)))
		return gen8_emit_bb_start_noarb(rq, offset, len, flags);

	cs = intel_ring_begin(rq, 6);
	if (IS_ERR(cs))
		return PTR_ERR(cs);

	*cs++ = MI_ARB_ON_OFF | MI_ARB_ENABLE;

	*cs++ = MI_BATCH_BUFFER_START_GEN8 |
		(flags & I915_DISPATCH_SECURE ? 0 : BIT(8));
	*cs++ = lower_32_bits(offset);
	*cs++ = upper_32_bits(offset);

	*cs++ = MI_ARB_ON_OFF | MI_ARB_DISABLE;
	*cs++ = MI_NOOP;

	intel_ring_advance(rq, cs);

	return 0;
}

static void assert_request_valid(struct i915_request *rq)
{
	struct intel_ring *ring __maybe_unused = rq->ring;

	/* Can we unwind this request without appearing to go forwards? */
	GEM_BUG_ON(intel_ring_direction(ring, rq->wa_tail, rq->head) <= 0);
}

/*
 * Reserve space for 2 NOOPs at the end of each request to be
 * used as a workaround for not being allowed to do lite
 * restore with HEAD==TAIL (WaIdleLiteRestore).
 */
static u32 *gen8_emit_wa_tail(struct i915_request *rq, u32 *cs)
{
	/* Ensure there's always at least one preemption point per-request. */
	*cs++ = MI_ARB_CHECK;
	*cs++ = MI_NOOP;
	rq->wa_tail = intel_ring_offset(rq, cs);

	/* Check that entire request is less than half the ring */
	assert_request_valid(rq);

	return cs;
}

static u32 *emit_preempt_busywait(struct i915_request *rq, u32 *cs)
{
	*cs++ = MI_ARB_CHECK; /* trigger IDLE->ACTIVE first */
	*cs++ = MI_SEMAPHORE_WAIT |
		MI_SEMAPHORE_GLOBAL_GTT |
		MI_SEMAPHORE_POLL |
		MI_SEMAPHORE_SAD_EQ_SDD;
	*cs++ = 0;
	*cs++ = preempt_address(rq->engine);
	*cs++ = 0;
	*cs++ = MI_NOOP;

	return cs;
}

static __always_inline u32*
gen8_emit_fini_breadcrumb_tail(struct i915_request *rq, u32 *cs)
{
	*cs++ = MI_USER_INTERRUPT;

	*cs++ = MI_ARB_ON_OFF | MI_ARB_ENABLE;
	if (intel_engine_has_semaphores(rq->engine) &&
	    !intel_uc_uses_guc_submission(&rq->engine->gt->uc))
		cs = emit_preempt_busywait(rq, cs);

	rq->tail = intel_ring_offset(rq, cs);
	assert_ring_tail_valid(rq->ring, rq->tail);

	return gen8_emit_wa_tail(rq, cs);
}

static u32 *emit_xcs_breadcrumb(struct i915_request *rq, u32 *cs)
{
	return gen8_emit_ggtt_write(cs, rq->fence.seqno, hwsp_offset(rq), 0);
}

u32 *gen8_emit_fini_breadcrumb_xcs(struct i915_request *rq, u32 *cs)
{
	return gen8_emit_fini_breadcrumb_tail(rq, emit_xcs_breadcrumb(rq, cs));
}

u32 *gen8_emit_fini_breadcrumb_rcs(struct i915_request *rq, u32 *cs)
{
	cs = gen8_emit_pipe_control(cs,
				    PIPE_CONTROL_RENDER_TARGET_CACHE_FLUSH |
				    PIPE_CONTROL_DEPTH_CACHE_FLUSH |
				    PIPE_CONTROL_DC_FLUSH_ENABLE,
				    0);

	/* XXX flush+write+CS_STALL all in one upsets gem_concurrent_blt:kbl */
	cs = gen8_emit_ggtt_write_rcs(cs,
				      rq->fence.seqno,
				      hwsp_offset(rq),
				      PIPE_CONTROL_FLUSH_ENABLE |
				      PIPE_CONTROL_CS_STALL);

	return gen8_emit_fini_breadcrumb_tail(rq, cs);
}

u32 *gen11_emit_fini_breadcrumb_rcs(struct i915_request *rq, u32 *cs)
{
	cs = gen8_emit_ggtt_write_rcs(cs,
				      rq->fence.seqno,
				      hwsp_offset(rq),
				      PIPE_CONTROL_CS_STALL |
				      PIPE_CONTROL_TILE_CACHE_FLUSH |
				      PIPE_CONTROL_RENDER_TARGET_CACHE_FLUSH |
				      PIPE_CONTROL_DEPTH_CACHE_FLUSH |
				      PIPE_CONTROL_DC_FLUSH_ENABLE |
				      PIPE_CONTROL_FLUSH_ENABLE);

	return gen8_emit_fini_breadcrumb_tail(rq, cs);
}

/*
 * Note that the CS instruction pre-parser will not stall on the breadcrumb
 * flush and will continue pre-fetching the instructions after it before the
 * memory sync is completed. On pre-gen12 HW, the pre-parser will stop at
 * BB_START/END instructions, so, even though we might pre-fetch the pre-amble
 * of the next request before the memory has been flushed, we're guaranteed that
 * we won't access the batch itself too early.
 * However, on gen12+ the parser can pre-fetch across the BB_START/END commands,
 * so, if the current request is modifying an instruction in the next request on
 * the same intel_context, we might pre-fetch and then execute the pre-update
 * instruction. To avoid this, the users of self-modifying code should either
 * disable the parser around the code emitting the memory writes, via a new flag
 * added to MI_ARB_CHECK, or emit the writes from a different intel_context. For
 * the in-kernel use-cases we've opted to use a separate context, see
 * reloc_gpu() as an example.
 * All the above applies only to the instructions themselves. Non-inline data
 * used by the instructions is not pre-fetched.
 */

static u32 *gen12_emit_preempt_busywait(struct i915_request *rq, u32 *cs)
{
	*cs++ = MI_ARB_CHECK; /* trigger IDLE->ACTIVE first */
	*cs++ = MI_SEMAPHORE_WAIT_TOKEN |
		MI_SEMAPHORE_GLOBAL_GTT |
		MI_SEMAPHORE_POLL |
		MI_SEMAPHORE_SAD_EQ_SDD;
	*cs++ = 0;
	*cs++ = preempt_address(rq->engine);
	*cs++ = 0;
	*cs++ = 0;

	return cs;
}

/* Wa_14014475959:dg2 */
#define CCS_SEMAPHORE_PPHWSP_OFFSET	0x540
static u32 ccs_semaphore_offset(struct i915_request *rq)
{
	return i915_ggtt_offset(rq->context->state) +
		(LRC_PPHWSP_PN * PAGE_SIZE) + CCS_SEMAPHORE_PPHWSP_OFFSET;
}

/* Wa_14014475959:dg2 */
static u32 *ccs_emit_wa_busywait(struct i915_request *rq, u32 *cs)
{
	int i;

	*cs++ = MI_ATOMIC_INLINE | MI_ATOMIC_GLOBAL_GTT | MI_ATOMIC_CS_STALL |
		MI_ATOMIC_MOVE;
	*cs++ = ccs_semaphore_offset(rq);
	*cs++ = 0;
	*cs++ = 1;

	/*
	 * When MI_ATOMIC_INLINE_DATA set this command must be 11 DW + (1 NOP)
	 * to align. 4 DWs above + 8 filler DWs here.
	 */
	for (i = 0; i < 8; ++i)
		*cs++ = 0;

	*cs++ = MI_SEMAPHORE_WAIT |
		MI_SEMAPHORE_GLOBAL_GTT |
		MI_SEMAPHORE_POLL |
		MI_SEMAPHORE_SAD_EQ_SDD;
	*cs++ = 0;
	*cs++ = ccs_semaphore_offset(rq);
	*cs++ = 0;

	return cs;
}

static __always_inline u32*
gen12_emit_fini_breadcrumb_tail(struct i915_request *rq, u32 *cs)
{
	*cs++ = MI_USER_INTERRUPT;

	*cs++ = MI_ARB_ON_OFF | MI_ARB_ENABLE;
	if (intel_engine_has_semaphores(rq->engine) &&
	    !intel_uc_uses_guc_submission(&rq->engine->gt->uc))
		cs = gen12_emit_preempt_busywait(rq, cs);

	/* Wa_14014475959:dg2 */
	if (intel_engine_uses_wa_hold_ccs_switchout(rq->engine))
		cs = ccs_emit_wa_busywait(rq, cs);

	rq->tail = intel_ring_offset(rq, cs);
	assert_ring_tail_valid(rq->ring, rq->tail);

	return gen8_emit_wa_tail(rq, cs);
}

u32 *gen12_emit_fini_breadcrumb_xcs(struct i915_request *rq, u32 *cs)
{
	/* XXX Stalling flush before seqno write; post-sync not */
	cs = emit_xcs_breadcrumb(rq, __gen8_emit_flush_dw(cs, 0, 0, 0));
	return gen12_emit_fini_breadcrumb_tail(rq, cs);
}

u32 *gen12_emit_fini_breadcrumb_rcs(struct i915_request *rq, u32 *cs)
{
	struct drm_i915_private *i915 = rq->engine->i915;
	u32 flags = (PIPE_CONTROL_CS_STALL |
		     PIPE_CONTROL_TILE_CACHE_FLUSH |
		     PIPE_CONTROL_FLUSH_L3 |
		     PIPE_CONTROL_RENDER_TARGET_CACHE_FLUSH |
		     PIPE_CONTROL_DEPTH_CACHE_FLUSH |
		     PIPE_CONTROL_DC_FLUSH_ENABLE |
		     PIPE_CONTROL_FLUSH_ENABLE);

	if (GRAPHICS_VER(i915) == 12 && GRAPHICS_VER_FULL(i915) < IP_VER(12, 50))
		/* Wa_1409600907 */
		flags |= PIPE_CONTROL_DEPTH_STALL;

	if (!HAS_3D_PIPELINE(rq->engine->i915))
		flags &= ~PIPE_CONTROL_3D_ARCH_FLAGS;
	else if (rq->engine->class == COMPUTE_CLASS)
		flags &= ~PIPE_CONTROL_3D_ENGINE_FLAGS;

	cs = gen12_emit_ggtt_write_rcs(cs,
				       rq->fence.seqno,
				       hwsp_offset(rq),
				       PIPE_CONTROL0_HDC_PIPELINE_FLUSH,
				       flags);

	return gen12_emit_fini_breadcrumb_tail(rq, cs);
}<|MERGE_RESOLUTION|>--- conflicted
+++ resolved
@@ -239,14 +239,6 @@
 		else
 			count = 8;
 
-<<<<<<< HEAD
-		if (!HAS_FLAT_CCS(rq->engine->i915))
-			count = 8 + 4;
-		else
-			count = 8;
-
-=======
->>>>>>> a0696856
 		cs = intel_ring_begin(rq, count);
 		if (IS_ERR(cs))
 			return PTR_ERR(cs);
@@ -284,12 +276,8 @@
 		if (!HAS_FLAT_CCS(rq->engine->i915) &&
 		    (rq->engine->class == VIDEO_DECODE_CLASS ||
 		     rq->engine->class == VIDEO_ENHANCEMENT_CLASS)) {
-<<<<<<< HEAD
-			aux_inv = rq->engine->mask & ~BIT(BCS0);
-=======
 			aux_inv = rq->engine->mask &
 				~GENMASK(_BCS(I915_MAX_BCS - 1), BCS0);
->>>>>>> a0696856
 			if (aux_inv)
 				cmd += 4;
 		}
