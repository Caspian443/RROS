/*
 *  kernel/sched/core.c
 *
 *  Kernel scheduler and related syscalls
 *
 *  Copyright (C) 1991-2002  Linus Torvalds
 *
 *  1996-12-23  Modified by Dave Grothe to fix bugs in semaphores and
 *		make semaphores SMP safe
 *  1998-11-19	Implemented schedule_timeout() and related stuff
 *		by Andrea Arcangeli
 *  2002-01-04	New ultra-scalable O(1) scheduler by Ingo Molnar:
 *		hybrid priority-list and round-robin design with
 *		an array-switch method of distributing timeslices
 *		and per-CPU runqueues.  Cleanups and useful suggestions
 *		by Davide Libenzi, preemptible kernel bits by Robert Love.
 *  2003-09-03	Interactivity tuning by Con Kolivas.
 *  2004-04-02	Scheduler domains code by Nick Piggin
 *  2007-04-15  Work begun on replacing all interactivity tuning with a
 *              fair scheduling design by Con Kolivas.
 *  2007-05-05  Load balancing (smp-nice) and other improvements
 *              by Peter Williams
 *  2007-05-06  Interactivity improvements to CFS by Mike Galbraith
 *  2007-07-01  Group scheduling enhancements by Srivatsa Vaddagiri
 *  2007-11-29  RT balancing improvements by Steven Rostedt, Gregory Haskins,
 *              Thomas Gleixner, Mike Kravetz
 */

#include <linux/mm.h>
#include <linux/module.h>
#include <linux/nmi.h>
#include <linux/init.h>
#include <linux/uaccess.h>
#include <linux/highmem.h>
#include <asm/mmu_context.h>
#include <linux/interrupt.h>
#include <linux/capability.h>
#include <linux/completion.h>
#include <linux/kernel_stat.h>
#include <linux/debug_locks.h>
#include <linux/perf_event.h>
#include <linux/security.h>
#include <linux/notifier.h>
#include <linux/profile.h>
#include <linux/freezer.h>
#include <linux/vmalloc.h>
#include <linux/blkdev.h>
#include <linux/delay.h>
#include <linux/pid_namespace.h>
#include <linux/smp.h>
#include <linux/threads.h>
#include <linux/timer.h>
#include <linux/rcupdate.h>
#include <linux/cpu.h>
#include <linux/cpuset.h>
#include <linux/percpu.h>
#include <linux/proc_fs.h>
#include <linux/seq_file.h>
#include <linux/sysctl.h>
#include <linux/syscalls.h>
#include <linux/times.h>
#include <linux/tsacct_kern.h>
#include <linux/kprobes.h>
#include <linux/delayacct.h>
#include <linux/unistd.h>
#include <linux/pagemap.h>
#include <linux/hrtimer.h>
#include <linux/tick.h>
#include <linux/debugfs.h>
#include <linux/ctype.h>
#include <linux/ftrace.h>
#include <linux/slab.h>
#include <linux/init_task.h>
#include <linux/binfmts.h>
#include <linux/context_tracking.h>

#include <asm/switch_to.h>
#include <asm/tlb.h>
#include <asm/irq_regs.h>
#include <asm/mutex.h>
#ifdef CONFIG_PARAVIRT
#include <asm/paravirt.h>
#endif

#include "sched.h"
#include "../workqueue_internal.h"
#include "../smpboot.h"

#define CREATE_TRACE_POINTS
#include <trace/events/sched.h>

void start_bandwidth_timer(struct hrtimer *period_timer, ktime_t period)
{
	unsigned long delta;
	ktime_t soft, hard, now;

	for (;;) {
		if (hrtimer_active(period_timer))
			break;

		now = hrtimer_cb_get_time(period_timer);
		hrtimer_forward(period_timer, now, period);

		soft = hrtimer_get_softexpires(period_timer);
		hard = hrtimer_get_expires(period_timer);
		delta = ktime_to_ns(ktime_sub(hard, soft));
		__hrtimer_start_range_ns(period_timer, soft, delta,
					 HRTIMER_MODE_ABS_PINNED, 0);
	}
}

DEFINE_MUTEX(sched_domains_mutex);
DEFINE_PER_CPU_SHARED_ALIGNED(struct rq, runqueues);

static void update_rq_clock_task(struct rq *rq, s64 delta);

void update_rq_clock(struct rq *rq)
{
	s64 delta;

	if (rq->skip_clock_update > 0)
		return;

	delta = sched_clock_cpu(cpu_of(rq)) - rq->clock;
	rq->clock += delta;
	update_rq_clock_task(rq, delta);
}

/*
 * Debugging: various feature bits
 */

#define SCHED_FEAT(name, enabled)	\
	(1UL << __SCHED_FEAT_##name) * enabled |

const_debug unsigned int sysctl_sched_features =
#include "features.h"
	0;

#undef SCHED_FEAT

#ifdef CONFIG_SCHED_DEBUG
#define SCHED_FEAT(name, enabled)	\
	#name ,

static const char * const sched_feat_names[] = {
#include "features.h"
};

#undef SCHED_FEAT

static int sched_feat_show(struct seq_file *m, void *v)
{
	int i;

	for (i = 0; i < __SCHED_FEAT_NR; i++) {
		if (!(sysctl_sched_features & (1UL << i)))
			seq_puts(m, "NO_");
		seq_printf(m, "%s ", sched_feat_names[i]);
	}
	seq_puts(m, "\n");

	return 0;
}

#ifdef HAVE_JUMP_LABEL

#define jump_label_key__true  STATIC_KEY_INIT_TRUE
#define jump_label_key__false STATIC_KEY_INIT_FALSE

#define SCHED_FEAT(name, enabled)	\
	jump_label_key__##enabled ,

struct static_key sched_feat_keys[__SCHED_FEAT_NR] = {
#include "features.h"
};

#undef SCHED_FEAT

static void sched_feat_disable(int i)
{
	if (static_key_enabled(&sched_feat_keys[i]))
		static_key_slow_dec(&sched_feat_keys[i]);
}

static void sched_feat_enable(int i)
{
	if (!static_key_enabled(&sched_feat_keys[i]))
		static_key_slow_inc(&sched_feat_keys[i]);
}
#else
static void sched_feat_disable(int i) { };
static void sched_feat_enable(int i) { };
#endif /* HAVE_JUMP_LABEL */

static int sched_feat_set(char *cmp)
{
	int i;
	int neg = 0;

	if (strncmp(cmp, "NO_", 3) == 0) {
		neg = 1;
		cmp += 3;
	}

	for (i = 0; i < __SCHED_FEAT_NR; i++) {
		if (strcmp(cmp, sched_feat_names[i]) == 0) {
			if (neg) {
				sysctl_sched_features &= ~(1UL << i);
				sched_feat_disable(i);
			} else {
				sysctl_sched_features |= (1UL << i);
				sched_feat_enable(i);
			}
			break;
		}
	}

	return i;
}

static ssize_t
sched_feat_write(struct file *filp, const char __user *ubuf,
		size_t cnt, loff_t *ppos)
{
	char buf[64];
	char *cmp;
	int i;

	if (cnt > 63)
		cnt = 63;

	if (copy_from_user(&buf, ubuf, cnt))
		return -EFAULT;

	buf[cnt] = 0;
	cmp = strstrip(buf);

	i = sched_feat_set(cmp);
	if (i == __SCHED_FEAT_NR)
		return -EINVAL;

	*ppos += cnt;

	return cnt;
}

static int sched_feat_open(struct inode *inode, struct file *filp)
{
	return single_open(filp, sched_feat_show, NULL);
}

static const struct file_operations sched_feat_fops = {
	.open		= sched_feat_open,
	.write		= sched_feat_write,
	.read		= seq_read,
	.llseek		= seq_lseek,
	.release	= single_release,
};

static __init int sched_init_debug(void)
{
	debugfs_create_file("sched_features", 0644, NULL, NULL,
			&sched_feat_fops);

	return 0;
}
late_initcall(sched_init_debug);
#endif /* CONFIG_SCHED_DEBUG */

/*
 * Number of tasks to iterate in a single balance run.
 * Limited because this is done with IRQs disabled.
 */
const_debug unsigned int sysctl_sched_nr_migrate = 32;

/*
 * period over which we average the RT time consumption, measured
 * in ms.
 *
 * default: 1s
 */
const_debug unsigned int sysctl_sched_time_avg = MSEC_PER_SEC;

/*
 * period over which we measure -rt task cpu usage in us.
 * default: 1s
 */
unsigned int sysctl_sched_rt_period = 1000000;

__read_mostly int scheduler_running;

/*
 * part of the period that we allow rt tasks to run in us.
 * default: 0.95s
 */
int sysctl_sched_rt_runtime = 950000;



/*
 * __task_rq_lock - lock the rq @p resides on.
 */
static inline struct rq *__task_rq_lock(struct task_struct *p)
	__acquires(rq->lock)
{
	struct rq *rq;

	lockdep_assert_held(&p->pi_lock);

	for (;;) {
		rq = task_rq(p);
		raw_spin_lock(&rq->lock);
		if (likely(rq == task_rq(p)))
			return rq;
		raw_spin_unlock(&rq->lock);
	}
}

/*
 * task_rq_lock - lock p->pi_lock and lock the rq @p resides on.
 */
static struct rq *task_rq_lock(struct task_struct *p, unsigned long *flags)
	__acquires(p->pi_lock)
	__acquires(rq->lock)
{
	struct rq *rq;

	for (;;) {
		raw_spin_lock_irqsave(&p->pi_lock, *flags);
		rq = task_rq(p);
		raw_spin_lock(&rq->lock);
		if (likely(rq == task_rq(p)))
			return rq;
		raw_spin_unlock(&rq->lock);
		raw_spin_unlock_irqrestore(&p->pi_lock, *flags);
	}
}

static void __task_rq_unlock(struct rq *rq)
	__releases(rq->lock)
{
	raw_spin_unlock(&rq->lock);
}

static inline void
task_rq_unlock(struct rq *rq, struct task_struct *p, unsigned long *flags)
	__releases(rq->lock)
	__releases(p->pi_lock)
{
	raw_spin_unlock(&rq->lock);
	raw_spin_unlock_irqrestore(&p->pi_lock, *flags);
}

/*
 * this_rq_lock - lock this runqueue and disable interrupts.
 */
static struct rq *this_rq_lock(void)
	__acquires(rq->lock)
{
	struct rq *rq;

	local_irq_disable();
	rq = this_rq();
	raw_spin_lock(&rq->lock);

	return rq;
}

#ifdef CONFIG_SCHED_HRTICK
/*
 * Use HR-timers to deliver accurate preemption points.
 */

static void hrtick_clear(struct rq *rq)
{
	if (hrtimer_active(&rq->hrtick_timer))
		hrtimer_cancel(&rq->hrtick_timer);
}

/*
 * High-resolution timer tick.
 * Runs from hardirq context with interrupts disabled.
 */
static enum hrtimer_restart hrtick(struct hrtimer *timer)
{
	struct rq *rq = container_of(timer, struct rq, hrtick_timer);

	WARN_ON_ONCE(cpu_of(rq) != smp_processor_id());

	raw_spin_lock(&rq->lock);
	update_rq_clock(rq);
	rq->curr->sched_class->task_tick(rq, rq->curr, 1);
	raw_spin_unlock(&rq->lock);

	return HRTIMER_NORESTART;
}

#ifdef CONFIG_SMP

static int __hrtick_restart(struct rq *rq)
{
	struct hrtimer *timer = &rq->hrtick_timer;
	ktime_t time = hrtimer_get_softexpires(timer);

	return __hrtimer_start_range_ns(timer, time, 0, HRTIMER_MODE_ABS_PINNED, 0);
}

/*
 * called from hardirq (IPI) context
 */
static void __hrtick_start(void *arg)
{
	struct rq *rq = arg;

	raw_spin_lock(&rq->lock);
	__hrtick_restart(rq);
	rq->hrtick_csd_pending = 0;
	raw_spin_unlock(&rq->lock);
}

/*
 * Called to set the hrtick timer state.
 *
 * called with rq->lock held and irqs disabled
 */
void hrtick_start(struct rq *rq, u64 delay)
{
	struct hrtimer *timer = &rq->hrtick_timer;
	ktime_t time = ktime_add_ns(timer->base->get_time(), delay);

	hrtimer_set_expires(timer, time);

	if (rq == this_rq()) {
		__hrtick_restart(rq);
	} else if (!rq->hrtick_csd_pending) {
		__smp_call_function_single(cpu_of(rq), &rq->hrtick_csd, 0);
		rq->hrtick_csd_pending = 1;
	}
}

static int
hotplug_hrtick(struct notifier_block *nfb, unsigned long action, void *hcpu)
{
	int cpu = (int)(long)hcpu;

	switch (action) {
	case CPU_UP_CANCELED:
	case CPU_UP_CANCELED_FROZEN:
	case CPU_DOWN_PREPARE:
	case CPU_DOWN_PREPARE_FROZEN:
	case CPU_DEAD:
	case CPU_DEAD_FROZEN:
		hrtick_clear(cpu_rq(cpu));
		return NOTIFY_OK;
	}

	return NOTIFY_DONE;
}

static __init void init_hrtick(void)
{
	hotcpu_notifier(hotplug_hrtick, 0);
}
#else
/*
 * Called to set the hrtick timer state.
 *
 * called with rq->lock held and irqs disabled
 */
void hrtick_start(struct rq *rq, u64 delay)
{
	__hrtimer_start_range_ns(&rq->hrtick_timer, ns_to_ktime(delay), 0,
			HRTIMER_MODE_REL_PINNED, 0);
}

static inline void init_hrtick(void)
{
}
#endif /* CONFIG_SMP */

static void init_rq_hrtick(struct rq *rq)
{
#ifdef CONFIG_SMP
	rq->hrtick_csd_pending = 0;

	rq->hrtick_csd.flags = 0;
	rq->hrtick_csd.func = __hrtick_start;
	rq->hrtick_csd.info = rq;
#endif

	hrtimer_init(&rq->hrtick_timer, CLOCK_MONOTONIC, HRTIMER_MODE_REL);
	rq->hrtick_timer.function = hrtick;
}
#else	/* CONFIG_SCHED_HRTICK */
static inline void hrtick_clear(struct rq *rq)
{
}

static inline void init_rq_hrtick(struct rq *rq)
{
}

static inline void init_hrtick(void)
{
}
#endif	/* CONFIG_SCHED_HRTICK */

/*
 * resched_task - mark a task 'to be rescheduled now'.
 *
 * On UP this means the setting of the need_resched flag, on SMP it
 * might also involve a cross-CPU call to trigger the scheduler on
 * the target CPU.
 */
void resched_task(struct task_struct *p)
{
	int cpu;

	lockdep_assert_held(&task_rq(p)->lock);

	if (test_tsk_need_resched(p))
		return;

	set_tsk_need_resched(p);

	cpu = task_cpu(p);
	if (cpu == smp_processor_id()) {
		set_preempt_need_resched();
		return;
	}

	/* NEED_RESCHED must be visible before we test polling */
	smp_mb();
	if (!tsk_is_polling(p))
		smp_send_reschedule(cpu);
}

void resched_cpu(int cpu)
{
	struct rq *rq = cpu_rq(cpu);
	unsigned long flags;

	if (!raw_spin_trylock_irqsave(&rq->lock, flags))
		return;
	resched_task(cpu_curr(cpu));
	raw_spin_unlock_irqrestore(&rq->lock, flags);
}

#ifdef CONFIG_SMP
#ifdef CONFIG_NO_HZ_COMMON
/*
 * In the semi idle case, use the nearest busy cpu for migrating timers
 * from an idle cpu.  This is good for power-savings.
 *
 * We don't do similar optimization for completely idle system, as
 * selecting an idle cpu will add more delays to the timers than intended
 * (as that cpu's timer base may not be uptodate wrt jiffies etc).
 */
int get_nohz_timer_target(void)
{
	int cpu = smp_processor_id();
	int i;
	struct sched_domain *sd;

	rcu_read_lock();
	for_each_domain(cpu, sd) {
		for_each_cpu(i, sched_domain_span(sd)) {
			if (!idle_cpu(i)) {
				cpu = i;
				goto unlock;
			}
		}
	}
unlock:
	rcu_read_unlock();
	return cpu;
}
/*
 * When add_timer_on() enqueues a timer into the timer wheel of an
 * idle CPU then this timer might expire before the next timer event
 * which is scheduled to wake up that CPU. In case of a completely
 * idle system the next event might even be infinite time into the
 * future. wake_up_idle_cpu() ensures that the CPU is woken up and
 * leaves the inner idle loop so the newly added timer is taken into
 * account when the CPU goes back to idle and evaluates the timer
 * wheel for the next timer event.
 */
static void wake_up_idle_cpu(int cpu)
{
	struct rq *rq = cpu_rq(cpu);

	if (cpu == smp_processor_id())
		return;

	/*
	 * This is safe, as this function is called with the timer
	 * wheel base lock of (cpu) held. When the CPU is on the way
	 * to idle and has not yet set rq->curr to idle then it will
	 * be serialized on the timer wheel base lock and take the new
	 * timer into account automatically.
	 */
	if (rq->curr != rq->idle)
		return;

	/*
	 * We can set TIF_RESCHED on the idle task of the other CPU
	 * lockless. The worst case is that the other CPU runs the
	 * idle task through an additional NOOP schedule()
	 */
	set_tsk_need_resched(rq->idle);

	/* NEED_RESCHED must be visible before we test polling */
	smp_mb();
	if (!tsk_is_polling(rq->idle))
		smp_send_reschedule(cpu);
}

static bool wake_up_full_nohz_cpu(int cpu)
{
	if (tick_nohz_full_cpu(cpu)) {
		if (cpu != smp_processor_id() ||
		    tick_nohz_tick_stopped())
			smp_send_reschedule(cpu);
		return true;
	}

	return false;
}

void wake_up_nohz_cpu(int cpu)
{
	if (!wake_up_full_nohz_cpu(cpu))
		wake_up_idle_cpu(cpu);
}

static inline bool got_nohz_idle_kick(void)
{
	int cpu = smp_processor_id();

	if (!test_bit(NOHZ_BALANCE_KICK, nohz_flags(cpu)))
		return false;

	if (idle_cpu(cpu) && !need_resched())
		return true;

	/*
	 * We can't run Idle Load Balance on this CPU for this time so we
	 * cancel it and clear NOHZ_BALANCE_KICK
	 */
	clear_bit(NOHZ_BALANCE_KICK, nohz_flags(cpu));
	return false;
}

#else /* CONFIG_NO_HZ_COMMON */

static inline bool got_nohz_idle_kick(void)
{
	return false;
}

#endif /* CONFIG_NO_HZ_COMMON */

#ifdef CONFIG_NO_HZ_FULL
bool sched_can_stop_tick(void)
{
       struct rq *rq;

       rq = this_rq();

       /* Make sure rq->nr_running update is visible after the IPI */
       smp_rmb();

       /* More than one running task need preemption */
       if (rq->nr_running > 1)
               return false;

       return true;
}
#endif /* CONFIG_NO_HZ_FULL */

void sched_avg_update(struct rq *rq)
{
	s64 period = sched_avg_period();

	while ((s64)(rq_clock(rq) - rq->age_stamp) > period) {
		/*
		 * Inline assembly required to prevent the compiler
		 * optimising this loop into a divmod call.
		 * See __iter_div_u64_rem() for another example of this.
		 */
		asm("" : "+rm" (rq->age_stamp));
		rq->age_stamp += period;
		rq->rt_avg /= 2;
	}
}

#endif /* CONFIG_SMP */

#if defined(CONFIG_RT_GROUP_SCHED) || (defined(CONFIG_FAIR_GROUP_SCHED) && \
			(defined(CONFIG_SMP) || defined(CONFIG_CFS_BANDWIDTH)))
/*
 * Iterate task_group tree rooted at *from, calling @down when first entering a
 * node and @up when leaving it for the final time.
 *
 * Caller must hold rcu_lock or sufficient equivalent.
 */
int walk_tg_tree_from(struct task_group *from,
			     tg_visitor down, tg_visitor up, void *data)
{
	struct task_group *parent, *child;
	int ret;

	parent = from;

down:
	ret = (*down)(parent, data);
	if (ret)
		goto out;
	list_for_each_entry_rcu(child, &parent->children, siblings) {
		parent = child;
		goto down;

up:
		continue;
	}
	ret = (*up)(parent, data);
	if (ret || parent == from)
		goto out;

	child = parent;
	parent = parent->parent;
	if (parent)
		goto up;
out:
	return ret;
}

int tg_nop(struct task_group *tg, void *data)
{
	return 0;
}
#endif

static void set_load_weight(struct task_struct *p)
{
	int prio = p->static_prio - MAX_RT_PRIO;
	struct load_weight *load = &p->se.load;

	/*
	 * SCHED_IDLE tasks get minimal weight:
	 */
	if (p->policy == SCHED_IDLE) {
		load->weight = scale_load(WEIGHT_IDLEPRIO);
		load->inv_weight = WMULT_IDLEPRIO;
		return;
	}

	load->weight = scale_load(prio_to_weight[prio]);
	load->inv_weight = prio_to_wmult[prio];
}

static void enqueue_task(struct rq *rq, struct task_struct *p, int flags)
{
	update_rq_clock(rq);
	sched_info_queued(rq, p);
	p->sched_class->enqueue_task(rq, p, flags);
}

static void dequeue_task(struct rq *rq, struct task_struct *p, int flags)
{
	update_rq_clock(rq);
	sched_info_dequeued(rq, p);
	p->sched_class->dequeue_task(rq, p, flags);
}

void activate_task(struct rq *rq, struct task_struct *p, int flags)
{
	if (task_contributes_to_load(p))
		rq->nr_uninterruptible--;

	enqueue_task(rq, p, flags);
}

void deactivate_task(struct rq *rq, struct task_struct *p, int flags)
{
	if (task_contributes_to_load(p))
		rq->nr_uninterruptible++;

	dequeue_task(rq, p, flags);
}

static void update_rq_clock_task(struct rq *rq, s64 delta)
{
/*
 * In theory, the compile should just see 0 here, and optimize out the call
 * to sched_rt_avg_update. But I don't trust it...
 */
#if defined(CONFIG_IRQ_TIME_ACCOUNTING) || defined(CONFIG_PARAVIRT_TIME_ACCOUNTING)
	s64 steal = 0, irq_delta = 0;
#endif
#ifdef CONFIG_IRQ_TIME_ACCOUNTING
	irq_delta = irq_time_read(cpu_of(rq)) - rq->prev_irq_time;

	/*
	 * Since irq_time is only updated on {soft,}irq_exit, we might run into
	 * this case when a previous update_rq_clock() happened inside a
	 * {soft,}irq region.
	 *
	 * When this happens, we stop ->clock_task and only update the
	 * prev_irq_time stamp to account for the part that fit, so that a next
	 * update will consume the rest. This ensures ->clock_task is
	 * monotonic.
	 *
	 * It does however cause some slight miss-attribution of {soft,}irq
	 * time, a more accurate solution would be to update the irq_time using
	 * the current rq->clock timestamp, except that would require using
	 * atomic ops.
	 */
	if (irq_delta > delta)
		irq_delta = delta;

	rq->prev_irq_time += irq_delta;
	delta -= irq_delta;
#endif
#ifdef CONFIG_PARAVIRT_TIME_ACCOUNTING
	if (static_key_false((&paravirt_steal_rq_enabled))) {
		u64 st;

		steal = paravirt_steal_clock(cpu_of(rq));
		steal -= rq->prev_steal_time_rq;

		if (unlikely(steal > delta))
			steal = delta;

		st = steal_ticks(steal);
		steal = st * TICK_NSEC;

		rq->prev_steal_time_rq += steal;

		delta -= steal;
	}
#endif

	rq->clock_task += delta;

#if defined(CONFIG_IRQ_TIME_ACCOUNTING) || defined(CONFIG_PARAVIRT_TIME_ACCOUNTING)
	if ((irq_delta + steal) && sched_feat(NONTASK_POWER))
		sched_rt_avg_update(rq, irq_delta + steal);
#endif
}

void sched_set_stop_task(int cpu, struct task_struct *stop)
{
	struct sched_param param = { .sched_priority = MAX_RT_PRIO - 1 };
	struct task_struct *old_stop = cpu_rq(cpu)->stop;

	if (stop) {
		/*
		 * Make it appear like a SCHED_FIFO task, its something
		 * userspace knows about and won't get confused about.
		 *
		 * Also, it will make PI more or less work without too
		 * much confusion -- but then, stop work should not
		 * rely on PI working anyway.
		 */
		sched_setscheduler_nocheck(stop, SCHED_FIFO, &param);

		stop->sched_class = &stop_sched_class;
	}

	cpu_rq(cpu)->stop = stop;

	if (old_stop) {
		/*
		 * Reset it back to a normal scheduling class so that
		 * it can die in pieces.
		 */
		old_stop->sched_class = &rt_sched_class;
	}
}

/*
 * __normal_prio - return the priority that is based on the static prio
 */
static inline int __normal_prio(struct task_struct *p)
{
	return p->static_prio;
}

/*
 * Calculate the expected normal priority: i.e. priority
 * without taking RT-inheritance into account. Might be
 * boosted by interactivity modifiers. Changes upon fork,
 * setprio syscalls, and whenever the interactivity
 * estimator recalculates.
 */
static inline int normal_prio(struct task_struct *p)
{
	int prio;

	if (task_has_rt_policy(p))
		prio = MAX_RT_PRIO-1 - p->rt_priority;
	else
		prio = __normal_prio(p);
	return prio;
}

/*
 * Calculate the current priority, i.e. the priority
 * taken into account by the scheduler. This value might
 * be boosted by RT tasks, or might be boosted by
 * interactivity modifiers. Will be RT if the task got
 * RT-boosted. If not then it returns p->normal_prio.
 */
static int effective_prio(struct task_struct *p)
{
	p->normal_prio = normal_prio(p);
	/*
	 * If we are RT tasks or we were boosted to RT priority,
	 * keep the priority unchanged. Otherwise, update priority
	 * to the normal priority:
	 */
	if (!rt_prio(p->prio))
		return p->normal_prio;
	return p->prio;
}

/**
 * task_curr - is this task currently executing on a CPU?
 * @p: the task in question.
 *
 * Return: 1 if the task is currently executing. 0 otherwise.
 */
inline int task_curr(const struct task_struct *p)
{
	return cpu_curr(task_cpu(p)) == p;
}

static inline void check_class_changed(struct rq *rq, struct task_struct *p,
				       const struct sched_class *prev_class,
				       int oldprio)
{
	if (prev_class != p->sched_class) {
		if (prev_class->switched_from)
			prev_class->switched_from(rq, p);
		p->sched_class->switched_to(rq, p);
	} else if (oldprio != p->prio)
		p->sched_class->prio_changed(rq, p, oldprio);
}

void check_preempt_curr(struct rq *rq, struct task_struct *p, int flags)
{
	const struct sched_class *class;

	if (p->sched_class == rq->curr->sched_class) {
		rq->curr->sched_class->check_preempt_curr(rq, p, flags);
	} else {
		for_each_class(class) {
			if (class == rq->curr->sched_class)
				break;
			if (class == p->sched_class) {
				resched_task(rq->curr);
				break;
			}
		}
	}

	/*
	 * A queue event has occurred, and we're going to schedule.  In
	 * this case, we can save a useless back to back clock update.
	 */
	if (rq->curr->on_rq && test_tsk_need_resched(rq->curr))
		rq->skip_clock_update = 1;
}

#ifdef CONFIG_SMP
void set_task_cpu(struct task_struct *p, unsigned int new_cpu)
{
#ifdef CONFIG_SCHED_DEBUG
	/*
	 * We should never call set_task_cpu() on a blocked task,
	 * ttwu() will sort out the placement.
	 */
	WARN_ON_ONCE(p->state != TASK_RUNNING && p->state != TASK_WAKING &&
			!(task_preempt_count(p) & PREEMPT_ACTIVE));

#ifdef CONFIG_LOCKDEP
	/*
	 * The caller should hold either p->pi_lock or rq->lock, when changing
	 * a task's CPU. ->pi_lock for waking tasks, rq->lock for runnable tasks.
	 *
	 * sched_move_task() holds both and thus holding either pins the cgroup,
	 * see task_group().
	 *
	 * Furthermore, all task_rq users should acquire both locks, see
	 * task_rq_lock().
	 */
	WARN_ON_ONCE(debug_locks && !(lockdep_is_held(&p->pi_lock) ||
				      lockdep_is_held(&task_rq(p)->lock)));
#endif
#endif

	trace_sched_migrate_task(p, new_cpu);

	if (task_cpu(p) != new_cpu) {
		if (p->sched_class->migrate_task_rq)
			p->sched_class->migrate_task_rq(p, new_cpu);
		p->se.nr_migrations++;
		perf_sw_event(PERF_COUNT_SW_CPU_MIGRATIONS, 1, NULL, 0);
<<<<<<< HEAD
=======
	}

	__set_task_cpu(p, new_cpu);
}

static void __migrate_swap_task(struct task_struct *p, int cpu)
{
	if (p->on_rq) {
		struct rq *src_rq, *dst_rq;

		src_rq = task_rq(p);
		dst_rq = cpu_rq(cpu);

		deactivate_task(src_rq, p, 0);
		set_task_cpu(p, cpu);
		activate_task(dst_rq, p, 0);
		check_preempt_curr(dst_rq, p, 0);
	} else {
		/*
		 * Task isn't running anymore; make it appear like we migrated
		 * it before it went to sleep. This means on wakeup we make the
		 * previous cpu our targer instead of where it really is.
		 */
		p->wake_cpu = cpu;
>>>>>>> d8ec26d7
	}
}

struct migration_swap_arg {
	struct task_struct *src_task, *dst_task;
	int src_cpu, dst_cpu;
};

static int migrate_swap_stop(void *data)
{
	struct migration_swap_arg *arg = data;
	struct rq *src_rq, *dst_rq;
	int ret = -EAGAIN;

	src_rq = cpu_rq(arg->src_cpu);
	dst_rq = cpu_rq(arg->dst_cpu);

	double_raw_lock(&arg->src_task->pi_lock,
			&arg->dst_task->pi_lock);
	double_rq_lock(src_rq, dst_rq);
	if (task_cpu(arg->dst_task) != arg->dst_cpu)
		goto unlock;

	if (task_cpu(arg->src_task) != arg->src_cpu)
		goto unlock;

	if (!cpumask_test_cpu(arg->dst_cpu, tsk_cpus_allowed(arg->src_task)))
		goto unlock;

	if (!cpumask_test_cpu(arg->src_cpu, tsk_cpus_allowed(arg->dst_task)))
		goto unlock;

	__migrate_swap_task(arg->src_task, arg->dst_cpu);
	__migrate_swap_task(arg->dst_task, arg->src_cpu);

	ret = 0;

unlock:
	double_rq_unlock(src_rq, dst_rq);
	raw_spin_unlock(&arg->dst_task->pi_lock);
	raw_spin_unlock(&arg->src_task->pi_lock);

	return ret;
}

/*
 * Cross migrate two tasks
 */
int migrate_swap(struct task_struct *cur, struct task_struct *p)
{
	struct migration_swap_arg arg;
	int ret = -EINVAL;

	arg = (struct migration_swap_arg){
		.src_task = cur,
		.src_cpu = task_cpu(cur),
		.dst_task = p,
		.dst_cpu = task_cpu(p),
	};

	if (arg.src_cpu == arg.dst_cpu)
		goto out;

	/*
	 * These three tests are all lockless; this is OK since all of them
	 * will be re-checked with proper locks held further down the line.
	 */
	if (!cpu_active(arg.src_cpu) || !cpu_active(arg.dst_cpu))
		goto out;

	if (!cpumask_test_cpu(arg.dst_cpu, tsk_cpus_allowed(arg.src_task)))
		goto out;

	if (!cpumask_test_cpu(arg.src_cpu, tsk_cpus_allowed(arg.dst_task)))
		goto out;

	ret = stop_two_cpus(arg.dst_cpu, arg.src_cpu, migrate_swap_stop, &arg);

out:
	return ret;
}

struct migration_arg {
	struct task_struct *task;
	int dest_cpu;
};

static int migration_cpu_stop(void *data);

/*
 * wait_task_inactive - wait for a thread to unschedule.
 *
 * If @match_state is nonzero, it's the @p->state value just checked and
 * not expected to change.  If it changes, i.e. @p might have woken up,
 * then return zero.  When we succeed in waiting for @p to be off its CPU,
 * we return a positive number (its total switch count).  If a second call
 * a short while later returns the same number, the caller can be sure that
 * @p has remained unscheduled the whole time.
 *
 * The caller must ensure that the task *will* unschedule sometime soon,
 * else this function might spin for a *long* time. This function can't
 * be called with interrupts off, or it may introduce deadlock with
 * smp_call_function() if an IPI is sent by the same process we are
 * waiting to become inactive.
 */
unsigned long wait_task_inactive(struct task_struct *p, long match_state)
{
	unsigned long flags;
	int running, on_rq;
	unsigned long ncsw;
	struct rq *rq;

	for (;;) {
		/*
		 * We do the initial early heuristics without holding
		 * any task-queue locks at all. We'll only try to get
		 * the runqueue lock when things look like they will
		 * work out!
		 */
		rq = task_rq(p);

		/*
		 * If the task is actively running on another CPU
		 * still, just relax and busy-wait without holding
		 * any locks.
		 *
		 * NOTE! Since we don't hold any locks, it's not
		 * even sure that "rq" stays as the right runqueue!
		 * But we don't care, since "task_running()" will
		 * return false if the runqueue has changed and p
		 * is actually now running somewhere else!
		 */
		while (task_running(rq, p)) {
			if (match_state && unlikely(p->state != match_state))
				return 0;
			cpu_relax();
		}

		/*
		 * Ok, time to look more closely! We need the rq
		 * lock now, to be *sure*. If we're wrong, we'll
		 * just go back and repeat.
		 */
		rq = task_rq_lock(p, &flags);
		trace_sched_wait_task(p);
		running = task_running(rq, p);
		on_rq = p->on_rq;
		ncsw = 0;
		if (!match_state || p->state == match_state)
			ncsw = p->nvcsw | LONG_MIN; /* sets MSB */
		task_rq_unlock(rq, p, &flags);

		/*
		 * If it changed from the expected state, bail out now.
		 */
		if (unlikely(!ncsw))
			break;

		/*
		 * Was it really running after all now that we
		 * checked with the proper locks actually held?
		 *
		 * Oops. Go back and try again..
		 */
		if (unlikely(running)) {
			cpu_relax();
			continue;
		}

		/*
		 * It's not enough that it's not actively running,
		 * it must be off the runqueue _entirely_, and not
		 * preempted!
		 *
		 * So if it was still runnable (but just not actively
		 * running right now), it's preempted, and we should
		 * yield - it could be a while.
		 */
		if (unlikely(on_rq)) {
			ktime_t to = ktime_set(0, NSEC_PER_SEC/HZ);

			set_current_state(TASK_UNINTERRUPTIBLE);
			schedule_hrtimeout(&to, HRTIMER_MODE_REL);
			continue;
		}

		/*
		 * Ahh, all good. It wasn't running, and it wasn't
		 * runnable, which means that it will never become
		 * running in the future either. We're all done!
		 */
		break;
	}

	return ncsw;
}

/***
 * kick_process - kick a running thread to enter/exit the kernel
 * @p: the to-be-kicked thread
 *
 * Cause a process which is running on another CPU to enter
 * kernel-mode, without any delay. (to get signals handled.)
 *
 * NOTE: this function doesn't have to take the runqueue lock,
 * because all it wants to ensure is that the remote task enters
 * the kernel. If the IPI races and the task has been migrated
 * to another CPU then no harm is done and the purpose has been
 * achieved as well.
 */
void kick_process(struct task_struct *p)
{
	int cpu;

	preempt_disable();
	cpu = task_cpu(p);
	if ((cpu != smp_processor_id()) && task_curr(p))
		smp_send_reschedule(cpu);
	preempt_enable();
}
EXPORT_SYMBOL_GPL(kick_process);
#endif /* CONFIG_SMP */

#ifdef CONFIG_SMP
/*
 * ->cpus_allowed is protected by both rq->lock and p->pi_lock
 */
static int select_fallback_rq(int cpu, struct task_struct *p)
{
	int nid = cpu_to_node(cpu);
	const struct cpumask *nodemask = NULL;
	enum { cpuset, possible, fail } state = cpuset;
	int dest_cpu;

	/*
	 * If the node that the cpu is on has been offlined, cpu_to_node()
	 * will return -1. There is no cpu on the node, and we should
	 * select the cpu on the other node.
	 */
	if (nid != -1) {
		nodemask = cpumask_of_node(nid);

		/* Look for allowed, online CPU in same node. */
		for_each_cpu(dest_cpu, nodemask) {
			if (!cpu_online(dest_cpu))
				continue;
			if (!cpu_active(dest_cpu))
				continue;
			if (cpumask_test_cpu(dest_cpu, tsk_cpus_allowed(p)))
				return dest_cpu;
		}
	}

	for (;;) {
		/* Any allowed, online CPU? */
		for_each_cpu(dest_cpu, tsk_cpus_allowed(p)) {
			if (!cpu_online(dest_cpu))
				continue;
			if (!cpu_active(dest_cpu))
				continue;
			goto out;
		}

		switch (state) {
		case cpuset:
			/* No more Mr. Nice Guy. */
			cpuset_cpus_allowed_fallback(p);
			state = possible;
			break;

		case possible:
			do_set_cpus_allowed(p, cpu_possible_mask);
			state = fail;
			break;

		case fail:
			BUG();
			break;
		}
	}

out:
	if (state != cpuset) {
		/*
		 * Don't tell them about moving exiting tasks or
		 * kernel threads (both mm NULL), since they never
		 * leave kernel.
		 */
		if (p->mm && printk_ratelimit()) {
			printk_sched("process %d (%s) no longer affine to cpu%d\n",
					task_pid_nr(p), p->comm, cpu);
		}
	}

	return dest_cpu;
}

/*
 * The caller (fork, wakeup) owns p->pi_lock, ->cpus_allowed is stable.
 */
static inline
int select_task_rq(struct task_struct *p, int cpu, int sd_flags, int wake_flags)
{
	cpu = p->sched_class->select_task_rq(p, cpu, sd_flags, wake_flags);

	/*
	 * In order not to call set_task_cpu() on a blocking task we need
	 * to rely on ttwu() to place the task on a valid ->cpus_allowed
	 * cpu.
	 *
	 * Since this is common to all placement strategies, this lives here.
	 *
	 * [ this allows ->select_task() to simply return task_cpu(p) and
	 *   not worry about this generic constraint ]
	 */
	if (unlikely(!cpumask_test_cpu(cpu, tsk_cpus_allowed(p)) ||
		     !cpu_online(cpu)))
		cpu = select_fallback_rq(task_cpu(p), p);

	return cpu;
}

static void update_avg(u64 *avg, u64 sample)
{
	s64 diff = sample - *avg;
	*avg += diff >> 3;
}
#endif

static void
ttwu_stat(struct task_struct *p, int cpu, int wake_flags)
{
#ifdef CONFIG_SCHEDSTATS
	struct rq *rq = this_rq();

#ifdef CONFIG_SMP
	int this_cpu = smp_processor_id();

	if (cpu == this_cpu) {
		schedstat_inc(rq, ttwu_local);
		schedstat_inc(p, se.statistics.nr_wakeups_local);
	} else {
		struct sched_domain *sd;

		schedstat_inc(p, se.statistics.nr_wakeups_remote);
		rcu_read_lock();
		for_each_domain(this_cpu, sd) {
			if (cpumask_test_cpu(cpu, sched_domain_span(sd))) {
				schedstat_inc(sd, ttwu_wake_remote);
				break;
			}
		}
		rcu_read_unlock();
	}

	if (wake_flags & WF_MIGRATED)
		schedstat_inc(p, se.statistics.nr_wakeups_migrate);

#endif /* CONFIG_SMP */

	schedstat_inc(rq, ttwu_count);
	schedstat_inc(p, se.statistics.nr_wakeups);

	if (wake_flags & WF_SYNC)
		schedstat_inc(p, se.statistics.nr_wakeups_sync);

#endif /* CONFIG_SCHEDSTATS */
}

static void ttwu_activate(struct rq *rq, struct task_struct *p, int en_flags)
{
	activate_task(rq, p, en_flags);
	p->on_rq = 1;

	/* if a worker is waking up, notify workqueue */
	if (p->flags & PF_WQ_WORKER)
		wq_worker_waking_up(p, cpu_of(rq));
}

/*
 * Mark the task runnable and perform wakeup-preemption.
 */
static void
ttwu_do_wakeup(struct rq *rq, struct task_struct *p, int wake_flags)
{
	check_preempt_curr(rq, p, wake_flags);
	trace_sched_wakeup(p, true);

	p->state = TASK_RUNNING;
#ifdef CONFIG_SMP
	if (p->sched_class->task_woken)
		p->sched_class->task_woken(rq, p);

	if (rq->idle_stamp) {
		u64 delta = rq_clock(rq) - rq->idle_stamp;
		u64 max = 2*rq->max_idle_balance_cost;

		update_avg(&rq->avg_idle, delta);

		if (rq->avg_idle > max)
			rq->avg_idle = max;

		rq->idle_stamp = 0;
	}
#endif
}

static void
ttwu_do_activate(struct rq *rq, struct task_struct *p, int wake_flags)
{
#ifdef CONFIG_SMP
	if (p->sched_contributes_to_load)
		rq->nr_uninterruptible--;
#endif

	ttwu_activate(rq, p, ENQUEUE_WAKEUP | ENQUEUE_WAKING);
	ttwu_do_wakeup(rq, p, wake_flags);
}

/*
 * Called in case the task @p isn't fully descheduled from its runqueue,
 * in this case we must do a remote wakeup. Its a 'light' wakeup though,
 * since all we need to do is flip p->state to TASK_RUNNING, since
 * the task is still ->on_rq.
 */
static int ttwu_remote(struct task_struct *p, int wake_flags)
{
	struct rq *rq;
	int ret = 0;

	rq = __task_rq_lock(p);
	if (p->on_rq) {
		/* check_preempt_curr() may use rq clock */
		update_rq_clock(rq);
		ttwu_do_wakeup(rq, p, wake_flags);
		ret = 1;
	}
	__task_rq_unlock(rq);

	return ret;
}

#ifdef CONFIG_SMP
static void sched_ttwu_pending(void)
{
	struct rq *rq = this_rq();
	struct llist_node *llist = llist_del_all(&rq->wake_list);
	struct task_struct *p;

	raw_spin_lock(&rq->lock);

	while (llist) {
		p = llist_entry(llist, struct task_struct, wake_entry);
		llist = llist_next(llist);
		ttwu_do_activate(rq, p, 0);
	}

	raw_spin_unlock(&rq->lock);
}

void scheduler_ipi(void)
{
	/*
	 * Fold TIF_NEED_RESCHED into the preempt_count; anybody setting
	 * TIF_NEED_RESCHED remotely (for the first time) will also send
	 * this IPI.
	 */
	if (tif_need_resched())
		set_preempt_need_resched();

	if (llist_empty(&this_rq()->wake_list)
			&& !tick_nohz_full_cpu(smp_processor_id())
			&& !got_nohz_idle_kick())
		return;

	/*
	 * Not all reschedule IPI handlers call irq_enter/irq_exit, since
	 * traditionally all their work was done from the interrupt return
	 * path. Now that we actually do some work, we need to make sure
	 * we do call them.
	 *
	 * Some archs already do call them, luckily irq_enter/exit nest
	 * properly.
	 *
	 * Arguably we should visit all archs and update all handlers,
	 * however a fair share of IPIs are still resched only so this would
	 * somewhat pessimize the simple resched case.
	 */
	irq_enter();
	tick_nohz_full_check();
	sched_ttwu_pending();

	/*
	 * Check if someone kicked us for doing the nohz idle load balance.
	 */
	if (unlikely(got_nohz_idle_kick())) {
		this_rq()->idle_balance = 1;
		raise_softirq_irqoff(SCHED_SOFTIRQ);
	}
	irq_exit();
}

static void ttwu_queue_remote(struct task_struct *p, int cpu)
{
	if (llist_add(&p->wake_entry, &cpu_rq(cpu)->wake_list))
		smp_send_reschedule(cpu);
}

bool cpus_share_cache(int this_cpu, int that_cpu)
{
	return per_cpu(sd_llc_id, this_cpu) == per_cpu(sd_llc_id, that_cpu);
}
#endif /* CONFIG_SMP */

static void ttwu_queue(struct task_struct *p, int cpu)
{
	struct rq *rq = cpu_rq(cpu);

#if defined(CONFIG_SMP)
	if (sched_feat(TTWU_QUEUE) && !cpus_share_cache(smp_processor_id(), cpu)) {
		sched_clock_cpu(cpu); /* sync clocks x-cpu */
		ttwu_queue_remote(p, cpu);
		return;
	}
#endif

	raw_spin_lock(&rq->lock);
	ttwu_do_activate(rq, p, 0);
	raw_spin_unlock(&rq->lock);
}

/**
 * try_to_wake_up - wake up a thread
 * @p: the thread to be awakened
 * @state: the mask of task states that can be woken
 * @wake_flags: wake modifier flags (WF_*)
 *
 * Put it on the run-queue if it's not already there. The "current"
 * thread is always on the run-queue (except when the actual
 * re-schedule is in progress), and as such you're allowed to do
 * the simpler "current->state = TASK_RUNNING" to mark yourself
 * runnable without the overhead of this.
 *
 * Return: %true if @p was woken up, %false if it was already running.
 * or @state didn't match @p's state.
 */
static int
try_to_wake_up(struct task_struct *p, unsigned int state, int wake_flags)
{
	unsigned long flags;
	int cpu, success = 0;

	/*
	 * If we are going to wake up a thread waiting for CONDITION we
	 * need to ensure that CONDITION=1 done by the caller can not be
	 * reordered with p->state check below. This pairs with mb() in
	 * set_current_state() the waiting thread does.
	 */
	smp_mb__before_spinlock();
	raw_spin_lock_irqsave(&p->pi_lock, flags);
	if (!(p->state & state))
		goto out;

	success = 1; /* we're going to change ->state */
	cpu = task_cpu(p);

	if (p->on_rq && ttwu_remote(p, wake_flags))
		goto stat;

#ifdef CONFIG_SMP
	/*
	 * If the owning (remote) cpu is still in the middle of schedule() with
	 * this task as prev, wait until its done referencing the task.
	 */
	while (p->on_cpu)
		cpu_relax();
	/*
	 * Pairs with the smp_wmb() in finish_lock_switch().
	 */
	smp_rmb();

	p->sched_contributes_to_load = !!task_contributes_to_load(p);
	p->state = TASK_WAKING;

	if (p->sched_class->task_waking)
		p->sched_class->task_waking(p);

	cpu = select_task_rq(p, p->wake_cpu, SD_BALANCE_WAKE, wake_flags);
	if (task_cpu(p) != cpu) {
		wake_flags |= WF_MIGRATED;
		set_task_cpu(p, cpu);
	}
#endif /* CONFIG_SMP */

	ttwu_queue(p, cpu);
stat:
	ttwu_stat(p, cpu, wake_flags);
out:
	raw_spin_unlock_irqrestore(&p->pi_lock, flags);

	return success;
}

/**
 * try_to_wake_up_local - try to wake up a local task with rq lock held
 * @p: the thread to be awakened
 *
 * Put @p on the run-queue if it's not already there. The caller must
 * ensure that this_rq() is locked, @p is bound to this_rq() and not
 * the current task.
 */
static void try_to_wake_up_local(struct task_struct *p)
{
	struct rq *rq = task_rq(p);

	if (WARN_ON_ONCE(rq != this_rq()) ||
	    WARN_ON_ONCE(p == current))
		return;

	lockdep_assert_held(&rq->lock);

	if (!raw_spin_trylock(&p->pi_lock)) {
		raw_spin_unlock(&rq->lock);
		raw_spin_lock(&p->pi_lock);
		raw_spin_lock(&rq->lock);
	}

	if (!(p->state & TASK_NORMAL))
		goto out;

	if (!p->on_rq)
		ttwu_activate(rq, p, ENQUEUE_WAKEUP);

	ttwu_do_wakeup(rq, p, 0);
	ttwu_stat(p, smp_processor_id(), 0);
out:
	raw_spin_unlock(&p->pi_lock);
}

/**
 * wake_up_process - Wake up a specific process
 * @p: The process to be woken up.
 *
 * Attempt to wake up the nominated process and move it to the set of runnable
 * processes.
 *
 * Return: 1 if the process was woken up, 0 if it was already running.
 *
 * It may be assumed that this function implies a write memory barrier before
 * changing the task state if and only if any tasks are woken up.
 */
int wake_up_process(struct task_struct *p)
{
	WARN_ON(task_is_stopped_or_traced(p));
	return try_to_wake_up(p, TASK_NORMAL, 0);
}
EXPORT_SYMBOL(wake_up_process);

int wake_up_state(struct task_struct *p, unsigned int state)
{
	return try_to_wake_up(p, state, 0);
}

/*
 * Perform scheduler related setup for a newly forked process p.
 * p is forked by current.
 *
 * __sched_fork() is basic setup used by init_idle() too:
 */
static void __sched_fork(unsigned long clone_flags, struct task_struct *p)
{
	p->on_rq			= 0;

	p->se.on_rq			= 0;
	p->se.exec_start		= 0;
	p->se.sum_exec_runtime		= 0;
	p->se.prev_sum_exec_runtime	= 0;
	p->se.nr_migrations		= 0;
	p->se.vruntime			= 0;
	INIT_LIST_HEAD(&p->se.group_node);

#ifdef CONFIG_SCHEDSTATS
	memset(&p->se.statistics, 0, sizeof(p->se.statistics));
#endif

	INIT_LIST_HEAD(&p->rt.run_list);

#ifdef CONFIG_PREEMPT_NOTIFIERS
	INIT_HLIST_HEAD(&p->preempt_notifiers);
#endif

#ifdef CONFIG_NUMA_BALANCING
	if (p->mm && atomic_read(&p->mm->mm_users) == 1) {
		p->mm->numa_next_scan = jiffies + msecs_to_jiffies(sysctl_numa_balancing_scan_delay);
		p->mm->numa_scan_seq = 0;
	}

	if (clone_flags & CLONE_VM)
		p->numa_preferred_nid = current->numa_preferred_nid;
	else
		p->numa_preferred_nid = -1;

	p->node_stamp = 0ULL;
	p->numa_scan_seq = p->mm ? p->mm->numa_scan_seq : 0;
	p->numa_scan_period = sysctl_numa_balancing_scan_delay;
	p->numa_work.next = &p->numa_work;
	p->numa_faults = NULL;
	p->numa_faults_buffer = NULL;

	INIT_LIST_HEAD(&p->numa_entry);
	p->numa_group = NULL;
#endif /* CONFIG_NUMA_BALANCING */
}

#ifdef CONFIG_NUMA_BALANCING
#ifdef CONFIG_SCHED_DEBUG
void set_numabalancing_state(bool enabled)
{
	if (enabled)
		sched_feat_set("NUMA");
	else
		sched_feat_set("NO_NUMA");
}
#else
__read_mostly bool numabalancing_enabled;

void set_numabalancing_state(bool enabled)
{
	numabalancing_enabled = enabled;
}
#endif /* CONFIG_SCHED_DEBUG */
#endif /* CONFIG_NUMA_BALANCING */

/*
 * fork()/clone()-time setup:
 */
void sched_fork(unsigned long clone_flags, struct task_struct *p)
{
	unsigned long flags;
	int cpu = get_cpu();

	__sched_fork(clone_flags, p);
	/*
	 * We mark the process as running here. This guarantees that
	 * nobody will actually run it, and a signal or other external
	 * event cannot wake it up and insert it on the runqueue either.
	 */
	p->state = TASK_RUNNING;

	/*
	 * Make sure we do not leak PI boosting priority to the child.
	 */
	p->prio = current->normal_prio;

	/*
	 * Revert to default priority/policy on fork if requested.
	 */
	if (unlikely(p->sched_reset_on_fork)) {
		if (task_has_rt_policy(p)) {
			p->policy = SCHED_NORMAL;
			p->static_prio = NICE_TO_PRIO(0);
			p->rt_priority = 0;
		} else if (PRIO_TO_NICE(p->static_prio) < 0)
			p->static_prio = NICE_TO_PRIO(0);

		p->prio = p->normal_prio = __normal_prio(p);
		set_load_weight(p);

		/*
		 * We don't need the reset flag anymore after the fork. It has
		 * fulfilled its duty:
		 */
		p->sched_reset_on_fork = 0;
	}

	if (!rt_prio(p->prio))
		p->sched_class = &fair_sched_class;

	if (p->sched_class->task_fork)
		p->sched_class->task_fork(p);

	/*
	 * The child is not yet in the pid-hash so no cgroup attach races,
	 * and the cgroup is pinned to this child due to cgroup_fork()
	 * is ran before sched_fork().
	 *
	 * Silence PROVE_RCU.
	 */
	raw_spin_lock_irqsave(&p->pi_lock, flags);
	set_task_cpu(p, cpu);
	raw_spin_unlock_irqrestore(&p->pi_lock, flags);

#if defined(CONFIG_SCHEDSTATS) || defined(CONFIG_TASK_DELAY_ACCT)
	if (likely(sched_info_on()))
		memset(&p->sched_info, 0, sizeof(p->sched_info));
#endif
#if defined(CONFIG_SMP)
	p->on_cpu = 0;
#endif
	init_task_preempt_count(p);
#ifdef CONFIG_SMP
	plist_node_init(&p->pushable_tasks, MAX_PRIO);
#endif

	put_cpu();
}

/*
 * wake_up_new_task - wake up a newly created task for the first time.
 *
 * This function will do some initial scheduler statistics housekeeping
 * that must be done for every newly created context, then puts the task
 * on the runqueue and wakes it.
 */
void wake_up_new_task(struct task_struct *p)
{
	unsigned long flags;
	struct rq *rq;

	raw_spin_lock_irqsave(&p->pi_lock, flags);
#ifdef CONFIG_SMP
	/*
	 * Fork balancing, do it here and not earlier because:
	 *  - cpus_allowed can change in the fork path
	 *  - any previously selected cpu might disappear through hotplug
	 */
	set_task_cpu(p, select_task_rq(p, task_cpu(p), SD_BALANCE_FORK, 0));
#endif

	/* Initialize new task's runnable average */
	init_task_runnable_average(p);
	rq = __task_rq_lock(p);
	activate_task(rq, p, 0);
	p->on_rq = 1;
	trace_sched_wakeup_new(p, true);
	check_preempt_curr(rq, p, WF_FORK);
#ifdef CONFIG_SMP
	if (p->sched_class->task_woken)
		p->sched_class->task_woken(rq, p);
#endif
	task_rq_unlock(rq, p, &flags);
}

#ifdef CONFIG_PREEMPT_NOTIFIERS

/**
 * preempt_notifier_register - tell me when current is being preempted & rescheduled
 * @notifier: notifier struct to register
 */
void preempt_notifier_register(struct preempt_notifier *notifier)
{
	hlist_add_head(&notifier->link, &current->preempt_notifiers);
}
EXPORT_SYMBOL_GPL(preempt_notifier_register);

/**
 * preempt_notifier_unregister - no longer interested in preemption notifications
 * @notifier: notifier struct to unregister
 *
 * This is safe to call from within a preemption notifier.
 */
void preempt_notifier_unregister(struct preempt_notifier *notifier)
{
	hlist_del(&notifier->link);
}
EXPORT_SYMBOL_GPL(preempt_notifier_unregister);

static void fire_sched_in_preempt_notifiers(struct task_struct *curr)
{
	struct preempt_notifier *notifier;

	hlist_for_each_entry(notifier, &curr->preempt_notifiers, link)
		notifier->ops->sched_in(notifier, raw_smp_processor_id());
}

static void
fire_sched_out_preempt_notifiers(struct task_struct *curr,
				 struct task_struct *next)
{
	struct preempt_notifier *notifier;

	hlist_for_each_entry(notifier, &curr->preempt_notifiers, link)
		notifier->ops->sched_out(notifier, next);
}

#else /* !CONFIG_PREEMPT_NOTIFIERS */

static void fire_sched_in_preempt_notifiers(struct task_struct *curr)
{
}

static void
fire_sched_out_preempt_notifiers(struct task_struct *curr,
				 struct task_struct *next)
{
}

#endif /* CONFIG_PREEMPT_NOTIFIERS */

/**
 * prepare_task_switch - prepare to switch tasks
 * @rq: the runqueue preparing to switch
 * @prev: the current task that is being switched out
 * @next: the task we are going to switch to.
 *
 * This is called with the rq lock held and interrupts off. It must
 * be paired with a subsequent finish_task_switch after the context
 * switch.
 *
 * prepare_task_switch sets up locking and calls architecture specific
 * hooks.
 */
static inline void
prepare_task_switch(struct rq *rq, struct task_struct *prev,
		    struct task_struct *next)
{
	trace_sched_switch(prev, next);
	sched_info_switch(rq, prev, next);
	perf_event_task_sched_out(prev, next);
	fire_sched_out_preempt_notifiers(prev, next);
	prepare_lock_switch(rq, next);
	prepare_arch_switch(next);
}

/**
 * finish_task_switch - clean up after a task-switch
 * @rq: runqueue associated with task-switch
 * @prev: the thread we just switched away from.
 *
 * finish_task_switch must be called after the context switch, paired
 * with a prepare_task_switch call before the context switch.
 * finish_task_switch will reconcile locking set up by prepare_task_switch,
 * and do any other architecture-specific cleanup actions.
 *
 * Note that we may have delayed dropping an mm in context_switch(). If
 * so, we finish that here outside of the runqueue lock. (Doing it
 * with the lock held can cause deadlocks; see schedule() for
 * details.)
 */
static void finish_task_switch(struct rq *rq, struct task_struct *prev)
	__releases(rq->lock)
{
	struct mm_struct *mm = rq->prev_mm;
	long prev_state;

	rq->prev_mm = NULL;

	/*
	 * A task struct has one reference for the use as "current".
	 * If a task dies, then it sets TASK_DEAD in tsk->state and calls
	 * schedule one last time. The schedule call will never return, and
	 * the scheduled task must drop that reference.
	 * The test for TASK_DEAD must occur while the runqueue locks are
	 * still held, otherwise prev could be scheduled on another cpu, die
	 * there before we look at prev->state, and then the reference would
	 * be dropped twice.
	 *		Manfred Spraul <manfred@colorfullife.com>
	 */
	prev_state = prev->state;
	vtime_task_switch(prev);
	finish_arch_switch(prev);
	perf_event_task_sched_in(prev, current);
	finish_lock_switch(rq, prev);
	finish_arch_post_lock_switch();

	fire_sched_in_preempt_notifiers(current);
	if (mm)
		mmdrop(mm);
	if (unlikely(prev_state == TASK_DEAD)) {
		task_numa_free(prev);

		/*
		 * Remove function-return probe instances associated with this
		 * task and put them back on the free list.
		 */
		kprobe_flush_task(prev);
		put_task_struct(prev);
	}

	tick_nohz_task_switch(current);
}

#ifdef CONFIG_SMP

/* assumes rq->lock is held */
static inline void pre_schedule(struct rq *rq, struct task_struct *prev)
{
	if (prev->sched_class->pre_schedule)
		prev->sched_class->pre_schedule(rq, prev);
}

/* rq->lock is NOT held, but preemption is disabled */
static inline void post_schedule(struct rq *rq)
{
	if (rq->post_schedule) {
		unsigned long flags;

		raw_spin_lock_irqsave(&rq->lock, flags);
		if (rq->curr->sched_class->post_schedule)
			rq->curr->sched_class->post_schedule(rq);
		raw_spin_unlock_irqrestore(&rq->lock, flags);

		rq->post_schedule = 0;
	}
}

#else

static inline void pre_schedule(struct rq *rq, struct task_struct *p)
{
}

static inline void post_schedule(struct rq *rq)
{
}

#endif

/**
 * schedule_tail - first thing a freshly forked thread must call.
 * @prev: the thread we just switched away from.
 */
asmlinkage void schedule_tail(struct task_struct *prev)
	__releases(rq->lock)
{
	struct rq *rq = this_rq();

	finish_task_switch(rq, prev);

	/*
	 * FIXME: do we need to worry about rq being invalidated by the
	 * task_switch?
	 */
	post_schedule(rq);

#ifdef __ARCH_WANT_UNLOCKED_CTXSW
	/* In this case, finish_task_switch does not reenable preemption */
	preempt_enable();
#endif
	if (current->set_child_tid)
		put_user(task_pid_vnr(current), current->set_child_tid);
}

/*
 * context_switch - switch to the new MM and the new
 * thread's register state.
 */
static inline void
context_switch(struct rq *rq, struct task_struct *prev,
	       struct task_struct *next)
{
	struct mm_struct *mm, *oldmm;

	prepare_task_switch(rq, prev, next);

	mm = next->mm;
	oldmm = prev->active_mm;
	/*
	 * For paravirt, this is coupled with an exit in switch_to to
	 * combine the page table reload and the switch backend into
	 * one hypercall.
	 */
	arch_start_context_switch(prev);

	if (!mm) {
		next->active_mm = oldmm;
		atomic_inc(&oldmm->mm_count);
		enter_lazy_tlb(oldmm, next);
	} else
		switch_mm(oldmm, mm, next);

	if (!prev->mm) {
		prev->active_mm = NULL;
		rq->prev_mm = oldmm;
	}
	/*
	 * Since the runqueue lock will be released by the next
	 * task (which is an invalid locking op but in the case
	 * of the scheduler it's an obvious special-case), so we
	 * do an early lockdep release here:
	 */
#ifndef __ARCH_WANT_UNLOCKED_CTXSW
	spin_release(&rq->lock.dep_map, 1, _THIS_IP_);
#endif

	context_tracking_task_switch(prev, next);
	/* Here we just switch the register state and the stack. */
	switch_to(prev, next, prev);

	barrier();
	/*
	 * this_rq must be evaluated again because prev may have moved
	 * CPUs since it called schedule(), thus the 'rq' on its stack
	 * frame will be invalid.
	 */
	finish_task_switch(this_rq(), prev);
}

/*
 * nr_running and nr_context_switches:
 *
 * externally visible scheduler statistics: current number of runnable
 * threads, total number of context switches performed since bootup.
 */
unsigned long nr_running(void)
{
	unsigned long i, sum = 0;

	for_each_online_cpu(i)
		sum += cpu_rq(i)->nr_running;

	return sum;
}

unsigned long long nr_context_switches(void)
{
	int i;
	unsigned long long sum = 0;

	for_each_possible_cpu(i)
		sum += cpu_rq(i)->nr_switches;

	return sum;
}

unsigned long nr_iowait(void)
{
	unsigned long i, sum = 0;

	for_each_possible_cpu(i)
		sum += atomic_read(&cpu_rq(i)->nr_iowait);

	return sum;
}

unsigned long nr_iowait_cpu(int cpu)
{
	struct rq *this = cpu_rq(cpu);
	return atomic_read(&this->nr_iowait);
}

#ifdef CONFIG_SMP

/*
 * sched_exec - execve() is a valuable balancing opportunity, because at
 * this point the task has the smallest effective memory and cache footprint.
 */
void sched_exec(void)
{
	struct task_struct *p = current;
	unsigned long flags;
	int dest_cpu;

	raw_spin_lock_irqsave(&p->pi_lock, flags);
	dest_cpu = p->sched_class->select_task_rq(p, task_cpu(p), SD_BALANCE_EXEC, 0);
	if (dest_cpu == smp_processor_id())
		goto unlock;

	if (likely(cpu_active(dest_cpu))) {
		struct migration_arg arg = { p, dest_cpu };

		raw_spin_unlock_irqrestore(&p->pi_lock, flags);
		stop_one_cpu(task_cpu(p), migration_cpu_stop, &arg);
		return;
	}
unlock:
	raw_spin_unlock_irqrestore(&p->pi_lock, flags);
}

#endif

DEFINE_PER_CPU(struct kernel_stat, kstat);
DEFINE_PER_CPU(struct kernel_cpustat, kernel_cpustat);

EXPORT_PER_CPU_SYMBOL(kstat);
EXPORT_PER_CPU_SYMBOL(kernel_cpustat);

/*
 * Return any ns on the sched_clock that have not yet been accounted in
 * @p in case that task is currently running.
 *
 * Called with task_rq_lock() held on @rq.
 */
static u64 do_task_delta_exec(struct task_struct *p, struct rq *rq)
{
	u64 ns = 0;

	if (task_current(rq, p)) {
		update_rq_clock(rq);
		ns = rq_clock_task(rq) - p->se.exec_start;
		if ((s64)ns < 0)
			ns = 0;
	}

	return ns;
}

unsigned long long task_delta_exec(struct task_struct *p)
{
	unsigned long flags;
	struct rq *rq;
	u64 ns = 0;

	rq = task_rq_lock(p, &flags);
	ns = do_task_delta_exec(p, rq);
	task_rq_unlock(rq, p, &flags);

	return ns;
}

/*
 * Return accounted runtime for the task.
 * In case the task is currently running, return the runtime plus current's
 * pending runtime that have not been accounted yet.
 */
unsigned long long task_sched_runtime(struct task_struct *p)
{
	unsigned long flags;
	struct rq *rq;
	u64 ns = 0;

#if defined(CONFIG_64BIT) && defined(CONFIG_SMP)
	/*
	 * 64-bit doesn't need locks to atomically read a 64bit value.
	 * So we have a optimization chance when the task's delta_exec is 0.
	 * Reading ->on_cpu is racy, but this is ok.
	 *
	 * If we race with it leaving cpu, we'll take a lock. So we're correct.
	 * If we race with it entering cpu, unaccounted time is 0. This is
	 * indistinguishable from the read occurring a few cycles earlier.
	 */
	if (!p->on_cpu)
		return p->se.sum_exec_runtime;
#endif

	rq = task_rq_lock(p, &flags);
	ns = p->se.sum_exec_runtime + do_task_delta_exec(p, rq);
	task_rq_unlock(rq, p, &flags);

	return ns;
}

/*
 * This function gets called by the timer code, with HZ frequency.
 * We call it with interrupts disabled.
 */
void scheduler_tick(void)
{
	int cpu = smp_processor_id();
	struct rq *rq = cpu_rq(cpu);
	struct task_struct *curr = rq->curr;

	sched_clock_tick();

	raw_spin_lock(&rq->lock);
	update_rq_clock(rq);
	curr->sched_class->task_tick(rq, curr, 0);
	update_cpu_load_active(rq);
	raw_spin_unlock(&rq->lock);

	perf_event_task_tick();

#ifdef CONFIG_SMP
	rq->idle_balance = idle_cpu(cpu);
	trigger_load_balance(rq, cpu);
#endif
	rq_last_tick_reset(rq);
}

#ifdef CONFIG_NO_HZ_FULL
/**
 * scheduler_tick_max_deferment
 *
 * Keep at least one tick per second when a single
 * active task is running because the scheduler doesn't
 * yet completely support full dynticks environment.
 *
 * This makes sure that uptime, CFS vruntime, load
 * balancing, etc... continue to move forward, even
 * with a very low granularity.
 *
 * Return: Maximum deferment in nanoseconds.
 */
u64 scheduler_tick_max_deferment(void)
{
	struct rq *rq = this_rq();
	unsigned long next, now = ACCESS_ONCE(jiffies);

	next = rq->last_sched_tick + HZ;

	if (time_before_eq(next, now))
		return 0;

	return jiffies_to_usecs(next - now) * NSEC_PER_USEC;
}
#endif

notrace unsigned long get_parent_ip(unsigned long addr)
{
	if (in_lock_functions(addr)) {
		addr = CALLER_ADDR2;
		if (in_lock_functions(addr))
			addr = CALLER_ADDR3;
	}
	return addr;
}

#if defined(CONFIG_PREEMPT) && (defined(CONFIG_DEBUG_PREEMPT) || \
				defined(CONFIG_PREEMPT_TRACER))

void __kprobes preempt_count_add(int val)
{
#ifdef CONFIG_DEBUG_PREEMPT
	/*
	 * Underflow?
	 */
	if (DEBUG_LOCKS_WARN_ON((preempt_count() < 0)))
		return;
#endif
	__preempt_count_add(val);
#ifdef CONFIG_DEBUG_PREEMPT
	/*
	 * Spinlock count overflowing soon?
	 */
	DEBUG_LOCKS_WARN_ON((preempt_count() & PREEMPT_MASK) >=
				PREEMPT_MASK - 10);
#endif
	if (preempt_count() == val)
		trace_preempt_off(CALLER_ADDR0, get_parent_ip(CALLER_ADDR1));
}
EXPORT_SYMBOL(preempt_count_add);

void __kprobes preempt_count_sub(int val)
{
#ifdef CONFIG_DEBUG_PREEMPT
	/*
	 * Underflow?
	 */
	if (DEBUG_LOCKS_WARN_ON(val > preempt_count()))
		return;
	/*
	 * Is the spinlock portion underflowing?
	 */
	if (DEBUG_LOCKS_WARN_ON((val < PREEMPT_MASK) &&
			!(preempt_count() & PREEMPT_MASK)))
		return;
#endif

	if (preempt_count() == val)
		trace_preempt_on(CALLER_ADDR0, get_parent_ip(CALLER_ADDR1));
	__preempt_count_sub(val);
}
EXPORT_SYMBOL(preempt_count_sub);

#endif

/*
 * Print scheduling while atomic bug:
 */
static noinline void __schedule_bug(struct task_struct *prev)
{
	if (oops_in_progress)
		return;

	printk(KERN_ERR "BUG: scheduling while atomic: %s/%d/0x%08x\n",
		prev->comm, prev->pid, preempt_count());

	debug_show_held_locks(prev);
	print_modules();
	if (irqs_disabled())
		print_irqtrace_events(prev);
	dump_stack();
	add_taint(TAINT_WARN, LOCKDEP_STILL_OK);
}

/*
 * Various schedule()-time debugging checks and statistics:
 */
static inline void schedule_debug(struct task_struct *prev)
{
	/*
	 * Test if we are atomic. Since do_exit() needs to call into
	 * schedule() atomically, we ignore that path for now.
	 * Otherwise, whine if we are scheduling when we should not be.
	 */
	if (unlikely(in_atomic_preempt_off() && !prev->exit_state))
		__schedule_bug(prev);
	rcu_sleep_check();

	profile_hit(SCHED_PROFILING, __builtin_return_address(0));

	schedstat_inc(this_rq(), sched_count);
}

static void put_prev_task(struct rq *rq, struct task_struct *prev)
{
	if (prev->on_rq || rq->skip_clock_update < 0)
		update_rq_clock(rq);
	prev->sched_class->put_prev_task(rq, prev);
}

/*
 * Pick up the highest-prio task:
 */
static inline struct task_struct *
pick_next_task(struct rq *rq)
{
	const struct sched_class *class;
	struct task_struct *p;

	/*
	 * Optimization: we know that if all tasks are in
	 * the fair class we can call that function directly:
	 */
	if (likely(rq->nr_running == rq->cfs.h_nr_running)) {
		p = fair_sched_class.pick_next_task(rq);
		if (likely(p))
			return p;
	}

	for_each_class(class) {
		p = class->pick_next_task(rq);
		if (p)
			return p;
	}

	BUG(); /* the idle class will always have a runnable task */
}

/*
 * __schedule() is the main scheduler function.
 *
 * The main means of driving the scheduler and thus entering this function are:
 *
 *   1. Explicit blocking: mutex, semaphore, waitqueue, etc.
 *
 *   2. TIF_NEED_RESCHED flag is checked on interrupt and userspace return
 *      paths. For example, see arch/x86/entry_64.S.
 *
 *      To drive preemption between tasks, the scheduler sets the flag in timer
 *      interrupt handler scheduler_tick().
 *
 *   3. Wakeups don't really cause entry into schedule(). They add a
 *      task to the run-queue and that's it.
 *
 *      Now, if the new task added to the run-queue preempts the current
 *      task, then the wakeup sets TIF_NEED_RESCHED and schedule() gets
 *      called on the nearest possible occasion:
 *
 *       - If the kernel is preemptible (CONFIG_PREEMPT=y):
 *
 *         - in syscall or exception context, at the next outmost
 *           preempt_enable(). (this might be as soon as the wake_up()'s
 *           spin_unlock()!)
 *
 *         - in IRQ context, return from interrupt-handler to
 *           preemptible context
 *
 *       - If the kernel is not preemptible (CONFIG_PREEMPT is not set)
 *         then at the next:
 *
 *          - cond_resched() call
 *          - explicit schedule() call
 *          - return from syscall or exception to user-space
 *          - return from interrupt-handler to user-space
 */
static void __sched __schedule(void)
{
	struct task_struct *prev, *next;
	unsigned long *switch_count;
	struct rq *rq;
	int cpu;

need_resched:
	preempt_disable();
	cpu = smp_processor_id();
	rq = cpu_rq(cpu);
	rcu_note_context_switch(cpu);
	prev = rq->curr;

	schedule_debug(prev);

	if (sched_feat(HRTICK))
		hrtick_clear(rq);

	/*
	 * Make sure that signal_pending_state()->signal_pending() below
	 * can't be reordered with __set_current_state(TASK_INTERRUPTIBLE)
	 * done by the caller to avoid the race with signal_wake_up().
	 */
	smp_mb__before_spinlock();
	raw_spin_lock_irq(&rq->lock);

	switch_count = &prev->nivcsw;
	if (prev->state && !(preempt_count() & PREEMPT_ACTIVE)) {
		if (unlikely(signal_pending_state(prev->state, prev))) {
			prev->state = TASK_RUNNING;
		} else {
			deactivate_task(rq, prev, DEQUEUE_SLEEP);
			prev->on_rq = 0;

			/*
			 * If a worker went to sleep, notify and ask workqueue
			 * whether it wants to wake up a task to maintain
			 * concurrency.
			 */
			if (prev->flags & PF_WQ_WORKER) {
				struct task_struct *to_wakeup;

				to_wakeup = wq_worker_sleeping(prev, cpu);
				if (to_wakeup)
					try_to_wake_up_local(to_wakeup);
			}
		}
		switch_count = &prev->nvcsw;
	}

	pre_schedule(rq, prev);

	if (unlikely(!rq->nr_running))
		idle_balance(cpu, rq);

	put_prev_task(rq, prev);
	next = pick_next_task(rq);
	clear_tsk_need_resched(prev);
	clear_preempt_need_resched();
	rq->skip_clock_update = 0;

	if (likely(prev != next)) {
		rq->nr_switches++;
		rq->curr = next;
		++*switch_count;

		context_switch(rq, prev, next); /* unlocks the rq */
		/*
		 * The context switch have flipped the stack from under us
		 * and restored the local variables which were saved when
		 * this task called schedule() in the past. prev == current
		 * is still correct, but it can be moved to another cpu/rq.
		 */
		cpu = smp_processor_id();
		rq = cpu_rq(cpu);
	} else
		raw_spin_unlock_irq(&rq->lock);

	post_schedule(rq);

	sched_preempt_enable_no_resched();
	if (need_resched())
		goto need_resched;
}

static inline void sched_submit_work(struct task_struct *tsk)
{
	if (!tsk->state || tsk_is_pi_blocked(tsk))
		return;
	/*
	 * If we are going to sleep and we have plugged IO queued,
	 * make sure to submit it to avoid deadlocks.
	 */
	if (blk_needs_flush_plug(tsk))
		blk_schedule_flush_plug(tsk);
}

asmlinkage void __sched schedule(void)
{
	struct task_struct *tsk = current;

	sched_submit_work(tsk);
	__schedule();
}
EXPORT_SYMBOL(schedule);

#ifdef CONFIG_CONTEXT_TRACKING
asmlinkage void __sched schedule_user(void)
{
	/*
	 * If we come here after a random call to set_need_resched(),
	 * or we have been woken up remotely but the IPI has not yet arrived,
	 * we haven't yet exited the RCU idle mode. Do it here manually until
	 * we find a better solution.
	 */
	user_exit();
	schedule();
	user_enter();
}
#endif

/**
 * schedule_preempt_disabled - called with preemption disabled
 *
 * Returns with preemption disabled. Note: preempt_count must be 1
 */
void __sched schedule_preempt_disabled(void)
{
	sched_preempt_enable_no_resched();
	schedule();
	preempt_disable();
}

#ifdef CONFIG_PREEMPT
/*
 * this is the entry point to schedule() from in-kernel preemption
 * off of preempt_enable. Kernel preemptions off return from interrupt
 * occur there and call schedule directly.
 */
asmlinkage void __sched notrace preempt_schedule(void)
{
	/*
	 * If there is a non-zero preempt_count or interrupts are disabled,
	 * we do not want to preempt the current task. Just return..
	 */
	if (likely(!preemptible()))
		return;

	do {
		__preempt_count_add(PREEMPT_ACTIVE);
		__schedule();
		__preempt_count_sub(PREEMPT_ACTIVE);

		/*
		 * Check again in case we missed a preemption opportunity
		 * between schedule and now.
		 */
		barrier();
	} while (need_resched());
}
EXPORT_SYMBOL(preempt_schedule);
#endif /* CONFIG_PREEMPT */

/*
 * this is the entry point to schedule() from kernel preemption
 * off of irq context.
 * Note, that this is called and return with irqs disabled. This will
 * protect us against recursive calling from irq.
 */
asmlinkage void __sched preempt_schedule_irq(void)
{
	enum ctx_state prev_state;

	/* Catch callers which need to be fixed */
	BUG_ON(preempt_count() || !irqs_disabled());

	prev_state = exception_enter();

	do {
		__preempt_count_add(PREEMPT_ACTIVE);
		local_irq_enable();
		__schedule();
		local_irq_disable();
		__preempt_count_sub(PREEMPT_ACTIVE);

		/*
		 * Check again in case we missed a preemption opportunity
		 * between schedule and now.
		 */
		barrier();
	} while (need_resched());

	exception_exit(prev_state);
}

int default_wake_function(wait_queue_t *curr, unsigned mode, int wake_flags,
			  void *key)
{
	return try_to_wake_up(curr->private, mode, wake_flags);
}
EXPORT_SYMBOL(default_wake_function);

<<<<<<< HEAD
/*
 * The core wakeup function. Non-exclusive wakeups (nr_exclusive == 0) just
 * wake everything up. If it's an exclusive wakeup (nr_exclusive == small +ve
 * number) then we wake all the non-exclusive tasks and one exclusive task.
 *
 * There are circumstances in which we can try to wake a task which has already
 * started to run but is not in state TASK_RUNNING. try_to_wake_up() returns
 * zero in this (rare) case, and we handle it by continuing to scan the queue.
 */
static void __wake_up_common(wait_queue_head_t *q, unsigned int mode,
			int nr_exclusive, int wake_flags, void *key)
{
	wait_queue_t *curr, *next;

	list_for_each_entry_safe(curr, next, &q->task_list, task_list) {
		unsigned flags = curr->flags;

		if (curr->func(curr, mode, wake_flags, key) &&
				(flags & WQ_FLAG_EXCLUSIVE) && !--nr_exclusive)
			break;
	}
}

/**
 * __wake_up - wake up threads blocked on a waitqueue.
 * @q: the waitqueue
 * @mode: which threads
 * @nr_exclusive: how many wake-one or wake-many threads to wake up
 * @key: is directly passed to the wakeup function
 *
 * It may be assumed that this function implies a write memory barrier before
 * changing the task state if and only if any tasks are woken up.
 */
void __wake_up(wait_queue_head_t *q, unsigned int mode,
			int nr_exclusive, void *key)
{
	unsigned long flags;

	spin_lock_irqsave(&q->lock, flags);
	__wake_up_common(q, mode, nr_exclusive, 0, key);
	spin_unlock_irqrestore(&q->lock, flags);
}
EXPORT_SYMBOL(__wake_up);

/*
 * Same as __wake_up but called with the spinlock in wait_queue_head_t held.
 */
void __wake_up_locked(wait_queue_head_t *q, unsigned int mode, int nr)
{
	__wake_up_common(q, mode, nr, 0, NULL);
}
EXPORT_SYMBOL_GPL(__wake_up_locked);

void __wake_up_locked_key(wait_queue_head_t *q, unsigned int mode, void *key)
{
	__wake_up_common(q, mode, 1, 0, key);
}
EXPORT_SYMBOL_GPL(__wake_up_locked_key);

/**
 * __wake_up_sync_key - wake up threads blocked on a waitqueue.
 * @q: the waitqueue
 * @mode: which threads
 * @nr_exclusive: how many wake-one or wake-many threads to wake up
 * @key: opaque value to be passed to wakeup targets
 *
 * The sync wakeup differs that the waker knows that it will schedule
 * away soon, so while the target thread will be woken up, it will not
 * be migrated to another CPU - ie. the two threads are 'synchronized'
 * with each other. This can prevent needless bouncing between CPUs.
 *
 * On UP it can prevent extra preemption.
 *
 * It may be assumed that this function implies a write memory barrier before
 * changing the task state if and only if any tasks are woken up.
 */
void __wake_up_sync_key(wait_queue_head_t *q, unsigned int mode,
			int nr_exclusive, void *key)
{
	unsigned long flags;
	int wake_flags = WF_SYNC;

	if (unlikely(!q))
		return;

	if (unlikely(nr_exclusive != 1))
		wake_flags = 0;

	spin_lock_irqsave(&q->lock, flags);
	__wake_up_common(q, mode, nr_exclusive, wake_flags, key);
	spin_unlock_irqrestore(&q->lock, flags);
}
EXPORT_SYMBOL_GPL(__wake_up_sync_key);

/*
 * __wake_up_sync - see __wake_up_sync_key()
 */
void __wake_up_sync(wait_queue_head_t *q, unsigned int mode, int nr_exclusive)
{
	__wake_up_sync_key(q, mode, nr_exclusive, NULL);
}
EXPORT_SYMBOL_GPL(__wake_up_sync);	/* For internal use only */

/**
 * complete: - signals a single thread waiting on this completion
 * @x:  holds the state of this particular completion
 *
 * This will wake up a single thread waiting on this completion. Threads will be
 * awakened in the same order in which they were queued.
 *
 * See also complete_all(), wait_for_completion() and related routines.
 *
 * It may be assumed that this function implies a write memory barrier before
 * changing the task state if and only if any tasks are woken up.
 */
void complete(struct completion *x)
{
	unsigned long flags;

	spin_lock_irqsave(&x->wait.lock, flags);
	x->done++;
	__wake_up_common(&x->wait, TASK_NORMAL, 1, 0, NULL);
	spin_unlock_irqrestore(&x->wait.lock, flags);
}
EXPORT_SYMBOL(complete);

/**
 * complete_all: - signals all threads waiting on this completion
 * @x:  holds the state of this particular completion
 *
 * This will wake up all threads waiting on this particular completion event.
 *
 * It may be assumed that this function implies a write memory barrier before
 * changing the task state if and only if any tasks are woken up.
 */
void complete_all(struct completion *x)
{
	unsigned long flags;

	spin_lock_irqsave(&x->wait.lock, flags);
	x->done += UINT_MAX/2;
	__wake_up_common(&x->wait, TASK_NORMAL, 0, 0, NULL);
	spin_unlock_irqrestore(&x->wait.lock, flags);
}
EXPORT_SYMBOL(complete_all);

static inline long __sched
do_wait_for_common(struct completion *x,
		   long (*action)(long), long timeout, int state)
{
	if (!x->done) {
		DECLARE_WAITQUEUE(wait, current);

		__add_wait_queue_tail_exclusive(&x->wait, &wait);
		do {
			if (signal_pending_state(state, current)) {
				timeout = -ERESTARTSYS;
				break;
			}
			__set_current_state(state);
			spin_unlock_irq(&x->wait.lock);
			timeout = action(timeout);
			spin_lock_irq(&x->wait.lock);
		} while (!x->done && timeout);
		__remove_wait_queue(&x->wait, &wait);
		if (!x->done)
			return timeout;
	}
	x->done--;
	return timeout ?: 1;
}

static inline long __sched
__wait_for_common(struct completion *x,
		  long (*action)(long), long timeout, int state)
{
	might_sleep();

	spin_lock_irq(&x->wait.lock);
	timeout = do_wait_for_common(x, action, timeout, state);
	spin_unlock_irq(&x->wait.lock);
	return timeout;
}

static long __sched
wait_for_common(struct completion *x, long timeout, int state)
{
	return __wait_for_common(x, schedule_timeout, timeout, state);
}

static long __sched
wait_for_common_io(struct completion *x, long timeout, int state)
{
	return __wait_for_common(x, io_schedule_timeout, timeout, state);
}

/**
 * wait_for_completion: - waits for completion of a task
 * @x:  holds the state of this particular completion
 *
 * This waits to be signaled for completion of a specific task. It is NOT
 * interruptible and there is no timeout.
 *
 * See also similar routines (i.e. wait_for_completion_timeout()) with timeout
 * and interrupt capability. Also see complete().
 */
void __sched wait_for_completion(struct completion *x)
{
	wait_for_common(x, MAX_SCHEDULE_TIMEOUT, TASK_UNINTERRUPTIBLE);
}
EXPORT_SYMBOL(wait_for_completion);

/**
 * wait_for_completion_timeout: - waits for completion of a task (w/timeout)
 * @x:  holds the state of this particular completion
 * @timeout:  timeout value in jiffies
 *
 * This waits for either a completion of a specific task to be signaled or for a
 * specified timeout to expire. The timeout is in jiffies. It is not
 * interruptible.
 *
 * Return: 0 if timed out, and positive (at least 1, or number of jiffies left
 * till timeout) if completed.
 */
unsigned long __sched
wait_for_completion_timeout(struct completion *x, unsigned long timeout)
{
	return wait_for_common(x, timeout, TASK_UNINTERRUPTIBLE);
}
EXPORT_SYMBOL(wait_for_completion_timeout);

/**
 * wait_for_completion_io: - waits for completion of a task
 * @x:  holds the state of this particular completion
 *
 * This waits to be signaled for completion of a specific task. It is NOT
 * interruptible and there is no timeout. The caller is accounted as waiting
 * for IO.
 */
void __sched wait_for_completion_io(struct completion *x)
{
	wait_for_common_io(x, MAX_SCHEDULE_TIMEOUT, TASK_UNINTERRUPTIBLE);
}
EXPORT_SYMBOL(wait_for_completion_io);

/**
 * wait_for_completion_io_timeout: - waits for completion of a task (w/timeout)
 * @x:  holds the state of this particular completion
 * @timeout:  timeout value in jiffies
 *
 * This waits for either a completion of a specific task to be signaled or for a
 * specified timeout to expire. The timeout is in jiffies. It is not
 * interruptible. The caller is accounted as waiting for IO.
 *
 * Return: 0 if timed out, and positive (at least 1, or number of jiffies left
 * till timeout) if completed.
 */
unsigned long __sched
wait_for_completion_io_timeout(struct completion *x, unsigned long timeout)
{
	return wait_for_common_io(x, timeout, TASK_UNINTERRUPTIBLE);
}
EXPORT_SYMBOL(wait_for_completion_io_timeout);

/**
 * wait_for_completion_interruptible: - waits for completion of a task (w/intr)
 * @x:  holds the state of this particular completion
 *
 * This waits for completion of a specific task to be signaled. It is
 * interruptible.
 *
 * Return: -ERESTARTSYS if interrupted, 0 if completed.
 */
int __sched wait_for_completion_interruptible(struct completion *x)
{
	long t = wait_for_common(x, MAX_SCHEDULE_TIMEOUT, TASK_INTERRUPTIBLE);
	if (t == -ERESTARTSYS)
		return t;
	return 0;
}
EXPORT_SYMBOL(wait_for_completion_interruptible);

/**
 * wait_for_completion_interruptible_timeout: - waits for completion (w/(to,intr))
 * @x:  holds the state of this particular completion
 * @timeout:  timeout value in jiffies
 *
 * This waits for either a completion of a specific task to be signaled or for a
 * specified timeout to expire. It is interruptible. The timeout is in jiffies.
 *
 * Return: -ERESTARTSYS if interrupted, 0 if timed out, positive (at least 1,
 * or number of jiffies left till timeout) if completed.
 */
long __sched
wait_for_completion_interruptible_timeout(struct completion *x,
					  unsigned long timeout)
{
	return wait_for_common(x, timeout, TASK_INTERRUPTIBLE);
}
EXPORT_SYMBOL(wait_for_completion_interruptible_timeout);

/**
 * wait_for_completion_killable: - waits for completion of a task (killable)
 * @x:  holds the state of this particular completion
 *
 * This waits to be signaled for completion of a specific task. It can be
 * interrupted by a kill signal.
 *
 * Return: -ERESTARTSYS if interrupted, 0 if completed.
 */
int __sched wait_for_completion_killable(struct completion *x)
{
	long t = wait_for_common(x, MAX_SCHEDULE_TIMEOUT, TASK_KILLABLE);
	if (t == -ERESTARTSYS)
		return t;
	return 0;
}
EXPORT_SYMBOL(wait_for_completion_killable);

/**
 * wait_for_completion_killable_timeout: - waits for completion of a task (w/(to,killable))
 * @x:  holds the state of this particular completion
 * @timeout:  timeout value in jiffies
 *
 * This waits for either a completion of a specific task to be
 * signaled or for a specified timeout to expire. It can be
 * interrupted by a kill signal. The timeout is in jiffies.
 *
 * Return: -ERESTARTSYS if interrupted, 0 if timed out, positive (at least 1,
 * or number of jiffies left till timeout) if completed.
 */
long __sched
wait_for_completion_killable_timeout(struct completion *x,
				     unsigned long timeout)
{
	return wait_for_common(x, timeout, TASK_KILLABLE);
}
EXPORT_SYMBOL(wait_for_completion_killable_timeout);

/**
 *	try_wait_for_completion - try to decrement a completion without blocking
 *	@x:	completion structure
 *
 *	Return: 0 if a decrement cannot be done without blocking
 *		 1 if a decrement succeeded.
 *
 *	If a completion is being used as a counting completion,
 *	attempt to decrement the counter without blocking. This
 *	enables us to avoid waiting if the resource the completion
 *	is protecting is not available.
 */
bool try_wait_for_completion(struct completion *x)
{
	unsigned long flags;
	int ret = 1;

	spin_lock_irqsave(&x->wait.lock, flags);
	if (!x->done)
		ret = 0;
	else
		x->done--;
	spin_unlock_irqrestore(&x->wait.lock, flags);
	return ret;
}
EXPORT_SYMBOL(try_wait_for_completion);

/**
 *	completion_done - Test to see if a completion has any waiters
 *	@x:	completion structure
 *
 *	Return: 0 if there are waiters (wait_for_completion() in progress)
 *		 1 if there are no waiters.
 *
 */
bool completion_done(struct completion *x)
{
	unsigned long flags;
	int ret = 1;

	spin_lock_irqsave(&x->wait.lock, flags);
	if (!x->done)
		ret = 0;
	spin_unlock_irqrestore(&x->wait.lock, flags);
	return ret;
}
EXPORT_SYMBOL(completion_done);

=======
>>>>>>> d8ec26d7
static long __sched
sleep_on_common(wait_queue_head_t *q, int state, long timeout)
{
	unsigned long flags;
	wait_queue_t wait;

	init_waitqueue_entry(&wait, current);

	__set_current_state(state);

	spin_lock_irqsave(&q->lock, flags);
	__add_wait_queue(q, &wait);
	spin_unlock(&q->lock);
	timeout = schedule_timeout(timeout);
	spin_lock_irq(&q->lock);
	__remove_wait_queue(q, &wait);
	spin_unlock_irqrestore(&q->lock, flags);

	return timeout;
}

void __sched interruptible_sleep_on(wait_queue_head_t *q)
{
	sleep_on_common(q, TASK_INTERRUPTIBLE, MAX_SCHEDULE_TIMEOUT);
}
EXPORT_SYMBOL(interruptible_sleep_on);

long __sched
interruptible_sleep_on_timeout(wait_queue_head_t *q, long timeout)
{
	return sleep_on_common(q, TASK_INTERRUPTIBLE, timeout);
}
EXPORT_SYMBOL(interruptible_sleep_on_timeout);

void __sched sleep_on(wait_queue_head_t *q)
{
	sleep_on_common(q, TASK_UNINTERRUPTIBLE, MAX_SCHEDULE_TIMEOUT);
}
EXPORT_SYMBOL(sleep_on);

long __sched sleep_on_timeout(wait_queue_head_t *q, long timeout)
{
	return sleep_on_common(q, TASK_UNINTERRUPTIBLE, timeout);
}
EXPORT_SYMBOL(sleep_on_timeout);

#ifdef CONFIG_RT_MUTEXES

/*
 * rt_mutex_setprio - set the current priority of a task
 * @p: task
 * @prio: prio value (kernel-internal form)
 *
 * This function changes the 'effective' priority of a task. It does
 * not touch ->normal_prio like __setscheduler().
 *
 * Used by the rt_mutex code to implement priority inheritance logic.
 */
void rt_mutex_setprio(struct task_struct *p, int prio)
{
	int oldprio, on_rq, running;
	struct rq *rq;
	const struct sched_class *prev_class;

	BUG_ON(prio < 0 || prio > MAX_PRIO);

	rq = __task_rq_lock(p);

	/*
	 * Idle task boosting is a nono in general. There is one
	 * exception, when PREEMPT_RT and NOHZ is active:
	 *
	 * The idle task calls get_next_timer_interrupt() and holds
	 * the timer wheel base->lock on the CPU and another CPU wants
	 * to access the timer (probably to cancel it). We can safely
	 * ignore the boosting request, as the idle CPU runs this code
	 * with interrupts disabled and will complete the lock
	 * protected section without being interrupted. So there is no
	 * real need to boost.
	 */
	if (unlikely(p == rq->idle)) {
		WARN_ON(p != rq->curr);
		WARN_ON(p->pi_blocked_on);
		goto out_unlock;
	}

	trace_sched_pi_setprio(p, prio);
	oldprio = p->prio;
	prev_class = p->sched_class;
	on_rq = p->on_rq;
	running = task_current(rq, p);
	if (on_rq)
		dequeue_task(rq, p, 0);
	if (running)
		p->sched_class->put_prev_task(rq, p);

	if (rt_prio(prio))
		p->sched_class = &rt_sched_class;
	else
		p->sched_class = &fair_sched_class;

	p->prio = prio;

	if (running)
		p->sched_class->set_curr_task(rq);
	if (on_rq)
		enqueue_task(rq, p, oldprio < prio ? ENQUEUE_HEAD : 0);

	check_class_changed(rq, p, prev_class, oldprio);
out_unlock:
	__task_rq_unlock(rq);
}
#endif
void set_user_nice(struct task_struct *p, long nice)
{
	int old_prio, delta, on_rq;
	unsigned long flags;
	struct rq *rq;

	if (TASK_NICE(p) == nice || nice < -20 || nice > 19)
		return;
	/*
	 * We have to be careful, if called from sys_setpriority(),
	 * the task might be in the middle of scheduling on another CPU.
	 */
	rq = task_rq_lock(p, &flags);
	/*
	 * The RT priorities are set via sched_setscheduler(), but we still
	 * allow the 'normal' nice value to be set - but as expected
	 * it wont have any effect on scheduling until the task is
	 * SCHED_FIFO/SCHED_RR:
	 */
	if (task_has_rt_policy(p)) {
		p->static_prio = NICE_TO_PRIO(nice);
		goto out_unlock;
	}
	on_rq = p->on_rq;
	if (on_rq)
		dequeue_task(rq, p, 0);

	p->static_prio = NICE_TO_PRIO(nice);
	set_load_weight(p);
	old_prio = p->prio;
	p->prio = effective_prio(p);
	delta = p->prio - old_prio;

	if (on_rq) {
		enqueue_task(rq, p, 0);
		/*
		 * If the task increased its priority or is running and
		 * lowered its priority, then reschedule its CPU:
		 */
		if (delta < 0 || (delta > 0 && task_running(rq, p)))
			resched_task(rq->curr);
	}
out_unlock:
	task_rq_unlock(rq, p, &flags);
}
EXPORT_SYMBOL(set_user_nice);

/*
 * can_nice - check if a task can reduce its nice value
 * @p: task
 * @nice: nice value
 */
int can_nice(const struct task_struct *p, const int nice)
{
	/* convert nice value [19,-20] to rlimit style value [1,40] */
	int nice_rlim = 20 - nice;

	return (nice_rlim <= task_rlimit(p, RLIMIT_NICE) ||
		capable(CAP_SYS_NICE));
}

#ifdef __ARCH_WANT_SYS_NICE

/*
 * sys_nice - change the priority of the current process.
 * @increment: priority increment
 *
 * sys_setpriority is a more generic, but much slower function that
 * does similar things.
 */
SYSCALL_DEFINE1(nice, int, increment)
{
	long nice, retval;

	/*
	 * Setpriority might change our priority at the same moment.
	 * We don't have to worry. Conceptually one call occurs first
	 * and we have a single winner.
	 */
	if (increment < -40)
		increment = -40;
	if (increment > 40)
		increment = 40;

	nice = TASK_NICE(current) + increment;
	if (nice < -20)
		nice = -20;
	if (nice > 19)
		nice = 19;

	if (increment < 0 && !can_nice(current, nice))
		return -EPERM;

	retval = security_task_setnice(current, nice);
	if (retval)
		return retval;

	set_user_nice(current, nice);
	return 0;
}

#endif

/**
 * task_prio - return the priority value of a given task.
 * @p: the task in question.
 *
 * Return: The priority value as seen by users in /proc.
 * RT tasks are offset by -200. Normal tasks are centered
 * around 0, value goes from -16 to +15.
 */
int task_prio(const struct task_struct *p)
{
	return p->prio - MAX_RT_PRIO;
}

/**
 * task_nice - return the nice value of a given task.
 * @p: the task in question.
 *
 * Return: The nice value [ -20 ... 0 ... 19 ].
 */
int task_nice(const struct task_struct *p)
{
	return TASK_NICE(p);
}
EXPORT_SYMBOL(task_nice);

/**
 * idle_cpu - is a given cpu idle currently?
 * @cpu: the processor in question.
 *
 * Return: 1 if the CPU is currently idle. 0 otherwise.
 */
int idle_cpu(int cpu)
{
	struct rq *rq = cpu_rq(cpu);

	if (rq->curr != rq->idle)
		return 0;

	if (rq->nr_running)
		return 0;

#ifdef CONFIG_SMP
	if (!llist_empty(&rq->wake_list))
		return 0;
#endif

	return 1;
}

/**
 * idle_task - return the idle task for a given cpu.
 * @cpu: the processor in question.
 *
 * Return: The idle task for the cpu @cpu.
 */
struct task_struct *idle_task(int cpu)
{
	return cpu_rq(cpu)->idle;
}

/**
 * find_process_by_pid - find a process with a matching PID value.
 * @pid: the pid in question.
 *
 * The task of @pid, if found. %NULL otherwise.
 */
static struct task_struct *find_process_by_pid(pid_t pid)
{
	return pid ? find_task_by_vpid(pid) : current;
}

/* Actually do priority change: must hold rq lock. */
static void
__setscheduler(struct rq *rq, struct task_struct *p, int policy, int prio)
{
	p->policy = policy;
	p->rt_priority = prio;
	p->normal_prio = normal_prio(p);
	/* we are holding p->pi_lock already */
	p->prio = rt_mutex_getprio(p);
	if (rt_prio(p->prio))
		p->sched_class = &rt_sched_class;
	else
		p->sched_class = &fair_sched_class;
	set_load_weight(p);
}

/*
 * check the target process has a UID that matches the current process's
 */
static bool check_same_owner(struct task_struct *p)
{
	const struct cred *cred = current_cred(), *pcred;
	bool match;

	rcu_read_lock();
	pcred = __task_cred(p);
	match = (uid_eq(cred->euid, pcred->euid) ||
		 uid_eq(cred->euid, pcred->uid));
	rcu_read_unlock();
	return match;
}

static int __sched_setscheduler(struct task_struct *p, int policy,
				const struct sched_param *param, bool user)
{
	int retval, oldprio, oldpolicy = -1, on_rq, running;
	unsigned long flags;
	const struct sched_class *prev_class;
	struct rq *rq;
	int reset_on_fork;

	/* may grab non-irq protected spin_locks */
	BUG_ON(in_interrupt());
recheck:
	/* double check policy once rq lock held */
	if (policy < 0) {
		reset_on_fork = p->sched_reset_on_fork;
		policy = oldpolicy = p->policy;
	} else {
		reset_on_fork = !!(policy & SCHED_RESET_ON_FORK);
		policy &= ~SCHED_RESET_ON_FORK;

		if (policy != SCHED_FIFO && policy != SCHED_RR &&
				policy != SCHED_NORMAL && policy != SCHED_BATCH &&
				policy != SCHED_IDLE)
			return -EINVAL;
	}

	/*
	 * Valid priorities for SCHED_FIFO and SCHED_RR are
	 * 1..MAX_USER_RT_PRIO-1, valid priority for SCHED_NORMAL,
	 * SCHED_BATCH and SCHED_IDLE is 0.
	 */
	if (param->sched_priority < 0 ||
	    (p->mm && param->sched_priority > MAX_USER_RT_PRIO-1) ||
	    (!p->mm && param->sched_priority > MAX_RT_PRIO-1))
		return -EINVAL;
	if (rt_policy(policy) != (param->sched_priority != 0))
		return -EINVAL;

	/*
	 * Allow unprivileged RT tasks to decrease priority:
	 */
	if (user && !capable(CAP_SYS_NICE)) {
		if (rt_policy(policy)) {
			unsigned long rlim_rtprio =
					task_rlimit(p, RLIMIT_RTPRIO);

			/* can't set/change the rt policy */
			if (policy != p->policy && !rlim_rtprio)
				return -EPERM;

			/* can't increase priority */
			if (param->sched_priority > p->rt_priority &&
			    param->sched_priority > rlim_rtprio)
				return -EPERM;
		}

		/*
		 * Treat SCHED_IDLE as nice 20. Only allow a switch to
		 * SCHED_NORMAL if the RLIMIT_NICE would normally permit it.
		 */
		if (p->policy == SCHED_IDLE && policy != SCHED_IDLE) {
			if (!can_nice(p, TASK_NICE(p)))
				return -EPERM;
		}

		/* can't change other user's priorities */
		if (!check_same_owner(p))
			return -EPERM;

		/* Normal users shall not reset the sched_reset_on_fork flag */
		if (p->sched_reset_on_fork && !reset_on_fork)
			return -EPERM;
	}

	if (user) {
		retval = security_task_setscheduler(p);
		if (retval)
			return retval;
	}

	/*
	 * make sure no PI-waiters arrive (or leave) while we are
	 * changing the priority of the task:
	 *
	 * To be able to change p->policy safely, the appropriate
	 * runqueue lock must be held.
	 */
	rq = task_rq_lock(p, &flags);

	/*
	 * Changing the policy of the stop threads its a very bad idea
	 */
	if (p == rq->stop) {
		task_rq_unlock(rq, p, &flags);
		return -EINVAL;
	}

	/*
	 * If not changing anything there's no need to proceed further:
	 */
	if (unlikely(policy == p->policy && (!rt_policy(policy) ||
			param->sched_priority == p->rt_priority))) {
		task_rq_unlock(rq, p, &flags);
		return 0;
	}

#ifdef CONFIG_RT_GROUP_SCHED
	if (user) {
		/*
		 * Do not allow realtime tasks into groups that have no runtime
		 * assigned.
		 */
		if (rt_bandwidth_enabled() && rt_policy(policy) &&
				task_group(p)->rt_bandwidth.rt_runtime == 0 &&
				!task_group_is_autogroup(task_group(p))) {
			task_rq_unlock(rq, p, &flags);
			return -EPERM;
		}
	}
#endif

	/* recheck policy now with rq lock held */
	if (unlikely(oldpolicy != -1 && oldpolicy != p->policy)) {
		policy = oldpolicy = -1;
		task_rq_unlock(rq, p, &flags);
		goto recheck;
	}
	on_rq = p->on_rq;
	running = task_current(rq, p);
	if (on_rq)
		dequeue_task(rq, p, 0);
	if (running)
		p->sched_class->put_prev_task(rq, p);

	p->sched_reset_on_fork = reset_on_fork;

	oldprio = p->prio;
	prev_class = p->sched_class;
	__setscheduler(rq, p, policy, param->sched_priority);

	if (running)
		p->sched_class->set_curr_task(rq);
	if (on_rq)
		enqueue_task(rq, p, 0);

	check_class_changed(rq, p, prev_class, oldprio);
	task_rq_unlock(rq, p, &flags);

	rt_mutex_adjust_pi(p);

	return 0;
}

/**
 * sched_setscheduler - change the scheduling policy and/or RT priority of a thread.
 * @p: the task in question.
 * @policy: new policy.
 * @param: structure containing the new RT priority.
 *
 * Return: 0 on success. An error code otherwise.
 *
 * NOTE that the task may be already dead.
 */
int sched_setscheduler(struct task_struct *p, int policy,
		       const struct sched_param *param)
{
	return __sched_setscheduler(p, policy, param, true);
}
EXPORT_SYMBOL_GPL(sched_setscheduler);

/**
 * sched_setscheduler_nocheck - change the scheduling policy and/or RT priority of a thread from kernelspace.
 * @p: the task in question.
 * @policy: new policy.
 * @param: structure containing the new RT priority.
 *
 * Just like sched_setscheduler, only don't bother checking if the
 * current context has permission.  For example, this is needed in
 * stop_machine(): we create temporary high priority worker threads,
 * but our caller might not have that capability.
 *
 * Return: 0 on success. An error code otherwise.
 */
int sched_setscheduler_nocheck(struct task_struct *p, int policy,
			       const struct sched_param *param)
{
	return __sched_setscheduler(p, policy, param, false);
}

static int
do_sched_setscheduler(pid_t pid, int policy, struct sched_param __user *param)
{
	struct sched_param lparam;
	struct task_struct *p;
	int retval;

	if (!param || pid < 0)
		return -EINVAL;
	if (copy_from_user(&lparam, param, sizeof(struct sched_param)))
		return -EFAULT;

	rcu_read_lock();
	retval = -ESRCH;
	p = find_process_by_pid(pid);
	if (p != NULL)
		retval = sched_setscheduler(p, policy, &lparam);
	rcu_read_unlock();

	return retval;
}

/**
 * sys_sched_setscheduler - set/change the scheduler policy and RT priority
 * @pid: the pid in question.
 * @policy: new policy.
 * @param: structure containing the new RT priority.
 *
 * Return: 0 on success. An error code otherwise.
 */
SYSCALL_DEFINE3(sched_setscheduler, pid_t, pid, int, policy,
		struct sched_param __user *, param)
{
	/* negative values for policy are not valid */
	if (policy < 0)
		return -EINVAL;

	return do_sched_setscheduler(pid, policy, param);
}

/**
 * sys_sched_setparam - set/change the RT priority of a thread
 * @pid: the pid in question.
 * @param: structure containing the new RT priority.
 *
 * Return: 0 on success. An error code otherwise.
 */
SYSCALL_DEFINE2(sched_setparam, pid_t, pid, struct sched_param __user *, param)
{
	return do_sched_setscheduler(pid, -1, param);
}

/**
 * sys_sched_getscheduler - get the policy (scheduling class) of a thread
 * @pid: the pid in question.
 *
 * Return: On success, the policy of the thread. Otherwise, a negative error
 * code.
 */
SYSCALL_DEFINE1(sched_getscheduler, pid_t, pid)
{
	struct task_struct *p;
	int retval;

	if (pid < 0)
		return -EINVAL;

	retval = -ESRCH;
	rcu_read_lock();
	p = find_process_by_pid(pid);
	if (p) {
		retval = security_task_getscheduler(p);
		if (!retval)
			retval = p->policy
				| (p->sched_reset_on_fork ? SCHED_RESET_ON_FORK : 0);
	}
	rcu_read_unlock();
	return retval;
}

/**
 * sys_sched_getparam - get the RT priority of a thread
 * @pid: the pid in question.
 * @param: structure containing the RT priority.
 *
 * Return: On success, 0 and the RT priority is in @param. Otherwise, an error
 * code.
 */
SYSCALL_DEFINE2(sched_getparam, pid_t, pid, struct sched_param __user *, param)
{
	struct sched_param lp;
	struct task_struct *p;
	int retval;

	if (!param || pid < 0)
		return -EINVAL;

	rcu_read_lock();
	p = find_process_by_pid(pid);
	retval = -ESRCH;
	if (!p)
		goto out_unlock;

	retval = security_task_getscheduler(p);
	if (retval)
		goto out_unlock;

	lp.sched_priority = p->rt_priority;
	rcu_read_unlock();

	/*
	 * This one might sleep, we cannot do it with a spinlock held ...
	 */
	retval = copy_to_user(param, &lp, sizeof(*param)) ? -EFAULT : 0;

	return retval;

out_unlock:
	rcu_read_unlock();
	return retval;
}

long sched_setaffinity(pid_t pid, const struct cpumask *in_mask)
{
	cpumask_var_t cpus_allowed, new_mask;
	struct task_struct *p;
	int retval;

	rcu_read_lock();

	p = find_process_by_pid(pid);
	if (!p) {
		rcu_read_unlock();
		return -ESRCH;
	}

	/* Prevent p going away */
	get_task_struct(p);
	rcu_read_unlock();

	if (p->flags & PF_NO_SETAFFINITY) {
		retval = -EINVAL;
		goto out_put_task;
	}
	if (!alloc_cpumask_var(&cpus_allowed, GFP_KERNEL)) {
		retval = -ENOMEM;
		goto out_put_task;
	}
	if (!alloc_cpumask_var(&new_mask, GFP_KERNEL)) {
		retval = -ENOMEM;
		goto out_free_cpus_allowed;
	}
	retval = -EPERM;
	if (!check_same_owner(p)) {
		rcu_read_lock();
		if (!ns_capable(__task_cred(p)->user_ns, CAP_SYS_NICE)) {
			rcu_read_unlock();
			goto out_unlock;
		}
		rcu_read_unlock();
	}

	retval = security_task_setscheduler(p);
	if (retval)
		goto out_unlock;

	cpuset_cpus_allowed(p, cpus_allowed);
	cpumask_and(new_mask, in_mask, cpus_allowed);
again:
	retval = set_cpus_allowed_ptr(p, new_mask);

	if (!retval) {
		cpuset_cpus_allowed(p, cpus_allowed);
		if (!cpumask_subset(new_mask, cpus_allowed)) {
			/*
			 * We must have raced with a concurrent cpuset
			 * update. Just reset the cpus_allowed to the
			 * cpuset's cpus_allowed
			 */
			cpumask_copy(new_mask, cpus_allowed);
			goto again;
		}
	}
out_unlock:
	free_cpumask_var(new_mask);
out_free_cpus_allowed:
	free_cpumask_var(cpus_allowed);
out_put_task:
	put_task_struct(p);
	return retval;
}

static int get_user_cpu_mask(unsigned long __user *user_mask_ptr, unsigned len,
			     struct cpumask *new_mask)
{
	if (len < cpumask_size())
		cpumask_clear(new_mask);
	else if (len > cpumask_size())
		len = cpumask_size();

	return copy_from_user(new_mask, user_mask_ptr, len) ? -EFAULT : 0;
}

/**
 * sys_sched_setaffinity - set the cpu affinity of a process
 * @pid: pid of the process
 * @len: length in bytes of the bitmask pointed to by user_mask_ptr
 * @user_mask_ptr: user-space pointer to the new cpu mask
 *
 * Return: 0 on success. An error code otherwise.
 */
SYSCALL_DEFINE3(sched_setaffinity, pid_t, pid, unsigned int, len,
		unsigned long __user *, user_mask_ptr)
{
	cpumask_var_t new_mask;
	int retval;

	if (!alloc_cpumask_var(&new_mask, GFP_KERNEL))
		return -ENOMEM;

	retval = get_user_cpu_mask(user_mask_ptr, len, new_mask);
	if (retval == 0)
		retval = sched_setaffinity(pid, new_mask);
	free_cpumask_var(new_mask);
	return retval;
}

long sched_getaffinity(pid_t pid, struct cpumask *mask)
{
	struct task_struct *p;
	unsigned long flags;
	int retval;

	rcu_read_lock();

	retval = -ESRCH;
	p = find_process_by_pid(pid);
	if (!p)
		goto out_unlock;

	retval = security_task_getscheduler(p);
	if (retval)
		goto out_unlock;

	raw_spin_lock_irqsave(&p->pi_lock, flags);
	cpumask_and(mask, &p->cpus_allowed, cpu_active_mask);
	raw_spin_unlock_irqrestore(&p->pi_lock, flags);

out_unlock:
	rcu_read_unlock();

	return retval;
}

/**
 * sys_sched_getaffinity - get the cpu affinity of a process
 * @pid: pid of the process
 * @len: length in bytes of the bitmask pointed to by user_mask_ptr
 * @user_mask_ptr: user-space pointer to hold the current cpu mask
 *
 * Return: 0 on success. An error code otherwise.
 */
SYSCALL_DEFINE3(sched_getaffinity, pid_t, pid, unsigned int, len,
		unsigned long __user *, user_mask_ptr)
{
	int ret;
	cpumask_var_t mask;

	if ((len * BITS_PER_BYTE) < nr_cpu_ids)
		return -EINVAL;
	if (len & (sizeof(unsigned long)-1))
		return -EINVAL;

	if (!alloc_cpumask_var(&mask, GFP_KERNEL))
		return -ENOMEM;

	ret = sched_getaffinity(pid, mask);
	if (ret == 0) {
		size_t retlen = min_t(size_t, len, cpumask_size());

		if (copy_to_user(user_mask_ptr, mask, retlen))
			ret = -EFAULT;
		else
			ret = retlen;
	}
	free_cpumask_var(mask);

	return ret;
}

/**
 * sys_sched_yield - yield the current processor to other threads.
 *
 * This function yields the current CPU to other tasks. If there are no
 * other threads running on this CPU then this function will return.
 *
 * Return: 0.
 */
SYSCALL_DEFINE0(sched_yield)
{
	struct rq *rq = this_rq_lock();

	schedstat_inc(rq, yld_count);
	current->sched_class->yield_task(rq);

	/*
	 * Since we are going to call schedule() anyway, there's
	 * no need to preempt or enable interrupts:
	 */
	__release(rq->lock);
	spin_release(&rq->lock.dep_map, 1, _THIS_IP_);
	do_raw_spin_unlock(&rq->lock);
	sched_preempt_enable_no_resched();

	schedule();

	return 0;
}

static void __cond_resched(void)
{
	__preempt_count_add(PREEMPT_ACTIVE);
	__schedule();
	__preempt_count_sub(PREEMPT_ACTIVE);
}

int __sched _cond_resched(void)
{
	if (should_resched()) {
		__cond_resched();
		return 1;
	}
	return 0;
}
EXPORT_SYMBOL(_cond_resched);

/*
 * __cond_resched_lock() - if a reschedule is pending, drop the given lock,
 * call schedule, and on return reacquire the lock.
 *
 * This works OK both with and without CONFIG_PREEMPT. We do strange low-level
 * operations here to prevent schedule() from being called twice (once via
 * spin_unlock(), once by hand).
 */
int __cond_resched_lock(spinlock_t *lock)
{
	int resched = should_resched();
	int ret = 0;

	lockdep_assert_held(lock);

	if (spin_needbreak(lock) || resched) {
		spin_unlock(lock);
		if (resched)
			__cond_resched();
		else
			cpu_relax();
		ret = 1;
		spin_lock(lock);
	}
	return ret;
}
EXPORT_SYMBOL(__cond_resched_lock);

int __sched __cond_resched_softirq(void)
{
	BUG_ON(!in_softirq());

	if (should_resched()) {
		local_bh_enable();
		__cond_resched();
		local_bh_disable();
		return 1;
	}
	return 0;
}
EXPORT_SYMBOL(__cond_resched_softirq);

/**
 * yield - yield the current processor to other threads.
 *
 * Do not ever use this function, there's a 99% chance you're doing it wrong.
 *
 * The scheduler is at all times free to pick the calling task as the most
 * eligible task to run, if removing the yield() call from your code breaks
 * it, its already broken.
 *
 * Typical broken usage is:
 *
 * while (!event)
 * 	yield();
 *
 * where one assumes that yield() will let 'the other' process run that will
 * make event true. If the current task is a SCHED_FIFO task that will never
 * happen. Never use yield() as a progress guarantee!!
 *
 * If you want to use yield() to wait for something, use wait_event().
 * If you want to use yield() to be 'nice' for others, use cond_resched().
 * If you still want to use yield(), do not!
 */
void __sched yield(void)
{
	set_current_state(TASK_RUNNING);
	sys_sched_yield();
}
EXPORT_SYMBOL(yield);

/**
 * yield_to - yield the current processor to another thread in
 * your thread group, or accelerate that thread toward the
 * processor it's on.
 * @p: target task
 * @preempt: whether task preemption is allowed or not
 *
 * It's the caller's job to ensure that the target task struct
 * can't go away on us before we can do any checks.
 *
 * Return:
 *	true (>0) if we indeed boosted the target task.
 *	false (0) if we failed to boost the target.
 *	-ESRCH if there's no task to yield to.
 */
bool __sched yield_to(struct task_struct *p, bool preempt)
{
	struct task_struct *curr = current;
	struct rq *rq, *p_rq;
	unsigned long flags;
	int yielded = 0;

	local_irq_save(flags);
	rq = this_rq();

again:
	p_rq = task_rq(p);
	/*
	 * If we're the only runnable task on the rq and target rq also
	 * has only one task, there's absolutely no point in yielding.
	 */
	if (rq->nr_running == 1 && p_rq->nr_running == 1) {
		yielded = -ESRCH;
		goto out_irq;
	}

	double_rq_lock(rq, p_rq);
	while (task_rq(p) != p_rq) {
		double_rq_unlock(rq, p_rq);
		goto again;
	}

	if (!curr->sched_class->yield_to_task)
		goto out_unlock;

	if (curr->sched_class != p->sched_class)
		goto out_unlock;

	if (task_running(p_rq, p) || p->state)
		goto out_unlock;

	yielded = curr->sched_class->yield_to_task(rq, p, preempt);
	if (yielded) {
		schedstat_inc(rq, yld_count);
		/*
		 * Make p's CPU reschedule; pick_next_entity takes care of
		 * fairness.
		 */
		if (preempt && rq != p_rq)
			resched_task(p_rq->curr);
	}

out_unlock:
	double_rq_unlock(rq, p_rq);
out_irq:
	local_irq_restore(flags);

	if (yielded > 0)
		schedule();

	return yielded;
}
EXPORT_SYMBOL_GPL(yield_to);

/*
 * This task is about to go to sleep on IO. Increment rq->nr_iowait so
 * that process accounting knows that this is a task in IO wait state.
 */
void __sched io_schedule(void)
{
	struct rq *rq = raw_rq();

	delayacct_blkio_start();
	atomic_inc(&rq->nr_iowait);
	blk_flush_plug(current);
	current->in_iowait = 1;
	schedule();
	current->in_iowait = 0;
	atomic_dec(&rq->nr_iowait);
	delayacct_blkio_end();
}
EXPORT_SYMBOL(io_schedule);

long __sched io_schedule_timeout(long timeout)
{
	struct rq *rq = raw_rq();
	long ret;

	delayacct_blkio_start();
	atomic_inc(&rq->nr_iowait);
	blk_flush_plug(current);
	current->in_iowait = 1;
	ret = schedule_timeout(timeout);
	current->in_iowait = 0;
	atomic_dec(&rq->nr_iowait);
	delayacct_blkio_end();
	return ret;
}

/**
 * sys_sched_get_priority_max - return maximum RT priority.
 * @policy: scheduling class.
 *
 * Return: On success, this syscall returns the maximum
 * rt_priority that can be used by a given scheduling class.
 * On failure, a negative error code is returned.
 */
SYSCALL_DEFINE1(sched_get_priority_max, int, policy)
{
	int ret = -EINVAL;

	switch (policy) {
	case SCHED_FIFO:
	case SCHED_RR:
		ret = MAX_USER_RT_PRIO-1;
		break;
	case SCHED_NORMAL:
	case SCHED_BATCH:
	case SCHED_IDLE:
		ret = 0;
		break;
	}
	return ret;
}

/**
 * sys_sched_get_priority_min - return minimum RT priority.
 * @policy: scheduling class.
 *
 * Return: On success, this syscall returns the minimum
 * rt_priority that can be used by a given scheduling class.
 * On failure, a negative error code is returned.
 */
SYSCALL_DEFINE1(sched_get_priority_min, int, policy)
{
	int ret = -EINVAL;

	switch (policy) {
	case SCHED_FIFO:
	case SCHED_RR:
		ret = 1;
		break;
	case SCHED_NORMAL:
	case SCHED_BATCH:
	case SCHED_IDLE:
		ret = 0;
	}
	return ret;
}

/**
 * sys_sched_rr_get_interval - return the default timeslice of a process.
 * @pid: pid of the process.
 * @interval: userspace pointer to the timeslice value.
 *
 * this syscall writes the default timeslice value of a given process
 * into the user-space timespec buffer. A value of '0' means infinity.
 *
 * Return: On success, 0 and the timeslice is in @interval. Otherwise,
 * an error code.
 */
SYSCALL_DEFINE2(sched_rr_get_interval, pid_t, pid,
		struct timespec __user *, interval)
{
	struct task_struct *p;
	unsigned int time_slice;
	unsigned long flags;
	struct rq *rq;
	int retval;
	struct timespec t;

	if (pid < 0)
		return -EINVAL;

	retval = -ESRCH;
	rcu_read_lock();
	p = find_process_by_pid(pid);
	if (!p)
		goto out_unlock;

	retval = security_task_getscheduler(p);
	if (retval)
		goto out_unlock;

	rq = task_rq_lock(p, &flags);
	time_slice = p->sched_class->get_rr_interval(rq, p);
	task_rq_unlock(rq, p, &flags);

	rcu_read_unlock();
	jiffies_to_timespec(time_slice, &t);
	retval = copy_to_user(interval, &t, sizeof(t)) ? -EFAULT : 0;
	return retval;

out_unlock:
	rcu_read_unlock();
	return retval;
}

static const char stat_nam[] = TASK_STATE_TO_CHAR_STR;

void sched_show_task(struct task_struct *p)
{
	unsigned long free = 0;
	int ppid;
	unsigned state;

	state = p->state ? __ffs(p->state) + 1 : 0;
	printk(KERN_INFO "%-15.15s %c", p->comm,
		state < sizeof(stat_nam) - 1 ? stat_nam[state] : '?');
#if BITS_PER_LONG == 32
	if (state == TASK_RUNNING)
		printk(KERN_CONT " running  ");
	else
		printk(KERN_CONT " %08lx ", thread_saved_pc(p));
#else
	if (state == TASK_RUNNING)
		printk(KERN_CONT "  running task    ");
	else
		printk(KERN_CONT " %016lx ", thread_saved_pc(p));
#endif
#ifdef CONFIG_DEBUG_STACK_USAGE
	free = stack_not_used(p);
#endif
	rcu_read_lock();
	ppid = task_pid_nr(rcu_dereference(p->real_parent));
	rcu_read_unlock();
	printk(KERN_CONT "%5lu %5d %6d 0x%08lx\n", free,
		task_pid_nr(p), ppid,
		(unsigned long)task_thread_info(p)->flags);

	print_worker_info(KERN_INFO, p);
	show_stack(p, NULL);
}

void show_state_filter(unsigned long state_filter)
{
	struct task_struct *g, *p;

#if BITS_PER_LONG == 32
	printk(KERN_INFO
		"  task                PC stack   pid father\n");
#else
	printk(KERN_INFO
		"  task                        PC stack   pid father\n");
#endif
	rcu_read_lock();
	do_each_thread(g, p) {
		/*
		 * reset the NMI-timeout, listing all files on a slow
		 * console might take a lot of time:
		 */
		touch_nmi_watchdog();
		if (!state_filter || (p->state & state_filter))
			sched_show_task(p);
	} while_each_thread(g, p);

	touch_all_softlockup_watchdogs();

#ifdef CONFIG_SCHED_DEBUG
	sysrq_sched_debug_show();
#endif
	rcu_read_unlock();
	/*
	 * Only show locks if all tasks are dumped:
	 */
	if (!state_filter)
		debug_show_all_locks();
}

void init_idle_bootup_task(struct task_struct *idle)
{
	idle->sched_class = &idle_sched_class;
}

/**
 * init_idle - set up an idle thread for a given CPU
 * @idle: task in question
 * @cpu: cpu the idle task belongs to
 *
 * NOTE: this function does not set the idle thread's NEED_RESCHED
 * flag, to make booting more robust.
 */
void init_idle(struct task_struct *idle, int cpu)
{
	struct rq *rq = cpu_rq(cpu);
	unsigned long flags;

	raw_spin_lock_irqsave(&rq->lock, flags);

	__sched_fork(0, idle);
	idle->state = TASK_RUNNING;
	idle->se.exec_start = sched_clock();

	do_set_cpus_allowed(idle, cpumask_of(cpu));
	/*
	 * We're having a chicken and egg problem, even though we are
	 * holding rq->lock, the cpu isn't yet set to this cpu so the
	 * lockdep check in task_group() will fail.
	 *
	 * Similar case to sched_fork(). / Alternatively we could
	 * use task_rq_lock() here and obtain the other rq->lock.
	 *
	 * Silence PROVE_RCU
	 */
	rcu_read_lock();
	__set_task_cpu(idle, cpu);
	rcu_read_unlock();

	rq->curr = rq->idle = idle;
#if defined(CONFIG_SMP)
	idle->on_cpu = 1;
#endif
	raw_spin_unlock_irqrestore(&rq->lock, flags);

	/* Set the preempt count _outside_ the spinlocks! */
	init_idle_preempt_count(idle, cpu);

	/*
	 * The idle tasks have their own, simple scheduling class:
	 */
	idle->sched_class = &idle_sched_class;
	ftrace_graph_init_idle_task(idle, cpu);
	vtime_init_idle(idle, cpu);
#if defined(CONFIG_SMP)
	sprintf(idle->comm, "%s/%d", INIT_TASK_COMM, cpu);
#endif
}

#ifdef CONFIG_SMP
void do_set_cpus_allowed(struct task_struct *p, const struct cpumask *new_mask)
{
	if (p->sched_class && p->sched_class->set_cpus_allowed)
		p->sched_class->set_cpus_allowed(p, new_mask);

	cpumask_copy(&p->cpus_allowed, new_mask);
	p->nr_cpus_allowed = cpumask_weight(new_mask);
}

/*
 * This is how migration works:
 *
 * 1) we invoke migration_cpu_stop() on the target CPU using
 *    stop_one_cpu().
 * 2) stopper starts to run (implicitly forcing the migrated thread
 *    off the CPU)
 * 3) it checks whether the migrated task is still in the wrong runqueue.
 * 4) if it's in the wrong runqueue then the migration thread removes
 *    it and puts it into the right queue.
 * 5) stopper completes and stop_one_cpu() returns and the migration
 *    is done.
 */

/*
 * Change a given task's CPU affinity. Migrate the thread to a
 * proper CPU and schedule it away if the CPU it's executing on
 * is removed from the allowed bitmask.
 *
 * NOTE: the caller must have a valid reference to the task, the
 * task must not exit() & deallocate itself prematurely. The
 * call is not atomic; no spinlocks may be held.
 */
int set_cpus_allowed_ptr(struct task_struct *p, const struct cpumask *new_mask)
{
	unsigned long flags;
	struct rq *rq;
	unsigned int dest_cpu;
	int ret = 0;

	rq = task_rq_lock(p, &flags);

	if (cpumask_equal(&p->cpus_allowed, new_mask))
		goto out;

	if (!cpumask_intersects(new_mask, cpu_active_mask)) {
		ret = -EINVAL;
		goto out;
	}

	do_set_cpus_allowed(p, new_mask);

	/* Can the task run on the task's current CPU? If so, we're done */
	if (cpumask_test_cpu(task_cpu(p), new_mask))
		goto out;

	dest_cpu = cpumask_any_and(cpu_active_mask, new_mask);
	if (p->on_rq) {
		struct migration_arg arg = { p, dest_cpu };
		/* Need help from migration thread: drop lock and wait. */
		task_rq_unlock(rq, p, &flags);
		stop_one_cpu(cpu_of(rq), migration_cpu_stop, &arg);
		tlb_migrate_finish(p->mm);
		return 0;
	}
out:
	task_rq_unlock(rq, p, &flags);

	return ret;
}
EXPORT_SYMBOL_GPL(set_cpus_allowed_ptr);

/*
 * Move (not current) task off this cpu, onto dest cpu. We're doing
 * this because either it can't run here any more (set_cpus_allowed()
 * away from this CPU, or CPU going down), or because we're
 * attempting to rebalance this task on exec (sched_exec).
 *
 * So we race with normal scheduler movements, but that's OK, as long
 * as the task is no longer on this CPU.
 *
 * Returns non-zero if task was successfully migrated.
 */
static int __migrate_task(struct task_struct *p, int src_cpu, int dest_cpu)
{
	struct rq *rq_dest, *rq_src;
	int ret = 0;

	if (unlikely(!cpu_active(dest_cpu)))
		return ret;

	rq_src = cpu_rq(src_cpu);
	rq_dest = cpu_rq(dest_cpu);

	raw_spin_lock(&p->pi_lock);
	double_rq_lock(rq_src, rq_dest);
	/* Already moved. */
	if (task_cpu(p) != src_cpu)
		goto done;
	/* Affinity changed (again). */
	if (!cpumask_test_cpu(dest_cpu, tsk_cpus_allowed(p)))
		goto fail;

	/*
	 * If we're not on a rq, the next wake-up will ensure we're
	 * placed properly.
	 */
	if (p->on_rq) {
		dequeue_task(rq_src, p, 0);
		set_task_cpu(p, dest_cpu);
		enqueue_task(rq_dest, p, 0);
		check_preempt_curr(rq_dest, p, 0);
	}
done:
	ret = 1;
fail:
	double_rq_unlock(rq_src, rq_dest);
	raw_spin_unlock(&p->pi_lock);
	return ret;
}

#ifdef CONFIG_NUMA_BALANCING
/* Migrate current task p to target_cpu */
int migrate_task_to(struct task_struct *p, int target_cpu)
{
	struct migration_arg arg = { p, target_cpu };
	int curr_cpu = task_cpu(p);

	if (curr_cpu == target_cpu)
		return 0;

	if (!cpumask_test_cpu(target_cpu, tsk_cpus_allowed(p)))
		return -EINVAL;

	/* TODO: This is not properly updating schedstats */

	return stop_one_cpu(curr_cpu, migration_cpu_stop, &arg);
}

/*
 * Requeue a task on a given node and accurately track the number of NUMA
 * tasks on the runqueues
 */
void sched_setnuma(struct task_struct *p, int nid)
{
	struct rq *rq;
	unsigned long flags;
	bool on_rq, running;

	rq = task_rq_lock(p, &flags);
	on_rq = p->on_rq;
	running = task_current(rq, p);

	if (on_rq)
		dequeue_task(rq, p, 0);
	if (running)
		p->sched_class->put_prev_task(rq, p);

	p->numa_preferred_nid = nid;

	if (running)
		p->sched_class->set_curr_task(rq);
	if (on_rq)
		enqueue_task(rq, p, 0);
	task_rq_unlock(rq, p, &flags);
}
#endif

/*
 * migration_cpu_stop - this will be executed by a highprio stopper thread
 * and performs thread migration by bumping thread off CPU then
 * 'pushing' onto another runqueue.
 */
static int migration_cpu_stop(void *data)
{
	struct migration_arg *arg = data;

	/*
	 * The original target cpu might have gone down and we might
	 * be on another cpu but it doesn't matter.
	 */
	local_irq_disable();
	__migrate_task(arg->task, raw_smp_processor_id(), arg->dest_cpu);
	local_irq_enable();
	return 0;
}

#ifdef CONFIG_HOTPLUG_CPU

/*
 * Ensures that the idle task is using init_mm right before its cpu goes
 * offline.
 */
void idle_task_exit(void)
{
	struct mm_struct *mm = current->active_mm;

	BUG_ON(cpu_online(smp_processor_id()));

	if (mm != &init_mm)
		switch_mm(mm, &init_mm, current);
	mmdrop(mm);
}

/*
 * Since this CPU is going 'away' for a while, fold any nr_active delta
 * we might have. Assumes we're called after migrate_tasks() so that the
 * nr_active count is stable.
 *
 * Also see the comment "Global load-average calculations".
 */
static void calc_load_migrate(struct rq *rq)
{
	long delta = calc_load_fold_active(rq);
	if (delta)
		atomic_long_add(delta, &calc_load_tasks);
}

/*
 * Migrate all tasks from the rq, sleeping tasks will be migrated by
 * try_to_wake_up()->select_task_rq().
 *
 * Called with rq->lock held even though we'er in stop_machine() and
 * there's no concurrency possible, we hold the required locks anyway
 * because of lock validation efforts.
 */
static void migrate_tasks(unsigned int dead_cpu)
{
	struct rq *rq = cpu_rq(dead_cpu);
	struct task_struct *next, *stop = rq->stop;
	int dest_cpu;

	/*
	 * Fudge the rq selection such that the below task selection loop
	 * doesn't get stuck on the currently eligible stop task.
	 *
	 * We're currently inside stop_machine() and the rq is either stuck
	 * in the stop_machine_cpu_stop() loop, or we're executing this code,
	 * either way we should never end up calling schedule() until we're
	 * done here.
	 */
	rq->stop = NULL;

	/*
	 * put_prev_task() and pick_next_task() sched
	 * class method both need to have an up-to-date
	 * value of rq->clock[_task]
	 */
	update_rq_clock(rq);

	for ( ; ; ) {
		/*
		 * There's this thread running, bail when that's the only
		 * remaining thread.
		 */
		if (rq->nr_running == 1)
			break;

		next = pick_next_task(rq);
		BUG_ON(!next);
		next->sched_class->put_prev_task(rq, next);

		/* Find suitable destination for @next, with force if needed. */
		dest_cpu = select_fallback_rq(dead_cpu, next);
		raw_spin_unlock(&rq->lock);

		__migrate_task(next, dead_cpu, dest_cpu);

		raw_spin_lock(&rq->lock);
	}

	rq->stop = stop;
}

#endif /* CONFIG_HOTPLUG_CPU */

#if defined(CONFIG_SCHED_DEBUG) && defined(CONFIG_SYSCTL)

static struct ctl_table sd_ctl_dir[] = {
	{
		.procname	= "sched_domain",
		.mode		= 0555,
	},
	{}
};

static struct ctl_table sd_ctl_root[] = {
	{
		.procname	= "kernel",
		.mode		= 0555,
		.child		= sd_ctl_dir,
	},
	{}
};

static struct ctl_table *sd_alloc_ctl_entry(int n)
{
	struct ctl_table *entry =
		kcalloc(n, sizeof(struct ctl_table), GFP_KERNEL);

	return entry;
}

static void sd_free_ctl_entry(struct ctl_table **tablep)
{
	struct ctl_table *entry;

	/*
	 * In the intermediate directories, both the child directory and
	 * procname are dynamically allocated and could fail but the mode
	 * will always be set. In the lowest directory the names are
	 * static strings and all have proc handlers.
	 */
	for (entry = *tablep; entry->mode; entry++) {
		if (entry->child)
			sd_free_ctl_entry(&entry->child);
		if (entry->proc_handler == NULL)
			kfree(entry->procname);
	}

	kfree(*tablep);
	*tablep = NULL;
}

static int min_load_idx = 0;
static int max_load_idx = CPU_LOAD_IDX_MAX-1;

static void
set_table_entry(struct ctl_table *entry,
		const char *procname, void *data, int maxlen,
		umode_t mode, proc_handler *proc_handler,
		bool load_idx)
{
	entry->procname = procname;
	entry->data = data;
	entry->maxlen = maxlen;
	entry->mode = mode;
	entry->proc_handler = proc_handler;

	if (load_idx) {
		entry->extra1 = &min_load_idx;
		entry->extra2 = &max_load_idx;
	}
}

static struct ctl_table *
sd_alloc_ctl_domain_table(struct sched_domain *sd)
{
	struct ctl_table *table = sd_alloc_ctl_entry(13);

	if (table == NULL)
		return NULL;

	set_table_entry(&table[0], "min_interval", &sd->min_interval,
		sizeof(long), 0644, proc_doulongvec_minmax, false);
	set_table_entry(&table[1], "max_interval", &sd->max_interval,
		sizeof(long), 0644, proc_doulongvec_minmax, false);
	set_table_entry(&table[2], "busy_idx", &sd->busy_idx,
		sizeof(int), 0644, proc_dointvec_minmax, true);
	set_table_entry(&table[3], "idle_idx", &sd->idle_idx,
		sizeof(int), 0644, proc_dointvec_minmax, true);
	set_table_entry(&table[4], "newidle_idx", &sd->newidle_idx,
		sizeof(int), 0644, proc_dointvec_minmax, true);
	set_table_entry(&table[5], "wake_idx", &sd->wake_idx,
		sizeof(int), 0644, proc_dointvec_minmax, true);
	set_table_entry(&table[6], "forkexec_idx", &sd->forkexec_idx,
		sizeof(int), 0644, proc_dointvec_minmax, true);
	set_table_entry(&table[7], "busy_factor", &sd->busy_factor,
		sizeof(int), 0644, proc_dointvec_minmax, false);
	set_table_entry(&table[8], "imbalance_pct", &sd->imbalance_pct,
		sizeof(int), 0644, proc_dointvec_minmax, false);
	set_table_entry(&table[9], "cache_nice_tries",
		&sd->cache_nice_tries,
		sizeof(int), 0644, proc_dointvec_minmax, false);
	set_table_entry(&table[10], "flags", &sd->flags,
		sizeof(int), 0644, proc_dointvec_minmax, false);
	set_table_entry(&table[11], "name", sd->name,
		CORENAME_MAX_SIZE, 0444, proc_dostring, false);
	/* &table[12] is terminator */

	return table;
}

static struct ctl_table *sd_alloc_ctl_cpu_table(int cpu)
{
	struct ctl_table *entry, *table;
	struct sched_domain *sd;
	int domain_num = 0, i;
	char buf[32];

	for_each_domain(cpu, sd)
		domain_num++;
	entry = table = sd_alloc_ctl_entry(domain_num + 1);
	if (table == NULL)
		return NULL;

	i = 0;
	for_each_domain(cpu, sd) {
		snprintf(buf, 32, "domain%d", i);
		entry->procname = kstrdup(buf, GFP_KERNEL);
		entry->mode = 0555;
		entry->child = sd_alloc_ctl_domain_table(sd);
		entry++;
		i++;
	}
	return table;
}

static struct ctl_table_header *sd_sysctl_header;
static void register_sched_domain_sysctl(void)
{
	int i, cpu_num = num_possible_cpus();
	struct ctl_table *entry = sd_alloc_ctl_entry(cpu_num + 1);
	char buf[32];

	WARN_ON(sd_ctl_dir[0].child);
	sd_ctl_dir[0].child = entry;

	if (entry == NULL)
		return;

	for_each_possible_cpu(i) {
		snprintf(buf, 32, "cpu%d", i);
		entry->procname = kstrdup(buf, GFP_KERNEL);
		entry->mode = 0555;
		entry->child = sd_alloc_ctl_cpu_table(i);
		entry++;
	}

	WARN_ON(sd_sysctl_header);
	sd_sysctl_header = register_sysctl_table(sd_ctl_root);
}

/* may be called multiple times per register */
static void unregister_sched_domain_sysctl(void)
{
	if (sd_sysctl_header)
		unregister_sysctl_table(sd_sysctl_header);
	sd_sysctl_header = NULL;
	if (sd_ctl_dir[0].child)
		sd_free_ctl_entry(&sd_ctl_dir[0].child);
}
#else
static void register_sched_domain_sysctl(void)
{
}
static void unregister_sched_domain_sysctl(void)
{
}
#endif

static void set_rq_online(struct rq *rq)
{
	if (!rq->online) {
		const struct sched_class *class;

		cpumask_set_cpu(rq->cpu, rq->rd->online);
		rq->online = 1;

		for_each_class(class) {
			if (class->rq_online)
				class->rq_online(rq);
		}
	}
}

static void set_rq_offline(struct rq *rq)
{
	if (rq->online) {
		const struct sched_class *class;

		for_each_class(class) {
			if (class->rq_offline)
				class->rq_offline(rq);
		}

		cpumask_clear_cpu(rq->cpu, rq->rd->online);
		rq->online = 0;
	}
}

/*
 * migration_call - callback that gets triggered when a CPU is added.
 * Here we can start up the necessary migration thread for the new CPU.
 */
static int
migration_call(struct notifier_block *nfb, unsigned long action, void *hcpu)
{
	int cpu = (long)hcpu;
	unsigned long flags;
	struct rq *rq = cpu_rq(cpu);

	switch (action & ~CPU_TASKS_FROZEN) {

	case CPU_UP_PREPARE:
		rq->calc_load_update = calc_load_update;
		break;

	case CPU_ONLINE:
		/* Update our root-domain */
		raw_spin_lock_irqsave(&rq->lock, flags);
		if (rq->rd) {
			BUG_ON(!cpumask_test_cpu(cpu, rq->rd->span));

			set_rq_online(rq);
		}
		raw_spin_unlock_irqrestore(&rq->lock, flags);
		break;

#ifdef CONFIG_HOTPLUG_CPU
	case CPU_DYING:
		sched_ttwu_pending();
		/* Update our root-domain */
		raw_spin_lock_irqsave(&rq->lock, flags);
		if (rq->rd) {
			BUG_ON(!cpumask_test_cpu(cpu, rq->rd->span));
			set_rq_offline(rq);
		}
		migrate_tasks(cpu);
		BUG_ON(rq->nr_running != 1); /* the migration thread */
		raw_spin_unlock_irqrestore(&rq->lock, flags);
		break;

	case CPU_DEAD:
		calc_load_migrate(rq);
		break;
#endif
	}

	update_max_interval();

	return NOTIFY_OK;
}

/*
 * Register at high priority so that task migration (migrate_all_tasks)
 * happens before everything else.  This has to be lower priority than
 * the notifier in the perf_event subsystem, though.
 */
static struct notifier_block migration_notifier = {
	.notifier_call = migration_call,
	.priority = CPU_PRI_MIGRATION,
};

static int sched_cpu_active(struct notifier_block *nfb,
				      unsigned long action, void *hcpu)
{
	switch (action & ~CPU_TASKS_FROZEN) {
	case CPU_STARTING:
	case CPU_DOWN_FAILED:
		set_cpu_active((long)hcpu, true);
		return NOTIFY_OK;
	default:
		return NOTIFY_DONE;
	}
}

static int sched_cpu_inactive(struct notifier_block *nfb,
					unsigned long action, void *hcpu)
{
	switch (action & ~CPU_TASKS_FROZEN) {
	case CPU_DOWN_PREPARE:
		set_cpu_active((long)hcpu, false);
		return NOTIFY_OK;
	default:
		return NOTIFY_DONE;
	}
}

static int __init migration_init(void)
{
	void *cpu = (void *)(long)smp_processor_id();
	int err;

	/* Initialize migration for the boot CPU */
	err = migration_call(&migration_notifier, CPU_UP_PREPARE, cpu);
	BUG_ON(err == NOTIFY_BAD);
	migration_call(&migration_notifier, CPU_ONLINE, cpu);
	register_cpu_notifier(&migration_notifier);

	/* Register cpu active notifiers */
	cpu_notifier(sched_cpu_active, CPU_PRI_SCHED_ACTIVE);
	cpu_notifier(sched_cpu_inactive, CPU_PRI_SCHED_INACTIVE);

	return 0;
}
early_initcall(migration_init);
#endif

#ifdef CONFIG_SMP

static cpumask_var_t sched_domains_tmpmask; /* sched_domains_mutex */

#ifdef CONFIG_SCHED_DEBUG

static __read_mostly int sched_debug_enabled;

static int __init sched_debug_setup(char *str)
{
	sched_debug_enabled = 1;

	return 0;
}
early_param("sched_debug", sched_debug_setup);

static inline bool sched_debug(void)
{
	return sched_debug_enabled;
}

static int sched_domain_debug_one(struct sched_domain *sd, int cpu, int level,
				  struct cpumask *groupmask)
{
	struct sched_group *group = sd->groups;
	char str[256];

	cpulist_scnprintf(str, sizeof(str), sched_domain_span(sd));
	cpumask_clear(groupmask);

	printk(KERN_DEBUG "%*s domain %d: ", level, "", level);

	if (!(sd->flags & SD_LOAD_BALANCE)) {
		printk("does not load-balance\n");
		if (sd->parent)
			printk(KERN_ERR "ERROR: !SD_LOAD_BALANCE domain"
					" has parent");
		return -1;
	}

	printk(KERN_CONT "span %s level %s\n", str, sd->name);

	if (!cpumask_test_cpu(cpu, sched_domain_span(sd))) {
		printk(KERN_ERR "ERROR: domain->span does not contain "
				"CPU%d\n", cpu);
	}
	if (!cpumask_test_cpu(cpu, sched_group_cpus(group))) {
		printk(KERN_ERR "ERROR: domain->groups does not contain"
				" CPU%d\n", cpu);
	}

	printk(KERN_DEBUG "%*s groups:", level + 1, "");
	do {
		if (!group) {
			printk("\n");
			printk(KERN_ERR "ERROR: group is NULL\n");
			break;
		}

		/*
		 * Even though we initialize ->power to something semi-sane,
		 * we leave power_orig unset. This allows us to detect if
		 * domain iteration is still funny without causing /0 traps.
		 */
		if (!group->sgp->power_orig) {
			printk(KERN_CONT "\n");
			printk(KERN_ERR "ERROR: domain->cpu_power not "
					"set\n");
			break;
		}

		if (!cpumask_weight(sched_group_cpus(group))) {
			printk(KERN_CONT "\n");
			printk(KERN_ERR "ERROR: empty group\n");
			break;
		}

		if (!(sd->flags & SD_OVERLAP) &&
		    cpumask_intersects(groupmask, sched_group_cpus(group))) {
			printk(KERN_CONT "\n");
			printk(KERN_ERR "ERROR: repeated CPUs\n");
			break;
		}

		cpumask_or(groupmask, groupmask, sched_group_cpus(group));

		cpulist_scnprintf(str, sizeof(str), sched_group_cpus(group));

		printk(KERN_CONT " %s", str);
		if (group->sgp->power != SCHED_POWER_SCALE) {
			printk(KERN_CONT " (cpu_power = %d)",
				group->sgp->power);
		}

		group = group->next;
	} while (group != sd->groups);
	printk(KERN_CONT "\n");

	if (!cpumask_equal(sched_domain_span(sd), groupmask))
		printk(KERN_ERR "ERROR: groups don't span domain->span\n");

	if (sd->parent &&
	    !cpumask_subset(groupmask, sched_domain_span(sd->parent)))
		printk(KERN_ERR "ERROR: parent span is not a superset "
			"of domain->span\n");
	return 0;
}

static void sched_domain_debug(struct sched_domain *sd, int cpu)
{
	int level = 0;

	if (!sched_debug_enabled)
		return;

	if (!sd) {
		printk(KERN_DEBUG "CPU%d attaching NULL sched-domain.\n", cpu);
		return;
	}

	printk(KERN_DEBUG "CPU%d attaching sched-domain:\n", cpu);

	for (;;) {
		if (sched_domain_debug_one(sd, cpu, level, sched_domains_tmpmask))
			break;
		level++;
		sd = sd->parent;
		if (!sd)
			break;
	}
}
#else /* !CONFIG_SCHED_DEBUG */
# define sched_domain_debug(sd, cpu) do { } while (0)
static inline bool sched_debug(void)
{
	return false;
}
#endif /* CONFIG_SCHED_DEBUG */

static int sd_degenerate(struct sched_domain *sd)
{
	if (cpumask_weight(sched_domain_span(sd)) == 1)
		return 1;

	/* Following flags need at least 2 groups */
	if (sd->flags & (SD_LOAD_BALANCE |
			 SD_BALANCE_NEWIDLE |
			 SD_BALANCE_FORK |
			 SD_BALANCE_EXEC |
			 SD_SHARE_CPUPOWER |
			 SD_SHARE_PKG_RESOURCES)) {
		if (sd->groups != sd->groups->next)
			return 0;
	}

	/* Following flags don't use groups */
	if (sd->flags & (SD_WAKE_AFFINE))
		return 0;

	return 1;
}

static int
sd_parent_degenerate(struct sched_domain *sd, struct sched_domain *parent)
{
	unsigned long cflags = sd->flags, pflags = parent->flags;

	if (sd_degenerate(parent))
		return 1;

	if (!cpumask_equal(sched_domain_span(sd), sched_domain_span(parent)))
		return 0;

	/* Flags needing groups don't count if only 1 group in parent */
	if (parent->groups == parent->groups->next) {
		pflags &= ~(SD_LOAD_BALANCE |
				SD_BALANCE_NEWIDLE |
				SD_BALANCE_FORK |
				SD_BALANCE_EXEC |
				SD_SHARE_CPUPOWER |
				SD_SHARE_PKG_RESOURCES |
				SD_PREFER_SIBLING);
		if (nr_node_ids == 1)
			pflags &= ~SD_SERIALIZE;
	}
	if (~cflags & pflags)
		return 0;

	return 1;
}

static void free_rootdomain(struct rcu_head *rcu)
{
	struct root_domain *rd = container_of(rcu, struct root_domain, rcu);

	cpupri_cleanup(&rd->cpupri);
	free_cpumask_var(rd->rto_mask);
	free_cpumask_var(rd->online);
	free_cpumask_var(rd->span);
	kfree(rd);
}

static void rq_attach_root(struct rq *rq, struct root_domain *rd)
{
	struct root_domain *old_rd = NULL;
	unsigned long flags;

	raw_spin_lock_irqsave(&rq->lock, flags);

	if (rq->rd) {
		old_rd = rq->rd;

		if (cpumask_test_cpu(rq->cpu, old_rd->online))
			set_rq_offline(rq);

		cpumask_clear_cpu(rq->cpu, old_rd->span);

		/*
		 * If we dont want to free the old_rd yet then
		 * set old_rd to NULL to skip the freeing later
		 * in this function:
		 */
		if (!atomic_dec_and_test(&old_rd->refcount))
			old_rd = NULL;
	}

	atomic_inc(&rd->refcount);
	rq->rd = rd;

	cpumask_set_cpu(rq->cpu, rd->span);
	if (cpumask_test_cpu(rq->cpu, cpu_active_mask))
		set_rq_online(rq);

	raw_spin_unlock_irqrestore(&rq->lock, flags);

	if (old_rd)
		call_rcu_sched(&old_rd->rcu, free_rootdomain);
}

static int init_rootdomain(struct root_domain *rd)
{
	memset(rd, 0, sizeof(*rd));

	if (!alloc_cpumask_var(&rd->span, GFP_KERNEL))
		goto out;
	if (!alloc_cpumask_var(&rd->online, GFP_KERNEL))
		goto free_span;
	if (!alloc_cpumask_var(&rd->rto_mask, GFP_KERNEL))
		goto free_online;

	if (cpupri_init(&rd->cpupri) != 0)
		goto free_rto_mask;
	return 0;

free_rto_mask:
	free_cpumask_var(rd->rto_mask);
free_online:
	free_cpumask_var(rd->online);
free_span:
	free_cpumask_var(rd->span);
out:
	return -ENOMEM;
}

/*
 * By default the system creates a single root-domain with all cpus as
 * members (mimicking the global state we have today).
 */
struct root_domain def_root_domain;

static void init_defrootdomain(void)
{
	init_rootdomain(&def_root_domain);

	atomic_set(&def_root_domain.refcount, 1);
}

static struct root_domain *alloc_rootdomain(void)
{
	struct root_domain *rd;

	rd = kmalloc(sizeof(*rd), GFP_KERNEL);
	if (!rd)
		return NULL;

	if (init_rootdomain(rd) != 0) {
		kfree(rd);
		return NULL;
	}

	return rd;
}

static void free_sched_groups(struct sched_group *sg, int free_sgp)
{
	struct sched_group *tmp, *first;

	if (!sg)
		return;

	first = sg;
	do {
		tmp = sg->next;

		if (free_sgp && atomic_dec_and_test(&sg->sgp->ref))
			kfree(sg->sgp);

		kfree(sg);
		sg = tmp;
	} while (sg != first);
}

static void free_sched_domain(struct rcu_head *rcu)
{
	struct sched_domain *sd = container_of(rcu, struct sched_domain, rcu);

	/*
	 * If its an overlapping domain it has private groups, iterate and
	 * nuke them all.
	 */
	if (sd->flags & SD_OVERLAP) {
		free_sched_groups(sd->groups, 1);
	} else if (atomic_dec_and_test(&sd->groups->ref)) {
		kfree(sd->groups->sgp);
		kfree(sd->groups);
	}
	kfree(sd);
}

static void destroy_sched_domain(struct sched_domain *sd, int cpu)
{
	call_rcu(&sd->rcu, free_sched_domain);
}

static void destroy_sched_domains(struct sched_domain *sd, int cpu)
{
	for (; sd; sd = sd->parent)
		destroy_sched_domain(sd, cpu);
}

/*
 * Keep a special pointer to the highest sched_domain that has
 * SD_SHARE_PKG_RESOURCE set (Last Level Cache Domain) for this
 * allows us to avoid some pointer chasing select_idle_sibling().
 *
 * Also keep a unique ID per domain (we use the first cpu number in
 * the cpumask of the domain), this allows us to quickly tell if
 * two cpus are in the same cache domain, see cpus_share_cache().
 */
DEFINE_PER_CPU(struct sched_domain *, sd_llc);
DEFINE_PER_CPU(int, sd_llc_size);
DEFINE_PER_CPU(int, sd_llc_id);
DEFINE_PER_CPU(struct sched_domain *, sd_numa);
DEFINE_PER_CPU(struct sched_domain *, sd_busy);
DEFINE_PER_CPU(struct sched_domain *, sd_asym);

static void update_top_cache_domain(int cpu)
{
	struct sched_domain *sd;
	struct sched_domain *busy_sd = NULL;
	int id = cpu;
	int size = 1;

	sd = highest_flag_domain(cpu, SD_SHARE_PKG_RESOURCES);
	if (sd) {
		id = cpumask_first(sched_domain_span(sd));
		size = cpumask_weight(sched_domain_span(sd));
<<<<<<< HEAD
	}
=======
		busy_sd = sd->parent; /* sd_busy */
	}
	rcu_assign_pointer(per_cpu(sd_busy, cpu), busy_sd);
>>>>>>> d8ec26d7

	rcu_assign_pointer(per_cpu(sd_llc, cpu), sd);
	per_cpu(sd_llc_size, cpu) = size;
	per_cpu(sd_llc_id, cpu) = id;

	sd = lowest_flag_domain(cpu, SD_NUMA);
	rcu_assign_pointer(per_cpu(sd_numa, cpu), sd);

	sd = highest_flag_domain(cpu, SD_ASYM_PACKING);
	rcu_assign_pointer(per_cpu(sd_asym, cpu), sd);
}

/*
 * Attach the domain 'sd' to 'cpu' as its base domain. Callers must
 * hold the hotplug lock.
 */
static void
cpu_attach_domain(struct sched_domain *sd, struct root_domain *rd, int cpu)
{
	struct rq *rq = cpu_rq(cpu);
	struct sched_domain *tmp;

	/* Remove the sched domains which do not contribute to scheduling. */
	for (tmp = sd; tmp; ) {
		struct sched_domain *parent = tmp->parent;
		if (!parent)
			break;

		if (sd_parent_degenerate(tmp, parent)) {
			tmp->parent = parent->parent;
			if (parent->parent)
				parent->parent->child = tmp;
			/*
			 * Transfer SD_PREFER_SIBLING down in case of a
			 * degenerate parent; the spans match for this
			 * so the property transfers.
			 */
			if (parent->flags & SD_PREFER_SIBLING)
				tmp->flags |= SD_PREFER_SIBLING;
			destroy_sched_domain(parent, cpu);
		} else
			tmp = tmp->parent;
	}

	if (sd && sd_degenerate(sd)) {
		tmp = sd;
		sd = sd->parent;
		destroy_sched_domain(tmp, cpu);
		if (sd)
			sd->child = NULL;
	}

	sched_domain_debug(sd, cpu);

	rq_attach_root(rq, rd);
	tmp = rq->sd;
	rcu_assign_pointer(rq->sd, sd);
	destroy_sched_domains(tmp, cpu);

	update_top_cache_domain(cpu);
}

/* cpus with isolated domains */
static cpumask_var_t cpu_isolated_map;

/* Setup the mask of cpus configured for isolated domains */
static int __init isolated_cpu_setup(char *str)
{
	alloc_bootmem_cpumask_var(&cpu_isolated_map);
	cpulist_parse(str, cpu_isolated_map);
	return 1;
}

__setup("isolcpus=", isolated_cpu_setup);

static const struct cpumask *cpu_cpu_mask(int cpu)
{
	return cpumask_of_node(cpu_to_node(cpu));
}

struct sd_data {
	struct sched_domain **__percpu sd;
	struct sched_group **__percpu sg;
	struct sched_group_power **__percpu sgp;
};

struct s_data {
	struct sched_domain ** __percpu sd;
	struct root_domain	*rd;
};

enum s_alloc {
	sa_rootdomain,
	sa_sd,
	sa_sd_storage,
	sa_none,
};

struct sched_domain_topology_level;

typedef struct sched_domain *(*sched_domain_init_f)(struct sched_domain_topology_level *tl, int cpu);
typedef const struct cpumask *(*sched_domain_mask_f)(int cpu);

#define SDTL_OVERLAP	0x01

struct sched_domain_topology_level {
	sched_domain_init_f init;
	sched_domain_mask_f mask;
	int		    flags;
	int		    numa_level;
	struct sd_data      data;
};

/*
 * Build an iteration mask that can exclude certain CPUs from the upwards
 * domain traversal.
 *
 * Asymmetric node setups can result in situations where the domain tree is of
 * unequal depth, make sure to skip domains that already cover the entire
 * range.
 *
 * In that case build_sched_domains() will have terminated the iteration early
 * and our sibling sd spans will be empty. Domains should always include the
 * cpu they're built on, so check that.
 *
 */
static void build_group_mask(struct sched_domain *sd, struct sched_group *sg)
{
	const struct cpumask *span = sched_domain_span(sd);
	struct sd_data *sdd = sd->private;
	struct sched_domain *sibling;
	int i;

	for_each_cpu(i, span) {
		sibling = *per_cpu_ptr(sdd->sd, i);
		if (!cpumask_test_cpu(i, sched_domain_span(sibling)))
			continue;

		cpumask_set_cpu(i, sched_group_mask(sg));
	}
}

/*
 * Return the canonical balance cpu for this group, this is the first cpu
 * of this group that's also in the iteration mask.
 */
int group_balance_cpu(struct sched_group *sg)
{
	return cpumask_first_and(sched_group_cpus(sg), sched_group_mask(sg));
}

static int
build_overlap_sched_groups(struct sched_domain *sd, int cpu)
{
	struct sched_group *first = NULL, *last = NULL, *groups = NULL, *sg;
	const struct cpumask *span = sched_domain_span(sd);
	struct cpumask *covered = sched_domains_tmpmask;
	struct sd_data *sdd = sd->private;
	struct sched_domain *child;
	int i;

	cpumask_clear(covered);

	for_each_cpu(i, span) {
		struct cpumask *sg_span;

		if (cpumask_test_cpu(i, covered))
			continue;

		child = *per_cpu_ptr(sdd->sd, i);

		/* See the comment near build_group_mask(). */
		if (!cpumask_test_cpu(i, sched_domain_span(child)))
			continue;

		sg = kzalloc_node(sizeof(struct sched_group) + cpumask_size(),
				GFP_KERNEL, cpu_to_node(cpu));

		if (!sg)
			goto fail;

		sg_span = sched_group_cpus(sg);
		if (child->child) {
			child = child->child;
			cpumask_copy(sg_span, sched_domain_span(child));
		} else
			cpumask_set_cpu(i, sg_span);

		cpumask_or(covered, covered, sg_span);

		sg->sgp = *per_cpu_ptr(sdd->sgp, i);
		if (atomic_inc_return(&sg->sgp->ref) == 1)
			build_group_mask(sd, sg);

		/*
		 * Initialize sgp->power such that even if we mess up the
		 * domains and no possible iteration will get us here, we won't
		 * die on a /0 trap.
		 */
		sg->sgp->power = SCHED_POWER_SCALE * cpumask_weight(sg_span);
		sg->sgp->power_orig = sg->sgp->power;

		/*
		 * Make sure the first group of this domain contains the
		 * canonical balance cpu. Otherwise the sched_domain iteration
		 * breaks. See update_sg_lb_stats().
		 */
		if ((!groups && cpumask_test_cpu(cpu, sg_span)) ||
		    group_balance_cpu(sg) == cpu)
			groups = sg;

		if (!first)
			first = sg;
		if (last)
			last->next = sg;
		last = sg;
		last->next = first;
	}
	sd->groups = groups;

	return 0;

fail:
	free_sched_groups(first, 0);

	return -ENOMEM;
}

static int get_group(int cpu, struct sd_data *sdd, struct sched_group **sg)
{
	struct sched_domain *sd = *per_cpu_ptr(sdd->sd, cpu);
	struct sched_domain *child = sd->child;

	if (child)
		cpu = cpumask_first(sched_domain_span(child));

	if (sg) {
		*sg = *per_cpu_ptr(sdd->sg, cpu);
		(*sg)->sgp = *per_cpu_ptr(sdd->sgp, cpu);
		atomic_set(&(*sg)->sgp->ref, 1); /* for claim_allocations */
	}

	return cpu;
}

/*
 * build_sched_groups will build a circular linked list of the groups
 * covered by the given span, and will set each group's ->cpumask correctly,
 * and ->cpu_power to 0.
 *
 * Assumes the sched_domain tree is fully constructed
 */
static int
build_sched_groups(struct sched_domain *sd, int cpu)
{
	struct sched_group *first = NULL, *last = NULL;
	struct sd_data *sdd = sd->private;
	const struct cpumask *span = sched_domain_span(sd);
	struct cpumask *covered;
	int i;

	get_group(cpu, sdd, &sd->groups);
	atomic_inc(&sd->groups->ref);

	if (cpu != cpumask_first(span))
		return 0;

	lockdep_assert_held(&sched_domains_mutex);
	covered = sched_domains_tmpmask;

	cpumask_clear(covered);

	for_each_cpu(i, span) {
		struct sched_group *sg;
		int group, j;

		if (cpumask_test_cpu(i, covered))
			continue;

		group = get_group(i, sdd, &sg);
		cpumask_clear(sched_group_cpus(sg));
		sg->sgp->power = 0;
		cpumask_setall(sched_group_mask(sg));

		for_each_cpu(j, span) {
			if (get_group(j, sdd, NULL) != group)
				continue;

			cpumask_set_cpu(j, covered);
			cpumask_set_cpu(j, sched_group_cpus(sg));
		}

		if (!first)
			first = sg;
		if (last)
			last->next = sg;
		last = sg;
	}
	last->next = first;

	return 0;
}

/*
 * Initialize sched groups cpu_power.
 *
 * cpu_power indicates the capacity of sched group, which is used while
 * distributing the load between different sched groups in a sched domain.
 * Typically cpu_power for all the groups in a sched domain will be same unless
 * there are asymmetries in the topology. If there are asymmetries, group
 * having more cpu_power will pickup more load compared to the group having
 * less cpu_power.
 */
static void init_sched_groups_power(int cpu, struct sched_domain *sd)
{
	struct sched_group *sg = sd->groups;

	WARN_ON(!sg);

	do {
		sg->group_weight = cpumask_weight(sched_group_cpus(sg));
		sg = sg->next;
	} while (sg != sd->groups);

	if (cpu != group_balance_cpu(sg))
		return;

	update_group_power(sd, cpu);
	atomic_set(&sg->sgp->nr_busy_cpus, sg->group_weight);
}

int __weak arch_sd_sibling_asym_packing(void)
{
       return 0*SD_ASYM_PACKING;
}

/*
 * Initializers for schedule domains
 * Non-inlined to reduce accumulated stack pressure in build_sched_domains()
 */

#ifdef CONFIG_SCHED_DEBUG
# define SD_INIT_NAME(sd, type)		sd->name = #type
#else
# define SD_INIT_NAME(sd, type)		do { } while (0)
#endif

#define SD_INIT_FUNC(type)						\
static noinline struct sched_domain *					\
sd_init_##type(struct sched_domain_topology_level *tl, int cpu) 	\
{									\
	struct sched_domain *sd = *per_cpu_ptr(tl->data.sd, cpu);	\
	*sd = SD_##type##_INIT;						\
	SD_INIT_NAME(sd, type);						\
	sd->private = &tl->data;					\
	return sd;							\
}

SD_INIT_FUNC(CPU)
#ifdef CONFIG_SCHED_SMT
 SD_INIT_FUNC(SIBLING)
#endif
#ifdef CONFIG_SCHED_MC
 SD_INIT_FUNC(MC)
#endif
#ifdef CONFIG_SCHED_BOOK
 SD_INIT_FUNC(BOOK)
#endif

static int default_relax_domain_level = -1;
int sched_domain_level_max;

static int __init setup_relax_domain_level(char *str)
{
	if (kstrtoint(str, 0, &default_relax_domain_level))
		pr_warn("Unable to set relax_domain_level\n");

	return 1;
}
__setup("relax_domain_level=", setup_relax_domain_level);

static void set_domain_attribute(struct sched_domain *sd,
				 struct sched_domain_attr *attr)
{
	int request;

	if (!attr || attr->relax_domain_level < 0) {
		if (default_relax_domain_level < 0)
			return;
		else
			request = default_relax_domain_level;
	} else
		request = attr->relax_domain_level;
	if (request < sd->level) {
		/* turn off idle balance on this domain */
		sd->flags &= ~(SD_BALANCE_WAKE|SD_BALANCE_NEWIDLE);
	} else {
		/* turn on idle balance on this domain */
		sd->flags |= (SD_BALANCE_WAKE|SD_BALANCE_NEWIDLE);
	}
}

static void __sdt_free(const struct cpumask *cpu_map);
static int __sdt_alloc(const struct cpumask *cpu_map);

static void __free_domain_allocs(struct s_data *d, enum s_alloc what,
				 const struct cpumask *cpu_map)
{
	switch (what) {
	case sa_rootdomain:
		if (!atomic_read(&d->rd->refcount))
			free_rootdomain(&d->rd->rcu); /* fall through */
	case sa_sd:
		free_percpu(d->sd); /* fall through */
	case sa_sd_storage:
		__sdt_free(cpu_map); /* fall through */
	case sa_none:
		break;
	}
}

static enum s_alloc __visit_domain_allocation_hell(struct s_data *d,
						   const struct cpumask *cpu_map)
{
	memset(d, 0, sizeof(*d));

	if (__sdt_alloc(cpu_map))
		return sa_sd_storage;
	d->sd = alloc_percpu(struct sched_domain *);
	if (!d->sd)
		return sa_sd_storage;
	d->rd = alloc_rootdomain();
	if (!d->rd)
		return sa_sd;
	return sa_rootdomain;
}

/*
 * NULL the sd_data elements we've used to build the sched_domain and
 * sched_group structure so that the subsequent __free_domain_allocs()
 * will not free the data we're using.
 */
static void claim_allocations(int cpu, struct sched_domain *sd)
{
	struct sd_data *sdd = sd->private;

	WARN_ON_ONCE(*per_cpu_ptr(sdd->sd, cpu) != sd);
	*per_cpu_ptr(sdd->sd, cpu) = NULL;

	if (atomic_read(&(*per_cpu_ptr(sdd->sg, cpu))->ref))
		*per_cpu_ptr(sdd->sg, cpu) = NULL;

	if (atomic_read(&(*per_cpu_ptr(sdd->sgp, cpu))->ref))
		*per_cpu_ptr(sdd->sgp, cpu) = NULL;
}

#ifdef CONFIG_SCHED_SMT
static const struct cpumask *cpu_smt_mask(int cpu)
{
	return topology_thread_cpumask(cpu);
}
#endif

/*
 * Topology list, bottom-up.
 */
static struct sched_domain_topology_level default_topology[] = {
#ifdef CONFIG_SCHED_SMT
	{ sd_init_SIBLING, cpu_smt_mask, },
#endif
#ifdef CONFIG_SCHED_MC
	{ sd_init_MC, cpu_coregroup_mask, },
#endif
#ifdef CONFIG_SCHED_BOOK
	{ sd_init_BOOK, cpu_book_mask, },
#endif
	{ sd_init_CPU, cpu_cpu_mask, },
	{ NULL, },
};

static struct sched_domain_topology_level *sched_domain_topology = default_topology;

#define for_each_sd_topology(tl)			\
	for (tl = sched_domain_topology; tl->init; tl++)

#ifdef CONFIG_NUMA

static int sched_domains_numa_levels;
static int *sched_domains_numa_distance;
static struct cpumask ***sched_domains_numa_masks;
static int sched_domains_curr_level;

static inline int sd_local_flags(int level)
{
	if (sched_domains_numa_distance[level] > RECLAIM_DISTANCE)
		return 0;

	return SD_BALANCE_EXEC | SD_BALANCE_FORK | SD_WAKE_AFFINE;
}

static struct sched_domain *
sd_numa_init(struct sched_domain_topology_level *tl, int cpu)
{
	struct sched_domain *sd = *per_cpu_ptr(tl->data.sd, cpu);
	int level = tl->numa_level;
	int sd_weight = cpumask_weight(
			sched_domains_numa_masks[level][cpu_to_node(cpu)]);

	*sd = (struct sched_domain){
		.min_interval		= sd_weight,
		.max_interval		= 2*sd_weight,
		.busy_factor		= 32,
		.imbalance_pct		= 125,
		.cache_nice_tries	= 2,
		.busy_idx		= 3,
		.idle_idx		= 2,
		.newidle_idx		= 0,
		.wake_idx		= 0,
		.forkexec_idx		= 0,

		.flags			= 1*SD_LOAD_BALANCE
					| 1*SD_BALANCE_NEWIDLE
					| 0*SD_BALANCE_EXEC
					| 0*SD_BALANCE_FORK
					| 0*SD_BALANCE_WAKE
					| 0*SD_WAKE_AFFINE
					| 0*SD_SHARE_CPUPOWER
					| 0*SD_SHARE_PKG_RESOURCES
					| 1*SD_SERIALIZE
					| 0*SD_PREFER_SIBLING
					| 1*SD_NUMA
					| sd_local_flags(level)
					,
		.last_balance		= jiffies,
		.balance_interval	= sd_weight,
	};
	SD_INIT_NAME(sd, NUMA);
	sd->private = &tl->data;

	/*
	 * Ugly hack to pass state to sd_numa_mask()...
	 */
	sched_domains_curr_level = tl->numa_level;

	return sd;
}

static const struct cpumask *sd_numa_mask(int cpu)
{
	return sched_domains_numa_masks[sched_domains_curr_level][cpu_to_node(cpu)];
}

static void sched_numa_warn(const char *str)
{
	static int done = false;
	int i,j;

	if (done)
		return;

	done = true;

	printk(KERN_WARNING "ERROR: %s\n\n", str);

	for (i = 0; i < nr_node_ids; i++) {
		printk(KERN_WARNING "  ");
		for (j = 0; j < nr_node_ids; j++)
			printk(KERN_CONT "%02d ", node_distance(i,j));
		printk(KERN_CONT "\n");
	}
	printk(KERN_WARNING "\n");
}

static bool find_numa_distance(int distance)
{
	int i;

	if (distance == node_distance(0, 0))
		return true;

	for (i = 0; i < sched_domains_numa_levels; i++) {
		if (sched_domains_numa_distance[i] == distance)
			return true;
	}

	return false;
}

static void sched_init_numa(void)
{
	int next_distance, curr_distance = node_distance(0, 0);
	struct sched_domain_topology_level *tl;
	int level = 0;
	int i, j, k;

	sched_domains_numa_distance = kzalloc(sizeof(int) * nr_node_ids, GFP_KERNEL);
	if (!sched_domains_numa_distance)
		return;

	/*
	 * O(nr_nodes^2) deduplicating selection sort -- in order to find the
	 * unique distances in the node_distance() table.
	 *
	 * Assumes node_distance(0,j) includes all distances in
	 * node_distance(i,j) in order to avoid cubic time.
	 */
	next_distance = curr_distance;
	for (i = 0; i < nr_node_ids; i++) {
		for (j = 0; j < nr_node_ids; j++) {
			for (k = 0; k < nr_node_ids; k++) {
				int distance = node_distance(i, k);

				if (distance > curr_distance &&
				    (distance < next_distance ||
				     next_distance == curr_distance))
					next_distance = distance;

				/*
				 * While not a strong assumption it would be nice to know
				 * about cases where if node A is connected to B, B is not
				 * equally connected to A.
				 */
				if (sched_debug() && node_distance(k, i) != distance)
					sched_numa_warn("Node-distance not symmetric");

				if (sched_debug() && i && !find_numa_distance(distance))
					sched_numa_warn("Node-0 not representative");
			}
			if (next_distance != curr_distance) {
				sched_domains_numa_distance[level++] = next_distance;
				sched_domains_numa_levels = level;
				curr_distance = next_distance;
			} else break;
		}

		/*
		 * In case of sched_debug() we verify the above assumption.
		 */
		if (!sched_debug())
			break;
	}
	/*
	 * 'level' contains the number of unique distances, excluding the
	 * identity distance node_distance(i,i).
	 *
	 * The sched_domains_numa_distance[] array includes the actual distance
	 * numbers.
	 */

	/*
	 * Here, we should temporarily reset sched_domains_numa_levels to 0.
	 * If it fails to allocate memory for array sched_domains_numa_masks[][],
	 * the array will contain less then 'level' members. This could be
	 * dangerous when we use it to iterate array sched_domains_numa_masks[][]
	 * in other functions.
	 *
	 * We reset it to 'level' at the end of this function.
	 */
	sched_domains_numa_levels = 0;

	sched_domains_numa_masks = kzalloc(sizeof(void *) * level, GFP_KERNEL);
	if (!sched_domains_numa_masks)
		return;

	/*
	 * Now for each level, construct a mask per node which contains all
	 * cpus of nodes that are that many hops away from us.
	 */
	for (i = 0; i < level; i++) {
		sched_domains_numa_masks[i] =
			kzalloc(nr_node_ids * sizeof(void *), GFP_KERNEL);
		if (!sched_domains_numa_masks[i])
			return;

		for (j = 0; j < nr_node_ids; j++) {
			struct cpumask *mask = kzalloc(cpumask_size(), GFP_KERNEL);
			if (!mask)
				return;

			sched_domains_numa_masks[i][j] = mask;

			for (k = 0; k < nr_node_ids; k++) {
				if (node_distance(j, k) > sched_domains_numa_distance[i])
					continue;

				cpumask_or(mask, mask, cpumask_of_node(k));
			}
		}
	}

	tl = kzalloc((ARRAY_SIZE(default_topology) + level) *
			sizeof(struct sched_domain_topology_level), GFP_KERNEL);
	if (!tl)
		return;

	/*
	 * Copy the default topology bits..
	 */
	for (i = 0; default_topology[i].init; i++)
		tl[i] = default_topology[i];

	/*
	 * .. and append 'j' levels of NUMA goodness.
	 */
	for (j = 0; j < level; i++, j++) {
		tl[i] = (struct sched_domain_topology_level){
			.init = sd_numa_init,
			.mask = sd_numa_mask,
			.flags = SDTL_OVERLAP,
			.numa_level = j,
		};
	}

	sched_domain_topology = tl;

	sched_domains_numa_levels = level;
}

static void sched_domains_numa_masks_set(int cpu)
{
	int i, j;
	int node = cpu_to_node(cpu);

	for (i = 0; i < sched_domains_numa_levels; i++) {
		for (j = 0; j < nr_node_ids; j++) {
			if (node_distance(j, node) <= sched_domains_numa_distance[i])
				cpumask_set_cpu(cpu, sched_domains_numa_masks[i][j]);
		}
	}
}

static void sched_domains_numa_masks_clear(int cpu)
{
	int i, j;
	for (i = 0; i < sched_domains_numa_levels; i++) {
		for (j = 0; j < nr_node_ids; j++)
			cpumask_clear_cpu(cpu, sched_domains_numa_masks[i][j]);
	}
}

/*
 * Update sched_domains_numa_masks[level][node] array when new cpus
 * are onlined.
 */
static int sched_domains_numa_masks_update(struct notifier_block *nfb,
					   unsigned long action,
					   void *hcpu)
{
	int cpu = (long)hcpu;

	switch (action & ~CPU_TASKS_FROZEN) {
	case CPU_ONLINE:
		sched_domains_numa_masks_set(cpu);
		break;

	case CPU_DEAD:
		sched_domains_numa_masks_clear(cpu);
		break;

	default:
		return NOTIFY_DONE;
	}

	return NOTIFY_OK;
}
#else
static inline void sched_init_numa(void)
{
}

static int sched_domains_numa_masks_update(struct notifier_block *nfb,
					   unsigned long action,
					   void *hcpu)
{
	return 0;
}
#endif /* CONFIG_NUMA */

static int __sdt_alloc(const struct cpumask *cpu_map)
{
	struct sched_domain_topology_level *tl;
	int j;

	for_each_sd_topology(tl) {
		struct sd_data *sdd = &tl->data;

		sdd->sd = alloc_percpu(struct sched_domain *);
		if (!sdd->sd)
			return -ENOMEM;

		sdd->sg = alloc_percpu(struct sched_group *);
		if (!sdd->sg)
			return -ENOMEM;

		sdd->sgp = alloc_percpu(struct sched_group_power *);
		if (!sdd->sgp)
			return -ENOMEM;

		for_each_cpu(j, cpu_map) {
			struct sched_domain *sd;
			struct sched_group *sg;
			struct sched_group_power *sgp;

		       	sd = kzalloc_node(sizeof(struct sched_domain) + cpumask_size(),
					GFP_KERNEL, cpu_to_node(j));
			if (!sd)
				return -ENOMEM;

			*per_cpu_ptr(sdd->sd, j) = sd;

			sg = kzalloc_node(sizeof(struct sched_group) + cpumask_size(),
					GFP_KERNEL, cpu_to_node(j));
			if (!sg)
				return -ENOMEM;

			sg->next = sg;

			*per_cpu_ptr(sdd->sg, j) = sg;

			sgp = kzalloc_node(sizeof(struct sched_group_power) + cpumask_size(),
					GFP_KERNEL, cpu_to_node(j));
			if (!sgp)
				return -ENOMEM;

			*per_cpu_ptr(sdd->sgp, j) = sgp;
		}
	}

	return 0;
}

static void __sdt_free(const struct cpumask *cpu_map)
{
	struct sched_domain_topology_level *tl;
	int j;

	for_each_sd_topology(tl) {
		struct sd_data *sdd = &tl->data;

		for_each_cpu(j, cpu_map) {
			struct sched_domain *sd;

			if (sdd->sd) {
				sd = *per_cpu_ptr(sdd->sd, j);
				if (sd && (sd->flags & SD_OVERLAP))
					free_sched_groups(sd->groups, 0);
				kfree(*per_cpu_ptr(sdd->sd, j));
			}

			if (sdd->sg)
				kfree(*per_cpu_ptr(sdd->sg, j));
			if (sdd->sgp)
				kfree(*per_cpu_ptr(sdd->sgp, j));
		}
		free_percpu(sdd->sd);
		sdd->sd = NULL;
		free_percpu(sdd->sg);
		sdd->sg = NULL;
		free_percpu(sdd->sgp);
		sdd->sgp = NULL;
	}
}

struct sched_domain *build_sched_domain(struct sched_domain_topology_level *tl,
		const struct cpumask *cpu_map, struct sched_domain_attr *attr,
		struct sched_domain *child, int cpu)
{
	struct sched_domain *sd = tl->init(tl, cpu);
	if (!sd)
		return child;

	cpumask_and(sched_domain_span(sd), cpu_map, tl->mask(cpu));
	if (child) {
		sd->level = child->level + 1;
		sched_domain_level_max = max(sched_domain_level_max, sd->level);
		child->parent = sd;
		sd->child = child;
	}
	set_domain_attribute(sd, attr);

	return sd;
}

/*
 * Build sched domains for a given set of cpus and attach the sched domains
 * to the individual cpus
 */
static int build_sched_domains(const struct cpumask *cpu_map,
			       struct sched_domain_attr *attr)
{
	enum s_alloc alloc_state;
	struct sched_domain *sd;
	struct s_data d;
	int i, ret = -ENOMEM;

	alloc_state = __visit_domain_allocation_hell(&d, cpu_map);
	if (alloc_state != sa_rootdomain)
		goto error;

	/* Set up domains for cpus specified by the cpu_map. */
	for_each_cpu(i, cpu_map) {
		struct sched_domain_topology_level *tl;

		sd = NULL;
		for_each_sd_topology(tl) {
			sd = build_sched_domain(tl, cpu_map, attr, sd, i);
			if (tl == sched_domain_topology)
				*per_cpu_ptr(d.sd, i) = sd;
			if (tl->flags & SDTL_OVERLAP || sched_feat(FORCE_SD_OVERLAP))
				sd->flags |= SD_OVERLAP;
			if (cpumask_equal(cpu_map, sched_domain_span(sd)))
				break;
		}
	}

	/* Build the groups for the domains */
	for_each_cpu(i, cpu_map) {
		for (sd = *per_cpu_ptr(d.sd, i); sd; sd = sd->parent) {
			sd->span_weight = cpumask_weight(sched_domain_span(sd));
			if (sd->flags & SD_OVERLAP) {
				if (build_overlap_sched_groups(sd, i))
					goto error;
			} else {
				if (build_sched_groups(sd, i))
					goto error;
			}
		}
	}

	/* Calculate CPU power for physical packages and nodes */
	for (i = nr_cpumask_bits-1; i >= 0; i--) {
		if (!cpumask_test_cpu(i, cpu_map))
			continue;

		for (sd = *per_cpu_ptr(d.sd, i); sd; sd = sd->parent) {
			claim_allocations(i, sd);
			init_sched_groups_power(i, sd);
		}
	}

	/* Attach the domains */
	rcu_read_lock();
	for_each_cpu(i, cpu_map) {
		sd = *per_cpu_ptr(d.sd, i);
		cpu_attach_domain(sd, d.rd, i);
	}
	rcu_read_unlock();

	ret = 0;
error:
	__free_domain_allocs(&d, alloc_state, cpu_map);
	return ret;
}

static cpumask_var_t *doms_cur;	/* current sched domains */
static int ndoms_cur;		/* number of sched domains in 'doms_cur' */
static struct sched_domain_attr *dattr_cur;
				/* attribues of custom domains in 'doms_cur' */

/*
 * Special case: If a kmalloc of a doms_cur partition (array of
 * cpumask) fails, then fallback to a single sched domain,
 * as determined by the single cpumask fallback_doms.
 */
static cpumask_var_t fallback_doms;

/*
 * arch_update_cpu_topology lets virtualized architectures update the
 * cpu core maps. It is supposed to return 1 if the topology changed
 * or 0 if it stayed the same.
 */
int __attribute__((weak)) arch_update_cpu_topology(void)
{
	return 0;
}

cpumask_var_t *alloc_sched_domains(unsigned int ndoms)
{
	int i;
	cpumask_var_t *doms;

	doms = kmalloc(sizeof(*doms) * ndoms, GFP_KERNEL);
	if (!doms)
		return NULL;
	for (i = 0; i < ndoms; i++) {
		if (!alloc_cpumask_var(&doms[i], GFP_KERNEL)) {
			free_sched_domains(doms, i);
			return NULL;
		}
	}
	return doms;
}

void free_sched_domains(cpumask_var_t doms[], unsigned int ndoms)
{
	unsigned int i;
	for (i = 0; i < ndoms; i++)
		free_cpumask_var(doms[i]);
	kfree(doms);
}

/*
 * Set up scheduler domains and groups. Callers must hold the hotplug lock.
 * For now this just excludes isolated cpus, but could be used to
 * exclude other special cases in the future.
 */
static int init_sched_domains(const struct cpumask *cpu_map)
{
	int err;

	arch_update_cpu_topology();
	ndoms_cur = 1;
	doms_cur = alloc_sched_domains(ndoms_cur);
	if (!doms_cur)
		doms_cur = &fallback_doms;
	cpumask_andnot(doms_cur[0], cpu_map, cpu_isolated_map);
	err = build_sched_domains(doms_cur[0], NULL);
	register_sched_domain_sysctl();

	return err;
}

/*
 * Detach sched domains from a group of cpus specified in cpu_map
 * These cpus will now be attached to the NULL domain
 */
static void detach_destroy_domains(const struct cpumask *cpu_map)
{
	int i;

	rcu_read_lock();
	for_each_cpu(i, cpu_map)
		cpu_attach_domain(NULL, &def_root_domain, i);
	rcu_read_unlock();
}

/* handle null as "default" */
static int dattrs_equal(struct sched_domain_attr *cur, int idx_cur,
			struct sched_domain_attr *new, int idx_new)
{
	struct sched_domain_attr tmp;

	/* fast path */
	if (!new && !cur)
		return 1;

	tmp = SD_ATTR_INIT;
	return !memcmp(cur ? (cur + idx_cur) : &tmp,
			new ? (new + idx_new) : &tmp,
			sizeof(struct sched_domain_attr));
}

/*
 * Partition sched domains as specified by the 'ndoms_new'
 * cpumasks in the array doms_new[] of cpumasks. This compares
 * doms_new[] to the current sched domain partitioning, doms_cur[].
 * It destroys each deleted domain and builds each new domain.
 *
 * 'doms_new' is an array of cpumask_var_t's of length 'ndoms_new'.
 * The masks don't intersect (don't overlap.) We should setup one
 * sched domain for each mask. CPUs not in any of the cpumasks will
 * not be load balanced. If the same cpumask appears both in the
 * current 'doms_cur' domains and in the new 'doms_new', we can leave
 * it as it is.
 *
 * The passed in 'doms_new' should be allocated using
 * alloc_sched_domains.  This routine takes ownership of it and will
 * free_sched_domains it when done with it. If the caller failed the
 * alloc call, then it can pass in doms_new == NULL && ndoms_new == 1,
 * and partition_sched_domains() will fallback to the single partition
 * 'fallback_doms', it also forces the domains to be rebuilt.
 *
 * If doms_new == NULL it will be replaced with cpu_online_mask.
 * ndoms_new == 0 is a special case for destroying existing domains,
 * and it will not create the default domain.
 *
 * Call with hotplug lock held
 */
void partition_sched_domains(int ndoms_new, cpumask_var_t doms_new[],
			     struct sched_domain_attr *dattr_new)
{
	int i, j, n;
	int new_topology;

	mutex_lock(&sched_domains_mutex);

	/* always unregister in case we don't destroy any domains */
	unregister_sched_domain_sysctl();

	/* Let architecture update cpu core mappings. */
	new_topology = arch_update_cpu_topology();

	n = doms_new ? ndoms_new : 0;

	/* Destroy deleted domains */
	for (i = 0; i < ndoms_cur; i++) {
		for (j = 0; j < n && !new_topology; j++) {
			if (cpumask_equal(doms_cur[i], doms_new[j])
			    && dattrs_equal(dattr_cur, i, dattr_new, j))
				goto match1;
		}
		/* no match - a current sched domain not in new doms_new[] */
		detach_destroy_domains(doms_cur[i]);
match1:
		;
	}

	n = ndoms_cur;
	if (doms_new == NULL) {
		n = 0;
		doms_new = &fallback_doms;
		cpumask_andnot(doms_new[0], cpu_active_mask, cpu_isolated_map);
		WARN_ON_ONCE(dattr_new);
	}

	/* Build new domains */
	for (i = 0; i < ndoms_new; i++) {
		for (j = 0; j < n && !new_topology; j++) {
			if (cpumask_equal(doms_new[i], doms_cur[j])
			    && dattrs_equal(dattr_new, i, dattr_cur, j))
				goto match2;
		}
		/* no match - add a new doms_new */
		build_sched_domains(doms_new[i], dattr_new ? dattr_new + i : NULL);
match2:
		;
	}

	/* Remember the new sched domains */
	if (doms_cur != &fallback_doms)
		free_sched_domains(doms_cur, ndoms_cur);
	kfree(dattr_cur);	/* kfree(NULL) is safe */
	doms_cur = doms_new;
	dattr_cur = dattr_new;
	ndoms_cur = ndoms_new;

	register_sched_domain_sysctl();

	mutex_unlock(&sched_domains_mutex);
}

static int num_cpus_frozen;	/* used to mark begin/end of suspend/resume */

/*
 * Update cpusets according to cpu_active mask.  If cpusets are
 * disabled, cpuset_update_active_cpus() becomes a simple wrapper
 * around partition_sched_domains().
 *
 * If we come here as part of a suspend/resume, don't touch cpusets because we
 * want to restore it back to its original state upon resume anyway.
 */
static int cpuset_cpu_active(struct notifier_block *nfb, unsigned long action,
			     void *hcpu)
{
	switch (action) {
	case CPU_ONLINE_FROZEN:
	case CPU_DOWN_FAILED_FROZEN:

		/*
		 * num_cpus_frozen tracks how many CPUs are involved in suspend
		 * resume sequence. As long as this is not the last online
		 * operation in the resume sequence, just build a single sched
		 * domain, ignoring cpusets.
		 */
		num_cpus_frozen--;
		if (likely(num_cpus_frozen)) {
			partition_sched_domains(1, NULL, NULL);
			break;
		}

		/*
		 * This is the last CPU online operation. So fall through and
		 * restore the original sched domains by considering the
		 * cpuset configurations.
		 */

	case CPU_ONLINE:
	case CPU_DOWN_FAILED:
		cpuset_update_active_cpus(true);
		break;
	default:
		return NOTIFY_DONE;
	}
	return NOTIFY_OK;
}

static int cpuset_cpu_inactive(struct notifier_block *nfb, unsigned long action,
			       void *hcpu)
{
	switch (action) {
	case CPU_DOWN_PREPARE:
		cpuset_update_active_cpus(false);
		break;
	case CPU_DOWN_PREPARE_FROZEN:
		num_cpus_frozen++;
		partition_sched_domains(1, NULL, NULL);
		break;
	default:
		return NOTIFY_DONE;
	}
	return NOTIFY_OK;
}

void __init sched_init_smp(void)
{
	cpumask_var_t non_isolated_cpus;

	alloc_cpumask_var(&non_isolated_cpus, GFP_KERNEL);
	alloc_cpumask_var(&fallback_doms, GFP_KERNEL);

	sched_init_numa();

	/*
	 * There's no userspace yet to cause hotplug operations; hence all the
	 * cpu masks are stable and all blatant races in the below code cannot
	 * happen.
	 */
	mutex_lock(&sched_domains_mutex);
	init_sched_domains(cpu_active_mask);
	cpumask_andnot(non_isolated_cpus, cpu_possible_mask, cpu_isolated_map);
	if (cpumask_empty(non_isolated_cpus))
		cpumask_set_cpu(smp_processor_id(), non_isolated_cpus);
	mutex_unlock(&sched_domains_mutex);

	hotcpu_notifier(sched_domains_numa_masks_update, CPU_PRI_SCHED_ACTIVE);
	hotcpu_notifier(cpuset_cpu_active, CPU_PRI_CPUSET_ACTIVE);
	hotcpu_notifier(cpuset_cpu_inactive, CPU_PRI_CPUSET_INACTIVE);

	init_hrtick();

	/* Move init over to a non-isolated CPU */
	if (set_cpus_allowed_ptr(current, non_isolated_cpus) < 0)
		BUG();
	sched_init_granularity();
	free_cpumask_var(non_isolated_cpus);

	init_sched_rt_class();
}
#else
void __init sched_init_smp(void)
{
	sched_init_granularity();
}
#endif /* CONFIG_SMP */

const_debug unsigned int sysctl_timer_migration = 1;

int in_sched_functions(unsigned long addr)
{
	return in_lock_functions(addr) ||
		(addr >= (unsigned long)__sched_text_start
		&& addr < (unsigned long)__sched_text_end);
}

#ifdef CONFIG_CGROUP_SCHED
/*
 * Default task group.
 * Every task in system belongs to this group at bootup.
 */
struct task_group root_task_group;
LIST_HEAD(task_groups);
#endif

DECLARE_PER_CPU(cpumask_var_t, load_balance_mask);

void __init sched_init(void)
{
	int i, j;
	unsigned long alloc_size = 0, ptr;

#ifdef CONFIG_FAIR_GROUP_SCHED
	alloc_size += 2 * nr_cpu_ids * sizeof(void **);
#endif
#ifdef CONFIG_RT_GROUP_SCHED
	alloc_size += 2 * nr_cpu_ids * sizeof(void **);
#endif
#ifdef CONFIG_CPUMASK_OFFSTACK
	alloc_size += num_possible_cpus() * cpumask_size();
#endif
	if (alloc_size) {
		ptr = (unsigned long)kzalloc(alloc_size, GFP_NOWAIT);

#ifdef CONFIG_FAIR_GROUP_SCHED
		root_task_group.se = (struct sched_entity **)ptr;
		ptr += nr_cpu_ids * sizeof(void **);

		root_task_group.cfs_rq = (struct cfs_rq **)ptr;
		ptr += nr_cpu_ids * sizeof(void **);

#endif /* CONFIG_FAIR_GROUP_SCHED */
#ifdef CONFIG_RT_GROUP_SCHED
		root_task_group.rt_se = (struct sched_rt_entity **)ptr;
		ptr += nr_cpu_ids * sizeof(void **);

		root_task_group.rt_rq = (struct rt_rq **)ptr;
		ptr += nr_cpu_ids * sizeof(void **);

#endif /* CONFIG_RT_GROUP_SCHED */
#ifdef CONFIG_CPUMASK_OFFSTACK
		for_each_possible_cpu(i) {
			per_cpu(load_balance_mask, i) = (void *)ptr;
			ptr += cpumask_size();
		}
#endif /* CONFIG_CPUMASK_OFFSTACK */
	}

#ifdef CONFIG_SMP
	init_defrootdomain();
#endif

	init_rt_bandwidth(&def_rt_bandwidth,
			global_rt_period(), global_rt_runtime());

#ifdef CONFIG_RT_GROUP_SCHED
	init_rt_bandwidth(&root_task_group.rt_bandwidth,
			global_rt_period(), global_rt_runtime());
#endif /* CONFIG_RT_GROUP_SCHED */

#ifdef CONFIG_CGROUP_SCHED
	list_add(&root_task_group.list, &task_groups);
	INIT_LIST_HEAD(&root_task_group.children);
	INIT_LIST_HEAD(&root_task_group.siblings);
	autogroup_init(&init_task);

#endif /* CONFIG_CGROUP_SCHED */

	for_each_possible_cpu(i) {
		struct rq *rq;

		rq = cpu_rq(i);
		raw_spin_lock_init(&rq->lock);
		rq->nr_running = 0;
		rq->calc_load_active = 0;
		rq->calc_load_update = jiffies + LOAD_FREQ;
		init_cfs_rq(&rq->cfs);
		init_rt_rq(&rq->rt, rq);
#ifdef CONFIG_FAIR_GROUP_SCHED
		root_task_group.shares = ROOT_TASK_GROUP_LOAD;
		INIT_LIST_HEAD(&rq->leaf_cfs_rq_list);
		/*
		 * How much cpu bandwidth does root_task_group get?
		 *
		 * In case of task-groups formed thr' the cgroup filesystem, it
		 * gets 100% of the cpu resources in the system. This overall
		 * system cpu resource is divided among the tasks of
		 * root_task_group and its child task-groups in a fair manner,
		 * based on each entity's (task or task-group's) weight
		 * (se->load.weight).
		 *
		 * In other words, if root_task_group has 10 tasks of weight
		 * 1024) and two child groups A0 and A1 (of weight 1024 each),
		 * then A0's share of the cpu resource is:
		 *
		 *	A0's bandwidth = 1024 / (10*1024 + 1024 + 1024) = 8.33%
		 *
		 * We achieve this by letting root_task_group's tasks sit
		 * directly in rq->cfs (i.e root_task_group->se[] = NULL).
		 */
		init_cfs_bandwidth(&root_task_group.cfs_bandwidth);
		init_tg_cfs_entry(&root_task_group, &rq->cfs, NULL, i, NULL);
#endif /* CONFIG_FAIR_GROUP_SCHED */

		rq->rt.rt_runtime = def_rt_bandwidth.rt_runtime;
#ifdef CONFIG_RT_GROUP_SCHED
		INIT_LIST_HEAD(&rq->leaf_rt_rq_list);
		init_tg_rt_entry(&root_task_group, &rq->rt, NULL, i, NULL);
#endif

		for (j = 0; j < CPU_LOAD_IDX_MAX; j++)
			rq->cpu_load[j] = 0;

		rq->last_load_update_tick = jiffies;

#ifdef CONFIG_SMP
		rq->sd = NULL;
		rq->rd = NULL;
		rq->cpu_power = SCHED_POWER_SCALE;
		rq->post_schedule = 0;
		rq->active_balance = 0;
		rq->next_balance = jiffies;
		rq->push_cpu = 0;
		rq->cpu = i;
		rq->online = 0;
		rq->idle_stamp = 0;
		rq->avg_idle = 2*sysctl_sched_migration_cost;
		rq->max_idle_balance_cost = sysctl_sched_migration_cost;

		INIT_LIST_HEAD(&rq->cfs_tasks);

		rq_attach_root(rq, &def_root_domain);
#ifdef CONFIG_NO_HZ_COMMON
		rq->nohz_flags = 0;
#endif
#ifdef CONFIG_NO_HZ_FULL
		rq->last_sched_tick = 0;
#endif
#endif
		init_rq_hrtick(rq);
		atomic_set(&rq->nr_iowait, 0);
	}

	set_load_weight(&init_task);

#ifdef CONFIG_PREEMPT_NOTIFIERS
	INIT_HLIST_HEAD(&init_task.preempt_notifiers);
#endif

#ifdef CONFIG_RT_MUTEXES
	plist_head_init(&init_task.pi_waiters);
#endif

	/*
	 * The boot idle thread does lazy MMU switching as well:
	 */
	atomic_inc(&init_mm.mm_count);
	enter_lazy_tlb(&init_mm, current);

	/*
	 * Make us the idle thread. Technically, schedule() should not be
	 * called from this thread, however somewhere below it might be,
	 * but because we are the idle thread, we just pick up running again
	 * when this runqueue becomes "idle".
	 */
	init_idle(current, smp_processor_id());

	calc_load_update = jiffies + LOAD_FREQ;

	/*
	 * During early bootup we pretend to be a normal task:
	 */
	current->sched_class = &fair_sched_class;

#ifdef CONFIG_SMP
	zalloc_cpumask_var(&sched_domains_tmpmask, GFP_NOWAIT);
	/* May be allocated at isolcpus cmdline parse time */
	if (cpu_isolated_map == NULL)
		zalloc_cpumask_var(&cpu_isolated_map, GFP_NOWAIT);
	idle_thread_set_boot_cpu();
#endif
	init_sched_fair_class();

	scheduler_running = 1;
}

#ifdef CONFIG_DEBUG_ATOMIC_SLEEP
static inline int preempt_count_equals(int preempt_offset)
{
	int nested = (preempt_count() & ~PREEMPT_ACTIVE) + rcu_preempt_depth();

	return (nested == preempt_offset);
}

void __might_sleep(const char *file, int line, int preempt_offset)
{
	static unsigned long prev_jiffy;	/* ratelimiting */

	rcu_sleep_check(); /* WARN_ON_ONCE() by default, no rate limit reqd. */
	if ((preempt_count_equals(preempt_offset) && !irqs_disabled()) ||
	    system_state != SYSTEM_RUNNING || oops_in_progress)
		return;
	if (time_before(jiffies, prev_jiffy + HZ) && prev_jiffy)
		return;
	prev_jiffy = jiffies;

	printk(KERN_ERR
		"BUG: sleeping function called from invalid context at %s:%d\n",
			file, line);
	printk(KERN_ERR
		"in_atomic(): %d, irqs_disabled(): %d, pid: %d, name: %s\n",
			in_atomic(), irqs_disabled(),
			current->pid, current->comm);

	debug_show_held_locks(current);
	if (irqs_disabled())
		print_irqtrace_events(current);
	dump_stack();
}
EXPORT_SYMBOL(__might_sleep);
#endif

#ifdef CONFIG_MAGIC_SYSRQ
static void normalize_task(struct rq *rq, struct task_struct *p)
{
	const struct sched_class *prev_class = p->sched_class;
	int old_prio = p->prio;
	int on_rq;

	on_rq = p->on_rq;
	if (on_rq)
		dequeue_task(rq, p, 0);
	__setscheduler(rq, p, SCHED_NORMAL, 0);
	if (on_rq) {
		enqueue_task(rq, p, 0);
		resched_task(rq->curr);
	}

	check_class_changed(rq, p, prev_class, old_prio);
}

void normalize_rt_tasks(void)
{
	struct task_struct *g, *p;
	unsigned long flags;
	struct rq *rq;

	read_lock_irqsave(&tasklist_lock, flags);
	do_each_thread(g, p) {
		/*
		 * Only normalize user tasks:
		 */
		if (!p->mm)
			continue;

		p->se.exec_start		= 0;
#ifdef CONFIG_SCHEDSTATS
		p->se.statistics.wait_start	= 0;
		p->se.statistics.sleep_start	= 0;
		p->se.statistics.block_start	= 0;
#endif

		if (!rt_task(p)) {
			/*
			 * Renice negative nice level userspace
			 * tasks back to 0:
			 */
			if (TASK_NICE(p) < 0 && p->mm)
				set_user_nice(p, 0);
			continue;
		}

		raw_spin_lock(&p->pi_lock);
		rq = __task_rq_lock(p);

		normalize_task(rq, p);

		__task_rq_unlock(rq);
		raw_spin_unlock(&p->pi_lock);
	} while_each_thread(g, p);

	read_unlock_irqrestore(&tasklist_lock, flags);
}

#endif /* CONFIG_MAGIC_SYSRQ */

#if defined(CONFIG_IA64) || defined(CONFIG_KGDB_KDB)
/*
 * These functions are only useful for the IA64 MCA handling, or kdb.
 *
 * They can only be called when the whole system has been
 * stopped - every CPU needs to be quiescent, and no scheduling
 * activity can take place. Using them for anything else would
 * be a serious bug, and as a result, they aren't even visible
 * under any other configuration.
 */

/**
 * curr_task - return the current task for a given cpu.
 * @cpu: the processor in question.
 *
 * ONLY VALID WHEN THE WHOLE SYSTEM IS STOPPED!
 *
 * Return: The current task for @cpu.
 */
struct task_struct *curr_task(int cpu)
{
	return cpu_curr(cpu);
}

#endif /* defined(CONFIG_IA64) || defined(CONFIG_KGDB_KDB) */

#ifdef CONFIG_IA64
/**
 * set_curr_task - set the current task for a given cpu.
 * @cpu: the processor in question.
 * @p: the task pointer to set.
 *
 * Description: This function must only be used when non-maskable interrupts
 * are serviced on a separate stack. It allows the architecture to switch the
 * notion of the current task on a cpu in a non-blocking manner. This function
 * must be called with all CPU's synchronized, and interrupts disabled, the
 * and caller must save the original value of the current task (see
 * curr_task() above) and restore that value before reenabling interrupts and
 * re-starting the system.
 *
 * ONLY VALID WHEN THE WHOLE SYSTEM IS STOPPED!
 */
void set_curr_task(int cpu, struct task_struct *p)
{
	cpu_curr(cpu) = p;
}

#endif

#ifdef CONFIG_CGROUP_SCHED
/* task_group_lock serializes the addition/removal of task groups */
static DEFINE_SPINLOCK(task_group_lock);

static void free_sched_group(struct task_group *tg)
{
	free_fair_sched_group(tg);
	free_rt_sched_group(tg);
	autogroup_free(tg);
	kfree(tg);
}

/* allocate runqueue etc for a new task group */
struct task_group *sched_create_group(struct task_group *parent)
{
	struct task_group *tg;

	tg = kzalloc(sizeof(*tg), GFP_KERNEL);
	if (!tg)
		return ERR_PTR(-ENOMEM);

	if (!alloc_fair_sched_group(tg, parent))
		goto err;

	if (!alloc_rt_sched_group(tg, parent))
		goto err;

	return tg;

err:
	free_sched_group(tg);
	return ERR_PTR(-ENOMEM);
}

void sched_online_group(struct task_group *tg, struct task_group *parent)
{
	unsigned long flags;

	spin_lock_irqsave(&task_group_lock, flags);
	list_add_rcu(&tg->list, &task_groups);

	WARN_ON(!parent); /* root should already exist */

	tg->parent = parent;
	INIT_LIST_HEAD(&tg->children);
	list_add_rcu(&tg->siblings, &parent->children);
	spin_unlock_irqrestore(&task_group_lock, flags);
}

/* rcu callback to free various structures associated with a task group */
static void free_sched_group_rcu(struct rcu_head *rhp)
{
	/* now it should be safe to free those cfs_rqs */
	free_sched_group(container_of(rhp, struct task_group, rcu));
}

/* Destroy runqueue etc associated with a task group */
void sched_destroy_group(struct task_group *tg)
{
	/* wait for possible concurrent references to cfs_rqs complete */
	call_rcu(&tg->rcu, free_sched_group_rcu);
}

void sched_offline_group(struct task_group *tg)
{
	unsigned long flags;
	int i;

	/* end participation in shares distribution */
	for_each_possible_cpu(i)
		unregister_fair_sched_group(tg, i);

	spin_lock_irqsave(&task_group_lock, flags);
	list_del_rcu(&tg->list);
	list_del_rcu(&tg->siblings);
	spin_unlock_irqrestore(&task_group_lock, flags);
}

/* change task's runqueue when it moves between groups.
 *	The caller of this function should have put the task in its new group
 *	by now. This function just updates tsk->se.cfs_rq and tsk->se.parent to
 *	reflect its new group.
 */
void sched_move_task(struct task_struct *tsk)
{
	struct task_group *tg;
	int on_rq, running;
	unsigned long flags;
	struct rq *rq;

	rq = task_rq_lock(tsk, &flags);

	running = task_current(rq, tsk);
	on_rq = tsk->on_rq;

	if (on_rq)
		dequeue_task(rq, tsk, 0);
	if (unlikely(running))
		tsk->sched_class->put_prev_task(rq, tsk);

	tg = container_of(task_css_check(tsk, cpu_cgroup_subsys_id,
				lockdep_is_held(&tsk->sighand->siglock)),
			  struct task_group, css);
	tg = autogroup_task_group(tsk, tg);
	tsk->sched_task_group = tg;

#ifdef CONFIG_FAIR_GROUP_SCHED
	if (tsk->sched_class->task_move_group)
		tsk->sched_class->task_move_group(tsk, on_rq);
	else
#endif
		set_task_rq(tsk, task_cpu(tsk));

	if (unlikely(running))
		tsk->sched_class->set_curr_task(rq);
	if (on_rq)
		enqueue_task(rq, tsk, 0);

	task_rq_unlock(rq, tsk, &flags);
}
#endif /* CONFIG_CGROUP_SCHED */

#if defined(CONFIG_RT_GROUP_SCHED) || defined(CONFIG_CFS_BANDWIDTH)
static unsigned long to_ratio(u64 period, u64 runtime)
{
	if (runtime == RUNTIME_INF)
		return 1ULL << 20;

	return div64_u64(runtime << 20, period);
}
#endif

#ifdef CONFIG_RT_GROUP_SCHED
/*
 * Ensure that the real time constraints are schedulable.
 */
static DEFINE_MUTEX(rt_constraints_mutex);

/* Must be called with tasklist_lock held */
static inline int tg_has_rt_tasks(struct task_group *tg)
{
	struct task_struct *g, *p;

	do_each_thread(g, p) {
		if (rt_task(p) && task_rq(p)->rt.tg == tg)
			return 1;
	} while_each_thread(g, p);

	return 0;
}

struct rt_schedulable_data {
	struct task_group *tg;
	u64 rt_period;
	u64 rt_runtime;
};

static int tg_rt_schedulable(struct task_group *tg, void *data)
{
	struct rt_schedulable_data *d = data;
	struct task_group *child;
	unsigned long total, sum = 0;
	u64 period, runtime;

	period = ktime_to_ns(tg->rt_bandwidth.rt_period);
	runtime = tg->rt_bandwidth.rt_runtime;

	if (tg == d->tg) {
		period = d->rt_period;
		runtime = d->rt_runtime;
	}

	/*
	 * Cannot have more runtime than the period.
	 */
	if (runtime > period && runtime != RUNTIME_INF)
		return -EINVAL;

	/*
	 * Ensure we don't starve existing RT tasks.
	 */
	if (rt_bandwidth_enabled() && !runtime && tg_has_rt_tasks(tg))
		return -EBUSY;

	total = to_ratio(period, runtime);

	/*
	 * Nobody can have more than the global setting allows.
	 */
	if (total > to_ratio(global_rt_period(), global_rt_runtime()))
		return -EINVAL;

	/*
	 * The sum of our children's runtime should not exceed our own.
	 */
	list_for_each_entry_rcu(child, &tg->children, siblings) {
		period = ktime_to_ns(child->rt_bandwidth.rt_period);
		runtime = child->rt_bandwidth.rt_runtime;

		if (child == d->tg) {
			period = d->rt_period;
			runtime = d->rt_runtime;
		}

		sum += to_ratio(period, runtime);
	}

	if (sum > total)
		return -EINVAL;

	return 0;
}

static int __rt_schedulable(struct task_group *tg, u64 period, u64 runtime)
{
	int ret;

	struct rt_schedulable_data data = {
		.tg = tg,
		.rt_period = period,
		.rt_runtime = runtime,
	};

	rcu_read_lock();
	ret = walk_tg_tree(tg_rt_schedulable, tg_nop, &data);
	rcu_read_unlock();

	return ret;
}

static int tg_set_rt_bandwidth(struct task_group *tg,
		u64 rt_period, u64 rt_runtime)
{
	int i, err = 0;

	mutex_lock(&rt_constraints_mutex);
	read_lock(&tasklist_lock);
	err = __rt_schedulable(tg, rt_period, rt_runtime);
	if (err)
		goto unlock;

	raw_spin_lock_irq(&tg->rt_bandwidth.rt_runtime_lock);
	tg->rt_bandwidth.rt_period = ns_to_ktime(rt_period);
	tg->rt_bandwidth.rt_runtime = rt_runtime;

	for_each_possible_cpu(i) {
		struct rt_rq *rt_rq = tg->rt_rq[i];

		raw_spin_lock(&rt_rq->rt_runtime_lock);
		rt_rq->rt_runtime = rt_runtime;
		raw_spin_unlock(&rt_rq->rt_runtime_lock);
	}
	raw_spin_unlock_irq(&tg->rt_bandwidth.rt_runtime_lock);
unlock:
	read_unlock(&tasklist_lock);
	mutex_unlock(&rt_constraints_mutex);

	return err;
}

static int sched_group_set_rt_runtime(struct task_group *tg, long rt_runtime_us)
{
	u64 rt_runtime, rt_period;

	rt_period = ktime_to_ns(tg->rt_bandwidth.rt_period);
	rt_runtime = (u64)rt_runtime_us * NSEC_PER_USEC;
	if (rt_runtime_us < 0)
		rt_runtime = RUNTIME_INF;

	return tg_set_rt_bandwidth(tg, rt_period, rt_runtime);
}

static long sched_group_rt_runtime(struct task_group *tg)
{
	u64 rt_runtime_us;

	if (tg->rt_bandwidth.rt_runtime == RUNTIME_INF)
		return -1;

	rt_runtime_us = tg->rt_bandwidth.rt_runtime;
	do_div(rt_runtime_us, NSEC_PER_USEC);
	return rt_runtime_us;
}

static int sched_group_set_rt_period(struct task_group *tg, long rt_period_us)
{
	u64 rt_runtime, rt_period;

	rt_period = (u64)rt_period_us * NSEC_PER_USEC;
	rt_runtime = tg->rt_bandwidth.rt_runtime;

	if (rt_period == 0)
		return -EINVAL;

	return tg_set_rt_bandwidth(tg, rt_period, rt_runtime);
}

static long sched_group_rt_period(struct task_group *tg)
{
	u64 rt_period_us;

	rt_period_us = ktime_to_ns(tg->rt_bandwidth.rt_period);
	do_div(rt_period_us, NSEC_PER_USEC);
	return rt_period_us;
}

static int sched_rt_global_constraints(void)
{
	u64 runtime, period;
	int ret = 0;

	if (sysctl_sched_rt_period <= 0)
		return -EINVAL;

	runtime = global_rt_runtime();
	period = global_rt_period();

	/*
	 * Sanity check on the sysctl variables.
	 */
	if (runtime > period && runtime != RUNTIME_INF)
		return -EINVAL;

	mutex_lock(&rt_constraints_mutex);
	read_lock(&tasklist_lock);
	ret = __rt_schedulable(NULL, 0, 0);
	read_unlock(&tasklist_lock);
	mutex_unlock(&rt_constraints_mutex);

	return ret;
}

static int sched_rt_can_attach(struct task_group *tg, struct task_struct *tsk)
{
	/* Don't accept realtime tasks when there is no way for them to run */
	if (rt_task(tsk) && tg->rt_bandwidth.rt_runtime == 0)
		return 0;

	return 1;
}

#else /* !CONFIG_RT_GROUP_SCHED */
static int sched_rt_global_constraints(void)
{
	unsigned long flags;
	int i;

	if (sysctl_sched_rt_period <= 0)
		return -EINVAL;

	/*
	 * There's always some RT tasks in the root group
	 * -- migration, kstopmachine etc..
	 */
	if (sysctl_sched_rt_runtime == 0)
		return -EBUSY;

	raw_spin_lock_irqsave(&def_rt_bandwidth.rt_runtime_lock, flags);
	for_each_possible_cpu(i) {
		struct rt_rq *rt_rq = &cpu_rq(i)->rt;

		raw_spin_lock(&rt_rq->rt_runtime_lock);
		rt_rq->rt_runtime = global_rt_runtime();
		raw_spin_unlock(&rt_rq->rt_runtime_lock);
	}
	raw_spin_unlock_irqrestore(&def_rt_bandwidth.rt_runtime_lock, flags);

	return 0;
}
#endif /* CONFIG_RT_GROUP_SCHED */

int sched_rr_handler(struct ctl_table *table, int write,
		void __user *buffer, size_t *lenp,
		loff_t *ppos)
{
	int ret;
	static DEFINE_MUTEX(mutex);

	mutex_lock(&mutex);
	ret = proc_dointvec(table, write, buffer, lenp, ppos);
	/* make sure that internally we keep jiffies */
	/* also, writing zero resets timeslice to default */
	if (!ret && write) {
		sched_rr_timeslice = sched_rr_timeslice <= 0 ?
			RR_TIMESLICE : msecs_to_jiffies(sched_rr_timeslice);
	}
	mutex_unlock(&mutex);
	return ret;
}

int sched_rt_handler(struct ctl_table *table, int write,
		void __user *buffer, size_t *lenp,
		loff_t *ppos)
{
	int ret;
	int old_period, old_runtime;
	static DEFINE_MUTEX(mutex);

	mutex_lock(&mutex);
	old_period = sysctl_sched_rt_period;
	old_runtime = sysctl_sched_rt_runtime;

	ret = proc_dointvec(table, write, buffer, lenp, ppos);

	if (!ret && write) {
		ret = sched_rt_global_constraints();
		if (ret) {
			sysctl_sched_rt_period = old_period;
			sysctl_sched_rt_runtime = old_runtime;
		} else {
			def_rt_bandwidth.rt_runtime = global_rt_runtime();
			def_rt_bandwidth.rt_period =
				ns_to_ktime(global_rt_period());
		}
	}
	mutex_unlock(&mutex);

	return ret;
}

#ifdef CONFIG_CGROUP_SCHED

static inline struct task_group *css_tg(struct cgroup_subsys_state *css)
{
	return css ? container_of(css, struct task_group, css) : NULL;
}

static struct cgroup_subsys_state *
cpu_cgroup_css_alloc(struct cgroup_subsys_state *parent_css)
{
	struct task_group *parent = css_tg(parent_css);
	struct task_group *tg;

	if (!parent) {
		/* This is early initialization for the top cgroup */
		return &root_task_group.css;
	}

	tg = sched_create_group(parent);
	if (IS_ERR(tg))
		return ERR_PTR(-ENOMEM);

	return &tg->css;
}

static int cpu_cgroup_css_online(struct cgroup_subsys_state *css)
{
	struct task_group *tg = css_tg(css);
	struct task_group *parent = css_tg(css_parent(css));

	if (parent)
		sched_online_group(tg, parent);
	return 0;
}

static void cpu_cgroup_css_free(struct cgroup_subsys_state *css)
{
	struct task_group *tg = css_tg(css);

	sched_destroy_group(tg);
}

static void cpu_cgroup_css_offline(struct cgroup_subsys_state *css)
{
	struct task_group *tg = css_tg(css);

	sched_offline_group(tg);
}

static int cpu_cgroup_can_attach(struct cgroup_subsys_state *css,
				 struct cgroup_taskset *tset)
{
	struct task_struct *task;

	cgroup_taskset_for_each(task, css, tset) {
#ifdef CONFIG_RT_GROUP_SCHED
		if (!sched_rt_can_attach(css_tg(css), task))
			return -EINVAL;
#else
		/* We don't support RT-tasks being in separate groups */
		if (task->sched_class != &fair_sched_class)
			return -EINVAL;
#endif
	}
	return 0;
}

static void cpu_cgroup_attach(struct cgroup_subsys_state *css,
			      struct cgroup_taskset *tset)
{
	struct task_struct *task;

	cgroup_taskset_for_each(task, css, tset)
		sched_move_task(task);
}

static void cpu_cgroup_exit(struct cgroup_subsys_state *css,
			    struct cgroup_subsys_state *old_css,
			    struct task_struct *task)
{
	/*
	 * cgroup_exit() is called in the copy_process() failure path.
	 * Ignore this case since the task hasn't ran yet, this avoids
	 * trying to poke a half freed task state from generic code.
	 */
	if (!(task->flags & PF_EXITING))
		return;

	sched_move_task(task);
}

#ifdef CONFIG_FAIR_GROUP_SCHED
static int cpu_shares_write_u64(struct cgroup_subsys_state *css,
				struct cftype *cftype, u64 shareval)
{
	return sched_group_set_shares(css_tg(css), scale_load(shareval));
}

static u64 cpu_shares_read_u64(struct cgroup_subsys_state *css,
			       struct cftype *cft)
{
	struct task_group *tg = css_tg(css);

	return (u64) scale_load_down(tg->shares);
}

#ifdef CONFIG_CFS_BANDWIDTH
static DEFINE_MUTEX(cfs_constraints_mutex);

const u64 max_cfs_quota_period = 1 * NSEC_PER_SEC; /* 1s */
const u64 min_cfs_quota_period = 1 * NSEC_PER_MSEC; /* 1ms */

static int __cfs_schedulable(struct task_group *tg, u64 period, u64 runtime);

static int tg_set_cfs_bandwidth(struct task_group *tg, u64 period, u64 quota)
{
	int i, ret = 0, runtime_enabled, runtime_was_enabled;
	struct cfs_bandwidth *cfs_b = &tg->cfs_bandwidth;

	if (tg == &root_task_group)
		return -EINVAL;

	/*
	 * Ensure we have at some amount of bandwidth every period.  This is
	 * to prevent reaching a state of large arrears when throttled via
	 * entity_tick() resulting in prolonged exit starvation.
	 */
	if (quota < min_cfs_quota_period || period < min_cfs_quota_period)
		return -EINVAL;

	/*
	 * Likewise, bound things on the otherside by preventing insane quota
	 * periods.  This also allows us to normalize in computing quota
	 * feasibility.
	 */
	if (period > max_cfs_quota_period)
		return -EINVAL;

	mutex_lock(&cfs_constraints_mutex);
	ret = __cfs_schedulable(tg, period, quota);
	if (ret)
		goto out_unlock;

	runtime_enabled = quota != RUNTIME_INF;
	runtime_was_enabled = cfs_b->quota != RUNTIME_INF;
	/*
	 * If we need to toggle cfs_bandwidth_used, off->on must occur
	 * before making related changes, and on->off must occur afterwards
	 */
	if (runtime_enabled && !runtime_was_enabled)
		cfs_bandwidth_usage_inc();
	raw_spin_lock_irq(&cfs_b->lock);
	cfs_b->period = ns_to_ktime(period);
	cfs_b->quota = quota;

	__refill_cfs_bandwidth_runtime(cfs_b);
	/* restart the period timer (if active) to handle new period expiry */
	if (runtime_enabled && cfs_b->timer_active) {
		/* force a reprogram */
		cfs_b->timer_active = 0;
		__start_cfs_bandwidth(cfs_b);
	}
	raw_spin_unlock_irq(&cfs_b->lock);

	for_each_possible_cpu(i) {
		struct cfs_rq *cfs_rq = tg->cfs_rq[i];
		struct rq *rq = cfs_rq->rq;

		raw_spin_lock_irq(&rq->lock);
		cfs_rq->runtime_enabled = runtime_enabled;
		cfs_rq->runtime_remaining = 0;

		if (cfs_rq->throttled)
			unthrottle_cfs_rq(cfs_rq);
		raw_spin_unlock_irq(&rq->lock);
	}
	if (runtime_was_enabled && !runtime_enabled)
		cfs_bandwidth_usage_dec();
out_unlock:
	mutex_unlock(&cfs_constraints_mutex);

	return ret;
}

int tg_set_cfs_quota(struct task_group *tg, long cfs_quota_us)
{
	u64 quota, period;

	period = ktime_to_ns(tg->cfs_bandwidth.period);
	if (cfs_quota_us < 0)
		quota = RUNTIME_INF;
	else
		quota = (u64)cfs_quota_us * NSEC_PER_USEC;

	return tg_set_cfs_bandwidth(tg, period, quota);
}

long tg_get_cfs_quota(struct task_group *tg)
{
	u64 quota_us;

	if (tg->cfs_bandwidth.quota == RUNTIME_INF)
		return -1;

	quota_us = tg->cfs_bandwidth.quota;
	do_div(quota_us, NSEC_PER_USEC);

	return quota_us;
}

int tg_set_cfs_period(struct task_group *tg, long cfs_period_us)
{
	u64 quota, period;

	period = (u64)cfs_period_us * NSEC_PER_USEC;
	quota = tg->cfs_bandwidth.quota;

	return tg_set_cfs_bandwidth(tg, period, quota);
}

long tg_get_cfs_period(struct task_group *tg)
{
	u64 cfs_period_us;

	cfs_period_us = ktime_to_ns(tg->cfs_bandwidth.period);
	do_div(cfs_period_us, NSEC_PER_USEC);

	return cfs_period_us;
}

static s64 cpu_cfs_quota_read_s64(struct cgroup_subsys_state *css,
				  struct cftype *cft)
{
	return tg_get_cfs_quota(css_tg(css));
}

static int cpu_cfs_quota_write_s64(struct cgroup_subsys_state *css,
				   struct cftype *cftype, s64 cfs_quota_us)
{
	return tg_set_cfs_quota(css_tg(css), cfs_quota_us);
}

static u64 cpu_cfs_period_read_u64(struct cgroup_subsys_state *css,
				   struct cftype *cft)
{
	return tg_get_cfs_period(css_tg(css));
}

static int cpu_cfs_period_write_u64(struct cgroup_subsys_state *css,
				    struct cftype *cftype, u64 cfs_period_us)
{
	return tg_set_cfs_period(css_tg(css), cfs_period_us);
}

struct cfs_schedulable_data {
	struct task_group *tg;
	u64 period, quota;
};

/*
 * normalize group quota/period to be quota/max_period
 * note: units are usecs
 */
static u64 normalize_cfs_quota(struct task_group *tg,
			       struct cfs_schedulable_data *d)
{
	u64 quota, period;

	if (tg == d->tg) {
		period = d->period;
		quota = d->quota;
	} else {
		period = tg_get_cfs_period(tg);
		quota = tg_get_cfs_quota(tg);
	}

	/* note: these should typically be equivalent */
	if (quota == RUNTIME_INF || quota == -1)
		return RUNTIME_INF;

	return to_ratio(period, quota);
}

static int tg_cfs_schedulable_down(struct task_group *tg, void *data)
{
	struct cfs_schedulable_data *d = data;
	struct cfs_bandwidth *cfs_b = &tg->cfs_bandwidth;
	s64 quota = 0, parent_quota = -1;

	if (!tg->parent) {
		quota = RUNTIME_INF;
	} else {
		struct cfs_bandwidth *parent_b = &tg->parent->cfs_bandwidth;

		quota = normalize_cfs_quota(tg, d);
		parent_quota = parent_b->hierarchal_quota;

		/*
		 * ensure max(child_quota) <= parent_quota, inherit when no
		 * limit is set
		 */
		if (quota == RUNTIME_INF)
			quota = parent_quota;
		else if (parent_quota != RUNTIME_INF && quota > parent_quota)
			return -EINVAL;
	}
	cfs_b->hierarchal_quota = quota;

	return 0;
}

static int __cfs_schedulable(struct task_group *tg, u64 period, u64 quota)
{
	int ret;
	struct cfs_schedulable_data data = {
		.tg = tg,
		.period = period,
		.quota = quota,
	};

	if (quota != RUNTIME_INF) {
		do_div(data.period, NSEC_PER_USEC);
		do_div(data.quota, NSEC_PER_USEC);
	}

	rcu_read_lock();
	ret = walk_tg_tree(tg_cfs_schedulable_down, tg_nop, &data);
	rcu_read_unlock();

	return ret;
}

static int cpu_stats_show(struct cgroup_subsys_state *css, struct cftype *cft,
		struct cgroup_map_cb *cb)
{
	struct task_group *tg = css_tg(css);
	struct cfs_bandwidth *cfs_b = &tg->cfs_bandwidth;

	cb->fill(cb, "nr_periods", cfs_b->nr_periods);
	cb->fill(cb, "nr_throttled", cfs_b->nr_throttled);
	cb->fill(cb, "throttled_time", cfs_b->throttled_time);

	return 0;
}
#endif /* CONFIG_CFS_BANDWIDTH */
#endif /* CONFIG_FAIR_GROUP_SCHED */

#ifdef CONFIG_RT_GROUP_SCHED
static int cpu_rt_runtime_write(struct cgroup_subsys_state *css,
				struct cftype *cft, s64 val)
{
	return sched_group_set_rt_runtime(css_tg(css), val);
}

static s64 cpu_rt_runtime_read(struct cgroup_subsys_state *css,
			       struct cftype *cft)
{
	return sched_group_rt_runtime(css_tg(css));
}

static int cpu_rt_period_write_uint(struct cgroup_subsys_state *css,
				    struct cftype *cftype, u64 rt_period_us)
{
	return sched_group_set_rt_period(css_tg(css), rt_period_us);
}

static u64 cpu_rt_period_read_uint(struct cgroup_subsys_state *css,
				   struct cftype *cft)
{
	return sched_group_rt_period(css_tg(css));
}
#endif /* CONFIG_RT_GROUP_SCHED */

static struct cftype cpu_files[] = {
#ifdef CONFIG_FAIR_GROUP_SCHED
	{
		.name = "shares",
		.read_u64 = cpu_shares_read_u64,
		.write_u64 = cpu_shares_write_u64,
	},
#endif
#ifdef CONFIG_CFS_BANDWIDTH
	{
		.name = "cfs_quota_us",
		.read_s64 = cpu_cfs_quota_read_s64,
		.write_s64 = cpu_cfs_quota_write_s64,
	},
	{
		.name = "cfs_period_us",
		.read_u64 = cpu_cfs_period_read_u64,
		.write_u64 = cpu_cfs_period_write_u64,
	},
	{
		.name = "stat",
		.read_map = cpu_stats_show,
	},
#endif
#ifdef CONFIG_RT_GROUP_SCHED
	{
		.name = "rt_runtime_us",
		.read_s64 = cpu_rt_runtime_read,
		.write_s64 = cpu_rt_runtime_write,
	},
	{
		.name = "rt_period_us",
		.read_u64 = cpu_rt_period_read_uint,
		.write_u64 = cpu_rt_period_write_uint,
	},
#endif
	{ }	/* terminate */
};

struct cgroup_subsys cpu_cgroup_subsys = {
	.name		= "cpu",
	.css_alloc	= cpu_cgroup_css_alloc,
	.css_free	= cpu_cgroup_css_free,
	.css_online	= cpu_cgroup_css_online,
	.css_offline	= cpu_cgroup_css_offline,
	.can_attach	= cpu_cgroup_can_attach,
	.attach		= cpu_cgroup_attach,
	.exit		= cpu_cgroup_exit,
	.subsys_id	= cpu_cgroup_subsys_id,
	.base_cftypes	= cpu_files,
	.early_init	= 1,
};

#endif	/* CONFIG_CGROUP_SCHED */

void dump_cpu_task(int cpu)
{
	pr_info("Task dump for CPU %d:\n", cpu);
	sched_show_task(cpu_curr(cpu));
}<|MERGE_RESOLUTION|>--- conflicted
+++ resolved
@@ -1008,8 +1008,6 @@
 			p->sched_class->migrate_task_rq(p, new_cpu);
 		p->se.nr_migrations++;
 		perf_sw_event(PERF_COUNT_SW_CPU_MIGRATIONS, 1, NULL, 0);
-<<<<<<< HEAD
-=======
 	}
 
 	__set_task_cpu(p, new_cpu);
@@ -1034,7 +1032,6 @@
 		 * previous cpu our targer instead of where it really is.
 		 */
 		p->wake_cpu = cpu;
->>>>>>> d8ec26d7
 	}
 }
 
@@ -2704,396 +2701,6 @@
 }
 EXPORT_SYMBOL(default_wake_function);
 
-<<<<<<< HEAD
-/*
- * The core wakeup function. Non-exclusive wakeups (nr_exclusive == 0) just
- * wake everything up. If it's an exclusive wakeup (nr_exclusive == small +ve
- * number) then we wake all the non-exclusive tasks and one exclusive task.
- *
- * There are circumstances in which we can try to wake a task which has already
- * started to run but is not in state TASK_RUNNING. try_to_wake_up() returns
- * zero in this (rare) case, and we handle it by continuing to scan the queue.
- */
-static void __wake_up_common(wait_queue_head_t *q, unsigned int mode,
-			int nr_exclusive, int wake_flags, void *key)
-{
-	wait_queue_t *curr, *next;
-
-	list_for_each_entry_safe(curr, next, &q->task_list, task_list) {
-		unsigned flags = curr->flags;
-
-		if (curr->func(curr, mode, wake_flags, key) &&
-				(flags & WQ_FLAG_EXCLUSIVE) && !--nr_exclusive)
-			break;
-	}
-}
-
-/**
- * __wake_up - wake up threads blocked on a waitqueue.
- * @q: the waitqueue
- * @mode: which threads
- * @nr_exclusive: how many wake-one or wake-many threads to wake up
- * @key: is directly passed to the wakeup function
- *
- * It may be assumed that this function implies a write memory barrier before
- * changing the task state if and only if any tasks are woken up.
- */
-void __wake_up(wait_queue_head_t *q, unsigned int mode,
-			int nr_exclusive, void *key)
-{
-	unsigned long flags;
-
-	spin_lock_irqsave(&q->lock, flags);
-	__wake_up_common(q, mode, nr_exclusive, 0, key);
-	spin_unlock_irqrestore(&q->lock, flags);
-}
-EXPORT_SYMBOL(__wake_up);
-
-/*
- * Same as __wake_up but called with the spinlock in wait_queue_head_t held.
- */
-void __wake_up_locked(wait_queue_head_t *q, unsigned int mode, int nr)
-{
-	__wake_up_common(q, mode, nr, 0, NULL);
-}
-EXPORT_SYMBOL_GPL(__wake_up_locked);
-
-void __wake_up_locked_key(wait_queue_head_t *q, unsigned int mode, void *key)
-{
-	__wake_up_common(q, mode, 1, 0, key);
-}
-EXPORT_SYMBOL_GPL(__wake_up_locked_key);
-
-/**
- * __wake_up_sync_key - wake up threads blocked on a waitqueue.
- * @q: the waitqueue
- * @mode: which threads
- * @nr_exclusive: how many wake-one or wake-many threads to wake up
- * @key: opaque value to be passed to wakeup targets
- *
- * The sync wakeup differs that the waker knows that it will schedule
- * away soon, so while the target thread will be woken up, it will not
- * be migrated to another CPU - ie. the two threads are 'synchronized'
- * with each other. This can prevent needless bouncing between CPUs.
- *
- * On UP it can prevent extra preemption.
- *
- * It may be assumed that this function implies a write memory barrier before
- * changing the task state if and only if any tasks are woken up.
- */
-void __wake_up_sync_key(wait_queue_head_t *q, unsigned int mode,
-			int nr_exclusive, void *key)
-{
-	unsigned long flags;
-	int wake_flags = WF_SYNC;
-
-	if (unlikely(!q))
-		return;
-
-	if (unlikely(nr_exclusive != 1))
-		wake_flags = 0;
-
-	spin_lock_irqsave(&q->lock, flags);
-	__wake_up_common(q, mode, nr_exclusive, wake_flags, key);
-	spin_unlock_irqrestore(&q->lock, flags);
-}
-EXPORT_SYMBOL_GPL(__wake_up_sync_key);
-
-/*
- * __wake_up_sync - see __wake_up_sync_key()
- */
-void __wake_up_sync(wait_queue_head_t *q, unsigned int mode, int nr_exclusive)
-{
-	__wake_up_sync_key(q, mode, nr_exclusive, NULL);
-}
-EXPORT_SYMBOL_GPL(__wake_up_sync);	/* For internal use only */
-
-/**
- * complete: - signals a single thread waiting on this completion
- * @x:  holds the state of this particular completion
- *
- * This will wake up a single thread waiting on this completion. Threads will be
- * awakened in the same order in which they were queued.
- *
- * See also complete_all(), wait_for_completion() and related routines.
- *
- * It may be assumed that this function implies a write memory barrier before
- * changing the task state if and only if any tasks are woken up.
- */
-void complete(struct completion *x)
-{
-	unsigned long flags;
-
-	spin_lock_irqsave(&x->wait.lock, flags);
-	x->done++;
-	__wake_up_common(&x->wait, TASK_NORMAL, 1, 0, NULL);
-	spin_unlock_irqrestore(&x->wait.lock, flags);
-}
-EXPORT_SYMBOL(complete);
-
-/**
- * complete_all: - signals all threads waiting on this completion
- * @x:  holds the state of this particular completion
- *
- * This will wake up all threads waiting on this particular completion event.
- *
- * It may be assumed that this function implies a write memory barrier before
- * changing the task state if and only if any tasks are woken up.
- */
-void complete_all(struct completion *x)
-{
-	unsigned long flags;
-
-	spin_lock_irqsave(&x->wait.lock, flags);
-	x->done += UINT_MAX/2;
-	__wake_up_common(&x->wait, TASK_NORMAL, 0, 0, NULL);
-	spin_unlock_irqrestore(&x->wait.lock, flags);
-}
-EXPORT_SYMBOL(complete_all);
-
-static inline long __sched
-do_wait_for_common(struct completion *x,
-		   long (*action)(long), long timeout, int state)
-{
-	if (!x->done) {
-		DECLARE_WAITQUEUE(wait, current);
-
-		__add_wait_queue_tail_exclusive(&x->wait, &wait);
-		do {
-			if (signal_pending_state(state, current)) {
-				timeout = -ERESTARTSYS;
-				break;
-			}
-			__set_current_state(state);
-			spin_unlock_irq(&x->wait.lock);
-			timeout = action(timeout);
-			spin_lock_irq(&x->wait.lock);
-		} while (!x->done && timeout);
-		__remove_wait_queue(&x->wait, &wait);
-		if (!x->done)
-			return timeout;
-	}
-	x->done--;
-	return timeout ?: 1;
-}
-
-static inline long __sched
-__wait_for_common(struct completion *x,
-		  long (*action)(long), long timeout, int state)
-{
-	might_sleep();
-
-	spin_lock_irq(&x->wait.lock);
-	timeout = do_wait_for_common(x, action, timeout, state);
-	spin_unlock_irq(&x->wait.lock);
-	return timeout;
-}
-
-static long __sched
-wait_for_common(struct completion *x, long timeout, int state)
-{
-	return __wait_for_common(x, schedule_timeout, timeout, state);
-}
-
-static long __sched
-wait_for_common_io(struct completion *x, long timeout, int state)
-{
-	return __wait_for_common(x, io_schedule_timeout, timeout, state);
-}
-
-/**
- * wait_for_completion: - waits for completion of a task
- * @x:  holds the state of this particular completion
- *
- * This waits to be signaled for completion of a specific task. It is NOT
- * interruptible and there is no timeout.
- *
- * See also similar routines (i.e. wait_for_completion_timeout()) with timeout
- * and interrupt capability. Also see complete().
- */
-void __sched wait_for_completion(struct completion *x)
-{
-	wait_for_common(x, MAX_SCHEDULE_TIMEOUT, TASK_UNINTERRUPTIBLE);
-}
-EXPORT_SYMBOL(wait_for_completion);
-
-/**
- * wait_for_completion_timeout: - waits for completion of a task (w/timeout)
- * @x:  holds the state of this particular completion
- * @timeout:  timeout value in jiffies
- *
- * This waits for either a completion of a specific task to be signaled or for a
- * specified timeout to expire. The timeout is in jiffies. It is not
- * interruptible.
- *
- * Return: 0 if timed out, and positive (at least 1, or number of jiffies left
- * till timeout) if completed.
- */
-unsigned long __sched
-wait_for_completion_timeout(struct completion *x, unsigned long timeout)
-{
-	return wait_for_common(x, timeout, TASK_UNINTERRUPTIBLE);
-}
-EXPORT_SYMBOL(wait_for_completion_timeout);
-
-/**
- * wait_for_completion_io: - waits for completion of a task
- * @x:  holds the state of this particular completion
- *
- * This waits to be signaled for completion of a specific task. It is NOT
- * interruptible and there is no timeout. The caller is accounted as waiting
- * for IO.
- */
-void __sched wait_for_completion_io(struct completion *x)
-{
-	wait_for_common_io(x, MAX_SCHEDULE_TIMEOUT, TASK_UNINTERRUPTIBLE);
-}
-EXPORT_SYMBOL(wait_for_completion_io);
-
-/**
- * wait_for_completion_io_timeout: - waits for completion of a task (w/timeout)
- * @x:  holds the state of this particular completion
- * @timeout:  timeout value in jiffies
- *
- * This waits for either a completion of a specific task to be signaled or for a
- * specified timeout to expire. The timeout is in jiffies. It is not
- * interruptible. The caller is accounted as waiting for IO.
- *
- * Return: 0 if timed out, and positive (at least 1, or number of jiffies left
- * till timeout) if completed.
- */
-unsigned long __sched
-wait_for_completion_io_timeout(struct completion *x, unsigned long timeout)
-{
-	return wait_for_common_io(x, timeout, TASK_UNINTERRUPTIBLE);
-}
-EXPORT_SYMBOL(wait_for_completion_io_timeout);
-
-/**
- * wait_for_completion_interruptible: - waits for completion of a task (w/intr)
- * @x:  holds the state of this particular completion
- *
- * This waits for completion of a specific task to be signaled. It is
- * interruptible.
- *
- * Return: -ERESTARTSYS if interrupted, 0 if completed.
- */
-int __sched wait_for_completion_interruptible(struct completion *x)
-{
-	long t = wait_for_common(x, MAX_SCHEDULE_TIMEOUT, TASK_INTERRUPTIBLE);
-	if (t == -ERESTARTSYS)
-		return t;
-	return 0;
-}
-EXPORT_SYMBOL(wait_for_completion_interruptible);
-
-/**
- * wait_for_completion_interruptible_timeout: - waits for completion (w/(to,intr))
- * @x:  holds the state of this particular completion
- * @timeout:  timeout value in jiffies
- *
- * This waits for either a completion of a specific task to be signaled or for a
- * specified timeout to expire. It is interruptible. The timeout is in jiffies.
- *
- * Return: -ERESTARTSYS if interrupted, 0 if timed out, positive (at least 1,
- * or number of jiffies left till timeout) if completed.
- */
-long __sched
-wait_for_completion_interruptible_timeout(struct completion *x,
-					  unsigned long timeout)
-{
-	return wait_for_common(x, timeout, TASK_INTERRUPTIBLE);
-}
-EXPORT_SYMBOL(wait_for_completion_interruptible_timeout);
-
-/**
- * wait_for_completion_killable: - waits for completion of a task (killable)
- * @x:  holds the state of this particular completion
- *
- * This waits to be signaled for completion of a specific task. It can be
- * interrupted by a kill signal.
- *
- * Return: -ERESTARTSYS if interrupted, 0 if completed.
- */
-int __sched wait_for_completion_killable(struct completion *x)
-{
-	long t = wait_for_common(x, MAX_SCHEDULE_TIMEOUT, TASK_KILLABLE);
-	if (t == -ERESTARTSYS)
-		return t;
-	return 0;
-}
-EXPORT_SYMBOL(wait_for_completion_killable);
-
-/**
- * wait_for_completion_killable_timeout: - waits for completion of a task (w/(to,killable))
- * @x:  holds the state of this particular completion
- * @timeout:  timeout value in jiffies
- *
- * This waits for either a completion of a specific task to be
- * signaled or for a specified timeout to expire. It can be
- * interrupted by a kill signal. The timeout is in jiffies.
- *
- * Return: -ERESTARTSYS if interrupted, 0 if timed out, positive (at least 1,
- * or number of jiffies left till timeout) if completed.
- */
-long __sched
-wait_for_completion_killable_timeout(struct completion *x,
-				     unsigned long timeout)
-{
-	return wait_for_common(x, timeout, TASK_KILLABLE);
-}
-EXPORT_SYMBOL(wait_for_completion_killable_timeout);
-
-/**
- *	try_wait_for_completion - try to decrement a completion without blocking
- *	@x:	completion structure
- *
- *	Return: 0 if a decrement cannot be done without blocking
- *		 1 if a decrement succeeded.
- *
- *	If a completion is being used as a counting completion,
- *	attempt to decrement the counter without blocking. This
- *	enables us to avoid waiting if the resource the completion
- *	is protecting is not available.
- */
-bool try_wait_for_completion(struct completion *x)
-{
-	unsigned long flags;
-	int ret = 1;
-
-	spin_lock_irqsave(&x->wait.lock, flags);
-	if (!x->done)
-		ret = 0;
-	else
-		x->done--;
-	spin_unlock_irqrestore(&x->wait.lock, flags);
-	return ret;
-}
-EXPORT_SYMBOL(try_wait_for_completion);
-
-/**
- *	completion_done - Test to see if a completion has any waiters
- *	@x:	completion structure
- *
- *	Return: 0 if there are waiters (wait_for_completion() in progress)
- *		 1 if there are no waiters.
- *
- */
-bool completion_done(struct completion *x)
-{
-	unsigned long flags;
-	int ret = 1;
-
-	spin_lock_irqsave(&x->wait.lock, flags);
-	if (!x->done)
-		ret = 0;
-	spin_unlock_irqrestore(&x->wait.lock, flags);
-	return ret;
-}
-EXPORT_SYMBOL(completion_done);
-
-=======
->>>>>>> d8ec26d7
 static long __sched
 sleep_on_common(wait_queue_head_t *q, int state, long timeout)
 {
@@ -5303,13 +4910,9 @@
 	if (sd) {
 		id = cpumask_first(sched_domain_span(sd));
 		size = cpumask_weight(sched_domain_span(sd));
-<<<<<<< HEAD
-	}
-=======
 		busy_sd = sd->parent; /* sd_busy */
 	}
 	rcu_assign_pointer(per_cpu(sd_busy, cpu), busy_sd);
->>>>>>> d8ec26d7
 
 	rcu_assign_pointer(per_cpu(sd_llc, cpu), sd);
 	per_cpu(sd_llc_size, cpu) = size;
